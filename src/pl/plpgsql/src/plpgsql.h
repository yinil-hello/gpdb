--- conflicted
+++ resolved
@@ -8,11 +8,7 @@
  *
  *
  * IDENTIFICATION
-<<<<<<< HEAD
  *	  $PostgreSQL: pgsql/src/pl/plpgsql/src/plpgsql.h,v 1.81.2.3 2008/10/09 16:35:19 tgl Exp $
-=======
- *	  $PostgreSQL: pgsql/src/pl/plpgsql/src/plpgsql.h,v 1.82 2007/01/05 22:20:02 momjian Exp $
->>>>>>> 29dccf5f
  *
  *-------------------------------------------------------------------------
  */
