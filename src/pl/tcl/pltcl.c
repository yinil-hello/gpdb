--- conflicted
+++ resolved
@@ -15,11 +15,7 @@
 
 #include "access/htup_details.h"
 #include "access/xact.h"
-<<<<<<< HEAD
-#include "catalog/namespace.h"
-=======
 #include "catalog/objectaccess.h"
->>>>>>> 9e1c9f95
 #include "catalog/pg_proc.h"
 #include "catalog/pg_type.h"
 #include "commands/event_trigger.h"
@@ -35,7 +31,6 @@
 #include "pgstat.h"
 #include "tcop/tcopprot.h"
 #include "utils/builtins.h"
-#include "utils/inval.h"
 #include "utils/lsyscache.h"
 #include "utils/memutils.h"
 #include "utils/regproc.h"
@@ -605,40 +600,12 @@
 	FmgrInfo	finfo;
 	PgStat_FunctionCallUsage fcusage;
 
-<<<<<<< HEAD
-	/************************************************************
-	 * Check if table pltcl_modules exists
-	 *
-	 * We allow the table to be found anywhere in the search_path.
-	 * This is for backwards compatibility.  To ensure that the table
-	 * is trustworthy, we require it to be owned by a superuser.
-	 *
-	 * this next bit of code is the same as try_relation_openrv(),
-	 * which only exists in 8.4 and up.
-	 ************************************************************/
-	pmrel = relation_openrv_extended(makeRangeVar(NULL, "pltcl_modules", -1), AccessShareLock, true);
-	if (pmrel == NULL)
-		return;
-	/* sanity-check the relation kind */
-	if (!(pmrel->rd_rel->relkind == RELKIND_RELATION ||
-		  pmrel->rd_rel->relkind == RELKIND_MATVIEW ||
-		  pmrel->rd_rel->relkind == RELKIND_VIEW))
-	{
-		relation_close(pmrel, AccessShareLock);
-		return;
-	}
-	/* must be owned by superuser, else ignore */
-	if (!superuser_arg(pmrel->rd_rel->relowner))
-	{
-		relation_close(pmrel, AccessShareLock);
-=======
 	/* select appropriate GUC */
 	start_proc = pltrusted ? pltcl_start_proc : pltclu_start_proc;
 	gucname = pltrusted ? "pltcl.start_proc" : "pltclu.start_proc";
 
 	/* Nothing to do if it's empty or unset */
 	if (start_proc == NULL || start_proc[0] == '\0')
->>>>>>> 9e1c9f95
 		return;
 
 	/* Set up errcontext callback to make errors more helpful */
@@ -1332,104 +1299,9 @@
 				 errmsg("could not split return value from trigger: %s",
 						utf_u2e(Tcl_GetStringResult(interp)))));
 
-<<<<<<< HEAD
-	/* Use a TRY to ensure ret_values will get freed */
-	PG_TRY();
-	{
-		if (ret_numvals % 2 != 0)
-			ereport(ERROR,
-					(errcode(ERRCODE_E_R_I_E_TRIGGER_PROTOCOL_VIOLATED),
-					 errmsg("trigger's return list must have even number of elements")));
-
-		modattrs = (int *) palloc(tupdesc->natts * sizeof(int));
-		modvalues = (Datum *) palloc(tupdesc->natts * sizeof(Datum));
-		for (i = 0; i < tupdesc->natts; i++)
-		{
-			modattrs[i] = i + 1;
-			modvalues[i] = (Datum) NULL;
-		}
-
-		modnulls = palloc(tupdesc->natts);
-		memset(modnulls, 'n', tupdesc->natts);
-
-		for (i = 0; i < ret_numvals; i += 2)
-		{
-			char	   *ret_name = utf_u2e(ret_values[i]);
-			char	   *ret_value = utf_u2e(ret_values[i + 1]);
-			int			attnum;
-			Oid			typinput;
-			Oid			typioparam;
-			FmgrInfo	finfo;
-
-			/************************************************************
-			 * Get the attribute number
-			 *
-			 * We silently ignore ".tupno", if it's present but doesn't match
-			 * any actual output column.  This allows direct use of a row
-			 * returned by pltcl_set_tuple_values().
-			 ************************************************************/
-			attnum = SPI_fnumber(tupdesc, ret_name);
-			if (attnum == SPI_ERROR_NOATTRIBUTE)
-			{
-				if (strcmp(ret_name, ".tupno") == 0)
-					continue;
-				ereport(ERROR,
-						(errcode(ERRCODE_UNDEFINED_COLUMN),
-						 errmsg("unrecognized attribute \"%s\"",
-								ret_name)));
-			}
-			if (attnum <= 0)
-				ereport(ERROR,
-						(errcode(ERRCODE_FEATURE_NOT_SUPPORTED),
-						 errmsg("cannot set system attribute \"%s\"",
-								ret_name)));
-
-			/************************************************************
-			 * Ignore dropped columns
-			 ************************************************************/
-			if (tupdesc->attrs[attnum - 1]->attisdropped)
-				continue;
-
-			/************************************************************
-			 * Lookup the attribute type in the syscache
-			 * for the input function
-			 ************************************************************/
-			getTypeInputInfo(tupdesc->attrs[attnum - 1]->atttypid,
-							 &typinput, &typioparam);
-			fmgr_info(typinput, &finfo);
-
-			/************************************************************
-			 * Set the attribute to NOT NULL and convert the contents
-			 ************************************************************/
-			modvalues[attnum - 1] = InputFunctionCall(&finfo,
-													  ret_value,
-													  typioparam,
-									  tupdesc->attrs[attnum - 1]->atttypmod);
-			modnulls[attnum - 1] = ' ';
-		}
-
-		rettup = SPI_modifytuple(trigdata->tg_relation, rettup, tupdesc->natts,
-								 modattrs, modvalues, modnulls);
-
-		pfree(modattrs);
-		pfree(modvalues);
-		pfree(modnulls);
-
-		if (rettup == NULL)
-			elog(ERROR, "SPI_modifytuple() failed - RC = %d", SPI_result);
-	}
-	PG_CATCH();
-	{
-		ckfree((char *) ret_values);
-		PG_RE_THROW();
-	}
-	PG_END_TRY();
-	ckfree((char *) ret_values);
-=======
 	/* Convert function result to tuple */
 	rettup = pltcl_build_tuple_result(interp, result_Objv, result_Objc,
 									  call_state);
->>>>>>> 9e1c9f95
 
 	return rettup;
 }
