package VSObjectFactory;

#
# Package that creates Visual Studio wrapper objects for msvc build
#
# src/tools/msvc/VSObjectFactory.pm
#

use Carp;
use strict;
use warnings;

use Exporter;
use Project;
use Solution;
use MSBuildProject;

our (@ISA, @EXPORT);
@ISA    = qw(Exporter);
@EXPORT = qw(CreateSolution CreateProject DetermineVisualStudioVersion);

no warnings qw(redefine);    ## no critic

sub CreateSolution
{
	my $visualStudioVersion = shift;

	if (!defined($visualStudioVersion))
	{
		$visualStudioVersion = DetermineVisualStudioVersion();
	}

	if ($visualStudioVersion eq '12.00')
	{
		return new VS2013Solution(@_);
	}
	elsif ($visualStudioVersion eq '14.00')
	{
		return new VS2015Solution(@_);
	}
<<<<<<< HEAD
	# visual 2017 hasn't changed the nmake version to 15, so adjust the check to support it.
	elsif (($visualStudioVersion ge '14.10') or ($visualStudioVersion eq '15.00'))
=======

	# visual 2017 hasn't changed the nmake version to 15, so adjust the check to support it.
	elsif (($visualStudioVersion ge '14.10')
		or ($visualStudioVersion eq '15.00'))
>>>>>>> 9e1c9f95
	{
		return new VS2017Solution(@_);
	}
	else
	{
		croak $visualStudioVersion;
		croak "The requested Visual Studio version is not supported.";
	}
}

sub CreateProject
{
	my $visualStudioVersion = shift;

	if (!defined($visualStudioVersion))
	{
		$visualStudioVersion = DetermineVisualStudioVersion();
	}

	if ($visualStudioVersion eq '12.00')
	{
		return new VC2013Project(@_);
	}
	elsif ($visualStudioVersion eq '14.00')
	{
		return new VC2015Project(@_);
	}
<<<<<<< HEAD
	# visual 2017 hasn't changed the nmake version to 15, so adjust the check to support it.
	elsif (($visualStudioVersion ge '14.10') or ($visualStudioVersion eq '15.00'))
=======

	# visual 2017 hasn't changed the nmake version to 15, so adjust the check to support it.
	elsif (($visualStudioVersion ge '14.10')
		or ($visualStudioVersion eq '15.00'))
>>>>>>> 9e1c9f95
	{
		return new VC2017Project(@_);
	}
	else
	{
		croak $visualStudioVersion;
		croak "The requested Visual Studio version is not supported.";
	}
}

sub DetermineVisualStudioVersion
{

	# To determine version of Visual Studio we use nmake as it has
	# existed for a long time and still exists in current Visual
	# Studio versions.
	my $output = `nmake /? 2>&1`;
	$? >> 8 == 0
	  or croak
	  "Unable to determine Visual Studio version: The nmake command wasn't found.";
	if ($output =~ /(\d+)\.(\d+)\.\d+(\.\d+)?$/m)
	{
		return _GetVisualStudioVersion($1, $2);
	}

	croak
	  "Unable to determine Visual Studio version: The nmake version could not be determined.";
}

sub _GetVisualStudioVersion
{
	my ($major, $minor) = @_;
<<<<<<< HEAD
=======

>>>>>>> 9e1c9f95
	# visual 2017 hasn't changed the nmake version to 15, so still using the older version for comparison.
	if ($major > 14)
	{
		carp
		  "The determined version of Visual Studio is newer than the latest supported version. Returning the latest supported version instead.";
		return '14.00';
	}
	elsif ($major < 6)
	{
		croak
		  "Unable to determine Visual Studio version: Visual Studio versions before 6.0 aren't supported.";
	}
	return "$major.$minor";
}

1;<|MERGE_RESOLUTION|>--- conflicted
+++ resolved
@@ -38,15 +38,10 @@
 	{
 		return new VS2015Solution(@_);
 	}
-<<<<<<< HEAD
-	# visual 2017 hasn't changed the nmake version to 15, so adjust the check to support it.
-	elsif (($visualStudioVersion ge '14.10') or ($visualStudioVersion eq '15.00'))
-=======
 
 	# visual 2017 hasn't changed the nmake version to 15, so adjust the check to support it.
 	elsif (($visualStudioVersion ge '14.10')
 		or ($visualStudioVersion eq '15.00'))
->>>>>>> 9e1c9f95
 	{
 		return new VS2017Solution(@_);
 	}
@@ -74,15 +69,10 @@
 	{
 		return new VC2015Project(@_);
 	}
-<<<<<<< HEAD
-	# visual 2017 hasn't changed the nmake version to 15, so adjust the check to support it.
-	elsif (($visualStudioVersion ge '14.10') or ($visualStudioVersion eq '15.00'))
-=======
 
 	# visual 2017 hasn't changed the nmake version to 15, so adjust the check to support it.
 	elsif (($visualStudioVersion ge '14.10')
 		or ($visualStudioVersion eq '15.00'))
->>>>>>> 9e1c9f95
 	{
 		return new VC2017Project(@_);
 	}
@@ -115,10 +105,7 @@
 sub _GetVisualStudioVersion
 {
 	my ($major, $minor) = @_;
-<<<<<<< HEAD
-=======
 
->>>>>>> 9e1c9f95
 	# visual 2017 hasn't changed the nmake version to 15, so still using the older version for comparison.
 	if ($major > 14)
 	{
