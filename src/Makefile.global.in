# -*-makefile-*-
# src/Makefile.global.in
# @configure_input@

#------------------------------------------------------------------------------
# All PostgreSQL makefiles include this file and use the variables it sets,
# which in turn are put here by the configure script. There is no need for
# users to edit this file -- if it turns out to be necessary then that's a
# bug.
#
# A makefile that includes this file needs to set the variable `subdir' to
# the relative path from the top to itself and `top_builddir' to the relative
# path from itself to the top before including this file. (The "top" is the
# parent directory of the directory this file is in.)
#------------------------------------------------------------------------------


##########################################################################
#
# Meta configuration

standard_targets = all install installdirs uninstall distprep clean distclean maintainer-clean coverage check installcheck init-po update-po
# these targets should recurse even into subdirectories not being built:
standard_always_targets = distprep clean distclean maintainer-clean

.PHONY: $(standard_targets) install-strip html man installcheck-parallel maintainer-check installcheck-good

# make `all' the default target
all:

# Delete target files if the command fails after it has
# started to update the file.
.DELETE_ON_ERROR:

# BLD_ARCH
BLD_ARCH = @BLD_ARCH@

# Never delete any intermediate files automatically.
.SECONDARY:

# PostgreSQL version number
VERSION = @PG_PACKAGE_VERSION@
MAJORVERSION = @PG_MAJORVERSION@
PG_VERSION = @PG_PACKAGE_VERSION@
PG_MAJORVERSION = @PG_MAJORVERSION@

# GPDB version number
GP_VERSION = @GP_VERSION_SHORT@
GP_MAJORVERSION = @GP_MAJORVERSION@

# Set top_srcdir, srcdir, and VPATH.
ifdef PGXS
top_srcdir = $(top_builddir)

<<<<<<< HEAD
# If VPATH is set or Makefile is not in current directory we are building
# the extension with VPATH so we set the variable here.
ifdef VPATH
srcdir = $(VPATH)
else
ifeq ($(CURDIR),$(dir $(firstword $(MAKEFILE_LIST))))
srcdir = .
VPATH =
else
srcdir = $(dir $(firstword $(MAKEFILE_LIST)))
VPATH = $(srcdir)
endif
endif
else # not PGXS
=======
# Support for VPATH builds
# (PGXS VPATH support is handled separately in pgxs.mk)
ifndef PGXS
>>>>>>> ab93f90c
vpath_build = @vpath_build@
abs_top_builddir = @abs_top_builddir@
abs_top_srcdir = @abs_top_srcdir@

ifneq ($(vpath_build),yes)
top_srcdir = $(top_builddir)
srcdir = .
else # vpath_build = yes
top_srcdir = $(abs_top_srcdir)
srcdir = $(top_srcdir)/$(subdir)
VPATH = $(srcdir)
endif
endif # not PGXS

vpathsearch = `for f in $(addsuffix /$(1),$(subst :, ,. $(VPATH))); do test -r $$f && echo $$f && break; done`

# Saved arguments from configure
configure_args = @configure_args@


##########################################################################
#
# Installation directories
#
# These are set by the equivalent --xxxdir configure options.  We
# append "postgresql" to some of them, if the string does not already
# contain "pgsql" or "postgres", in order to avoid directory clutter.
#
# In a PGXS build, we cannot use the values inserted into Makefile.global
# by configure, since the installation tree may have been relocated.
# Instead get the path values from pg_config.

ifndef PGXS

# Note that prefix, exec_prefix, and datarootdir aren't defined in a PGXS build;
# makefiles may only use the derived variables such as bindir.

prefix := @prefix@
exec_prefix := @exec_prefix@
datarootdir := @datarootdir@

bindir := @bindir@
sbindir := @sbindir@

datadir := @datadir@
ifeq "$(findstring pgsql, $(datadir))" ""
ifeq "$(findstring postgres, $(datadir))" ""
override datadir := $(datadir)/postgresql
endif
endif

sysconfdir := @sysconfdir@
ifeq "$(findstring pgsql, $(sysconfdir))" ""
ifeq "$(findstring postgres, $(sysconfdir))" ""
override sysconfdir := $(sysconfdir)/postgresql
endif
endif

libdir := @libdir@

pkglibdir = $(libdir)
ifeq "$(findstring pgsql, $(pkglibdir))" ""
ifeq "$(findstring postgres, $(pkglibdir))" ""
override pkglibdir := $(pkglibdir)/postgresql
endif
endif

includedir := @includedir@

pkgincludedir = $(includedir)
ifeq "$(findstring pgsql, $(pkgincludedir))" ""
ifeq "$(findstring postgres, $(pkgincludedir))" ""
override pkgincludedir := $(pkgincludedir)/postgresql
endif
endif

mandir := @mandir@

docdir := @docdir@
ifeq "$(findstring pgsql, $(docdir))" ""
ifeq "$(findstring postgres, $(docdir))" ""
override docdir := $(docdir)/postgresql
endif
endif

htmldir := @htmldir@

localedir := @localedir@

else # PGXS case

# Extension makefiles should set PG_CONFIG, but older ones might not
ifndef PG_CONFIG
PG_CONFIG = pg_config
endif

bindir := $(shell $(PG_CONFIG) --bindir)
datadir := $(shell $(PG_CONFIG) --sharedir)
sysconfdir := $(shell $(PG_CONFIG) --sysconfdir)
libdir := $(shell $(PG_CONFIG) --libdir)
pkglibdir := $(shell $(PG_CONFIG) --pkglibdir)
includedir := $(shell $(PG_CONFIG) --includedir)
pkgincludedir := $(shell $(PG_CONFIG) --pkgincludedir)
mandir := $(shell $(PG_CONFIG) --mandir)
docdir := $(shell $(PG_CONFIG) --docdir)
localedir := $(shell $(PG_CONFIG) --localedir)

endif # PGXS

# These derived path variables aren't separately configurable.

includedir_server = $(pkgincludedir)/server
includedir_internal = $(pkgincludedir)/internal
pgxsdir = $(pkglibdir)/pgxs


##########################################################################
#
# Features
#
# Records the choice of the various --enable-xxx and --with-xxx options.

with_perl	= @with_perl@
with_python	= @with_python@
with_tcl	= @with_tcl@
with_openssl	= @with_openssl@
with_selinux	= @with_selinux@
with_libxml	= @with_libxml@
with_libxslt	= @with_libxslt@
with_system_tzdata = @with_system_tzdata@
with_uuid	= @with_uuid@
with_zlib	= @with_zlib@
with_libbz2	= @with_libbz2@
with_apr_config	= @with_apr_config@
with_apu_config	= @with_apu_config@
with_libsigar	= @with_libsigar@
enable_shared	= @enable_shared@
enable_rpath	= @enable_rpath@
# NLS is not supported in Greenplum, see comment documenting
# this in configure.in
# enable_nls	= @enable_nls@
enable_debug	= @enable_debug@
enable_dtrace	= @enable_dtrace@
enable_coverage	= @enable_coverage@
enable_tap_tests	= @enable_tap_tests@
enable_thread_safety	= @enable_thread_safety@
enable_strong_random	= @enable_strong_random@
enable_largefile	= @enable_largefile@
enable_orca		= @enable_orca@
enable_gpfdist		= @enable_gpfdist@
enable_pxf			= @enable_pxf@
enable_debug_extensions = @enable_debug_extensions@
enable_orafce		= @enable_orafce@
enable_mapreduce    = @enable_mapreduce@
enable_gpcloud 	    = @enable_gpcloud@
enable_gpperfmon    = @enable_gpperfmon@

enable_tap_tests = @enable_tap_tests@

python_includespec	= @python_includespec@
python_libdir		= @python_libdir@
python_libspec		= @python_libspec@
python_additional_libs	= @python_additional_libs@
python_majorversion	= @python_majorversion@
python_version		= @python_version@

krb_srvtab = @krb_srvtab@

TCLSH			= @TCLSH@
TCL_LIBS		= @TCL_LIBS@
TCL_LIB_SPEC		= @TCL_LIB_SPEC@
TCL_INCLUDE_SPEC	= @TCL_INCLUDE_SPEC@
TCL_SHARED_BUILD	= @TCL_SHARED_BUILD@
TCL_SHLIB_LD_LIBS	= @TCL_SHLIB_LD_LIBS@

PTHREAD_CFLAGS		= @PTHREAD_CFLAGS@
PTHREAD_LIBS		= @PTHREAD_LIBS@

have_yaml 		= @have_yaml@
with_zstd 		= @with_zstd@
with_quicklz		= @with_quicklz@


##########################################################################
#
# Programs and flags

# Compilers

CPP = @CPP@
CPPFLAGS = @CPPFLAGS@
PG_SYSROOT = @PG_SYSROOT@

ifdef PGXS
override CPPFLAGS := -I$(includedir_server) -I$(includedir_internal) $(CPPFLAGS)
else # not PGXS
override CPPFLAGS := -I$(top_srcdir)/src/include $(CPPFLAGS)
ifdef VPATH
override CPPFLAGS := -I$(top_builddir)/src/include $(CPPFLAGS)
endif
endif # not PGXS

CC = @CC@
GCC = @GCC@
SUN_STUDIO_CC = @SUN_STUDIO_CC@
CFLAGS = @CFLAGS@
CFLAGS_VECTOR = @CFLAGS_VECTOR@
CFLAGS_SSE42 = @CFLAGS_SSE42@
<<<<<<< HEAD

CXX = @CXX@
CXXFLAGS = @CXXFLAGS@
=======
>>>>>>> ab93f90c

# Kind-of compilers

BISON = @BISON@
BISONFLAGS = @BISONFLAGS@ $(YFLAGS)
FLEX = @FLEX@
FLEXFLAGS = @FLEXFLAGS@ $(LFLAGS)
DTRACE = @DTRACE@
DTRACEFLAGS = @DTRACEFLAGS@
ZIC = @ZIC@

# Linking

AR = @AR@
DLLTOOL = @DLLTOOL@
DLLWRAP = @DLLWRAP@
LIBS = @LIBS@
LDAP_LIBS_FE = @LDAP_LIBS_FE@
LDAP_LIBS_BE = @LDAP_LIBS_BE@
UUID_LIBS = @UUID_LIBS@
UUID_EXTRA_OBJS = @UUID_EXTRA_OBJS@
LD = @LD@
with_gnu_ld = @with_gnu_ld@
ld_R_works = @ld_R_works@

# It's critical that within LDFLAGS, all -L switches pointing to build-tree
# directories come before any -L switches pointing to external directories.
# Otherwise it's possible for, e.g., a platform-provided copy of libpq.so
# to get linked in place of the one we've built.  Therefore we adopt the
# convention that the first component of LDFLAGS is an extra variable
# LDFLAGS_INTERNAL, and -L and -l switches for PG's own libraries must be
# put into LDFLAGS_INTERNAL, so they will appear ahead of those for external
# libraries.
#
# We need LDFLAGS and LDFLAGS_INTERNAL to be "recursively expanded" variables,
# else adjustments to, e.g., rpathdir don't work right.  So we must NOT do
# "LDFLAGS := something" anywhere, ditto for LDFLAGS_INTERNAL.
# These initial assignments must be "=" type, and elsewhere we must only do
# "LDFLAGS += something" or "LDFLAGS_INTERNAL += something".
ifdef PGXS
  LDFLAGS_INTERNAL = -L$(libdir)
else
  LDFLAGS_INTERNAL = -L$(top_builddir)/src/port -L$(top_builddir)/src/common
endif
LDFLAGS = $(LDFLAGS_INTERNAL) @LDFLAGS@

LDFLAGS_EX = @LDFLAGS_EX@
# LDFLAGS_SL might have already been assigned by calling makefile
LDFLAGS_SL += @LDFLAGS_SL@
LDREL = -r
LDOUT = -o
RANLIB = @RANLIB@
WINDRES = @WINDRES@
X = @EXEEXT@

# Perl

ifneq (@PERL@,)
    # quoted to protect pathname with spaces
    PERL		= '@PERL@'
else
    PERL		= $(missing) perl
endif
perl_archlibexp		= @perl_archlibexp@
perl_privlibexp		= @perl_privlibexp@
<<<<<<< HEAD
perl_includespec	= @perl_includespec@
perl_useshrplib		= @perl_useshrplib@
perl_embed_ccflags	= @perl_embed_ccflags@
=======
>>>>>>> ab93f90c
perl_embed_ldflags	= @perl_embed_ldflags@

# apr-1-config

APR_1_CONFIG		= @APR_1_CONFIG@
apr_includes		= @apr_includes@
apr_link_ld_libs	= @apr_link_ld_libs@
apr_cflags			= @apr_cflags@
apr_cppflags		= @apr_cppflags@

# apu-1-config
APU_1_CONFIG		= @APU_1_CONFIG@
apu_includes		= @apu_includes@
apu_link_ld_libs	= @apu_link_ld_libs@

# Miscellaneous

AWK	= @AWK@
LN_S	= @LN_S@
MSGFMT  = @MSGFMT@
MSGFMT_FLAGS = @MSGFMT_FLAGS@
MSGMERGE = @MSGMERGE@
PYTHON	= @PYTHON@
TAR	= @TAR@
XGETTEXT = @XGETTEXT@

GZIP	= gzip
BZIP2	= bzip2

# Testing

<<<<<<< HEAD
abs_top_builddir = @abs_top_builddir@
abs_top_srcdir = @abs_top_srcdir@

check:

PROVE = @PROVE@
# There are common routines in src/test/perl, and some test suites have
# extra perl modules in their own directory.
PG_PROVE_FLAGS = -I $(top_srcdir)/src/test/perl/ -I $(srcdir)
# User-supplied prove flags such as --verbose can be provided in PROVE_FLAGS.
PROVE_FLAGS =

# prepend to path if already set, else just set it
define add_to_path
$(1)="$(if $($(1)),$(2):$$$(1),$(2))"
endef

# platform-specific environment variable to set shared library path
define ld_library_path_var
$(if $(filter $(PORTNAME),darwin),DYLD_LIBRARY_PATH,$(if $(filter $(PORTNAME),aix),LIBPATH,LD_LIBRARY_PATH))
endef

ifeq ($(enable_tap_tests),yes)
define prove_installcheck
rm -rf $(CURDIR)/tmp_check/log
cd $(srcdir) && TESTDIR='$(CURDIR)' PATH="$(bindir):$$PATH" PGPORT='6$(DEF_PGPORT)' top_builddir='$(CURDIR)/$(top_builddir)' PG_REGRESS='$(CURDIR)/$(top_builddir)/src/test/regress/pg_regress' $(PROVE) $(PG_PROVE_FLAGS) $(PROVE_FLAGS) $(if $(PROVE_TESTS),$(PROVE_TESTS),t/*.pl)
endef

define prove_check
rm -rf $(CURDIR)/tmp_check/log
cd $(srcdir) && TESTDIR='$(CURDIR)' $(with_temp_install) PGPORT='6$(DEF_PGPORT)' top_builddir='$(CURDIR)/$(top_builddir)' PG_REGRESS='$(CURDIR)/$(top_builddir)/src/test/regress/pg_regress' $(PROVE) $(PG_PROVE_FLAGS) $(PROVE_FLAGS) $(if $(PROVE_TESTS),$(PROVE_TESTS),t/*.pl)
=======
check: temp-install

.PHONY: temp-install
temp-install:
ifndef NO_TEMP_INSTALL
ifeq ($(MAKELEVEL),0)
	rm -rf '$(abs_top_builddir)'/tmp_install
	$(MAKE) -C '$(top_builddir)' DESTDIR='$(abs_top_builddir)'/tmp_install install
endif
	$(if $(EXTRA_INSTALL),for extra in $(EXTRA_INSTALL); do $(MAKE) -C '$(top_builddir)'/$$extra DESTDIR='$(abs_top_builddir)'/tmp_install install || exit; done)
endif

PROVE = @PROVE@
PG_PROVE_FLAGS = -I $(top_srcdir)/src/test/perl/
PROVE_FLAGS = --verbose

# prepend to path if already set, else just set it
define add_to_path
$(1)="$(if $($(1)),$(2):$$$(1),$(2))"
endef

# platform-specific environment variable to set shared library path
define ld_library_path_var
$(if $(filter $(PORTNAME),darwin),DYLD_LIBRARY_PATH,$(if $(filter $(PORTNAME),aix),LIBPATH,LD_LIBRARY_PATH))
endef

define with_temp_install
PATH="$(abs_top_builddir)/tmp_install$(bindir):$$PATH" $(call add_to_path,$(ld_library_path_var),$(abs_top_builddir)/tmp_install$(libdir))
endef

ifeq ($(enable_tap_tests),yes)

define prove_installcheck
cd $(srcdir) && TESTDIR='$(CURDIR)' PATH="$(bindir):$$PATH" PGPORT='6$(DEF_PGPORT)' top_builddir='$(CURDIR)/$(top_builddir)' $(PROVE) $(PG_PROVE_FLAGS) $(PROVE_FLAGS) t/*.pl
endef

define prove_check
cd $(srcdir) && TESTDIR='$(CURDIR)' $(with_temp_install) PGPORT='6$(DEF_PGPORT)' top_builddir='$(CURDIR)/$(top_builddir)' $(PROVE) $(PG_PROVE_FLAGS) $(PROVE_FLAGS) t/*.pl
>>>>>>> ab93f90c
endef

else
prove_installcheck = @echo "TAP tests not enabled"
prove_check = $(prove_installcheck)
endif

# Installation.

install_bin = @install_bin@
install_sh = $(SHELL) $(top_srcdir)/config/install-sh -c
INSTALL = $(if $(use_install_sh),$(install_sh),$(if $(install_bin),$(install_bin),$(install_sh)))

INSTALL_SCRIPT_MODE	= 755
INSTALL_DATA_MODE	= 644
INSTALL_PROGRAM	= $(INSTALL_PROGRAM_ENV) $(INSTALL) $(INSTALL_STRIP_FLAG)
INSTALL_SCRIPT	= $(INSTALL) -m $(INSTALL_SCRIPT_MODE)
INSTALL_DATA	= $(INSTALL) -m $(INSTALL_DATA_MODE)
INSTALL_STLIB	= $(INSTALL_STLIB_ENV) $(INSTALL_DATA) $(INSTALL_STRIP_FLAG)
INSTALL_SHLIB	= $(INSTALL_SHLIB_ENV) $(INSTALL) $(INSTALL_SHLIB_OPTS) $(INSTALL_STRIP_FLAG)
# Override in Makefile.port if necessary
INSTALL_SHLIB_OPTS = -m 755

MKDIR_P = @MKDIR_P@

missing		= $(SHELL) $(top_srcdir)/config/missing

STRIP		= @STRIP@
STRIP_STATIC_LIB = @STRIP_STATIC_LIB@
STRIP_SHARED_LIB = @STRIP_SHARED_LIB@

# Documentation

have_docbook	= @have_docbook@
COLLATEINDEX	= @COLLATEINDEX@
DBTOEPUB	= @DBTOEPUB@
DOCBOOKSTYLE	= @DOCBOOKSTYLE@
JADE			= @JADE@
NSGMLS			= @NSGMLS@
OSX				= @OSX@
XMLLINT			= @XMLLINT@
XSLTPROC		= @XSLTPROC@

# Code coverage

GCOV = @GCOV@
LCOV = @LCOV@
GENHTML = @GENHTML@

ifeq ($(enable_coverage),yes)
# ccache loses .gcno files
export CCACHE_DISABLE = 1
endif

# Feature settings

DEF_PGPORT = @default_port@
# NLS is not supported in Greenplum, see comment documenting
# this in configure.in
# WANTED_LANGUAGES = @WANTED_LANGUAGES@



##########################################################################
#
# Additional platform-specific settings
#

# Name of the "template"
PORTNAME= @PORTNAME@

build_os = @build_os@

host_tuple = @host@
host_os = @host_os@
host_cpu = @host_cpu@

# Make HAVE_IPV6 available for initdb script creation
HAVE_IPV6= @HAVE_IPV6@

# The HP-UX port makefile, for one, needs access to this symbol
HAVE_POSIX_SIGNALS= @HAVE_POSIX_SIGNALS@

# This is mainly for use on FreeBSD, where we have both a.out and elf
# systems now.  May be applicable to other systems to?
ELF_SYSTEM= @ELF_SYS@

# Backend stack size limit has to be hard-wired on Windows (it's in bytes)
WIN32_STACK_RLIMIT=4194304

# Set if we have a working win32 crashdump header
have_win32_dbghelp = @have_win32_dbghelp@

# Pull in platform-specific magic
include $(top_builddir)/src/Makefile.port

# Set up rpath if enabled.  By default it will point to our libdir,
# but individual Makefiles can force other rpath paths if needed.
rpathdir = $(libdir)

ifeq ($(enable_rpath), yes)
LDFLAGS += $(rpath)
endif


##########################################################################
#
# Some variables needed to find some client interfaces

ifdef PGXS
# some contribs assumes headers and libs are in the source tree...
libpq_srcdir = $(includedir)
libpq_builddir = $(libdir)
else
libpq_srcdir = $(top_srcdir)/src/interfaces/libpq
libpq_builddir = $(top_builddir)/src/interfaces/libpq
endif

# This macro is for use by libraries linking to libpq.  (Because libpgport
# isn't created with the same link flags as libpq, it can't be used.)
libpq = -L$(libpq_builddir) -lpq

# This macro is for use by client executables (not libraries) that use libpq.
# We force clients to pull symbols from the non-shared libraries libpgport
# and libpgcommon rather than pulling some libpgport symbols from libpq just
# because libpq uses those functions too.  This makes applications less
# dependent on changes in libpq's usage of pgport.  To do this we link to
# pgport before libpq.  This does cause duplicate -lpgport's to appear
# on client link lines.
ifdef PGXS
libpq_pgport = -L$(libdir) -lpgcommon -lpgport $(libpq)
else
libpq_pgport = -L$(top_builddir)/src/common -lpgcommon -L$(top_builddir)/src/port -lpgport $(libpq)
endif

# Cygwin seems to need ldap libraries to be mentioned here, too
ifeq ($(PORTNAME),cygwin)
libpq_pgport += $(LDAP_LIBS_FE)
endif


submake-libpq:
	$(MAKE) -C $(libpq_builddir) all

submake-libpgport:
	$(MAKE) -C $(top_builddir)/src/port all
	$(MAKE) -C $(top_builddir)/src/common all

.PHONY: submake-libpq submake-libpgport


##########################################################################
#
# Testing support

PL_TESTDB = pl_regression
CONTRIB_TESTDB = contrib_regression
ifneq ($(MODULE_big),)
  CONTRIB_TESTDB_MODULE = contrib_regression_$(MODULE_big)
else
  ifneq ($(MODULES),)
    CONTRIB_TESTDB_MODULE = contrib_regression_$(MODULES)
  else
    CONTRIB_TESTDB_MODULE = contrib_regression
  endif
endif

ifdef NO_LOCALE
NOLOCALE += --no-locale
endif

pg_regress_locale_flags = $(if $(ENCODING),--encoding=$(ENCODING)) $(NOLOCALE)

pg_regress_check = $(with_temp_install) $(top_builddir)/src/test/regress/pg_regress --inputdir=$(srcdir) --temp-instance=./tmp_check --bindir= $(pg_regress_locale_flags) $(EXTRA_REGRESS_OPTS)
pg_regress_installcheck = $(top_builddir)/src/test/regress/pg_regress --inputdir=$(srcdir) --bindir='$(bindir)' $(pg_regress_locale_flags) $(EXTRA_REGRESS_OPTS)

pg_regress_clean_files = results/ regression.diffs regression.out tmp_check/ log/

pg_isolation_regress_check = $(with_temp_install) $(top_builddir)/src/test/isolation/pg_isolation_regress --inputdir=$(srcdir) --temp-instance=./tmp_check --bindir= $(pg_regress_locale_flags) $(EXTRA_REGRESS_OPTS)
pg_isolation_regress_installcheck = $(top_builddir)/src/test/isolation/pg_isolation_regress --inputdir=$(srcdir) $(pg_regress_locale_flags) $(EXTRA_REGRESS_OPTS)

##########################################################################
#
# Customization
#
# This includes your local customizations if Makefile.custom exists
# in the source directory.  This file doesn't exist in the original
# distribution so that it doesn't get overwritten when you upgrade.
#
# NOTE:  Makefile.custom is from the pre-Autoconf days of PostgreSQL.
# You are liable to shoot yourself in the foot if you use it without
# knowing exactly what you're doing.  The preferred (and more
# reliable) method is to communicate what you want to do to the
# configure script, and leave the makefiles alone.

-include $(top_srcdir)/src/Makefile.custom

ifneq ($(CUSTOM_INSTALL),)
INSTALL= $(CUSTOM_INSTALL)
endif

ifneq ($(CUSTOM_CC),)
  CC= $(CUSTOM_CC)
endif

ifneq ($(CUSTOM_COPT),)
  COPT= $(CUSTOM_COPT)
endif

#
# These variables are meant to be set in the environment of "make"
# to add flags to whatever configure picked.  Unlike the ones above,
# they are documented.
#
ifdef COPT
   CFLAGS += $(COPT)
   LDFLAGS += $(COPT)
endif

ifdef PROFILE
   CFLAGS += $(PROFILE)
   LDFLAGS += $(PROFILE)
endif


##########################################################################
#
# substitute implementations of C library routines (see src/port/)
# note we already included -L.../src/port in LDFLAGS above

LIBOBJS = @LIBOBJS@

# files needed for the chosen CRC-32C implementation
PG_CRC32C_OBJS = @PG_CRC32C_OBJS@

LIBS := -lpgcommon -lpgport $(LIBS)

# to make ws2_32.lib the last library
ifeq ($(PORTNAME),win32)
<<<<<<< HEAD
LIBS += -lws2_32 -lshfolder
override LDFLAGS := -L$(top_builddir)/gpAux/ext/win32/kfw-3-2-2/lib $(LDFLAGS)
override AR := /usr/bin/i686-pc-mingw32-ar
=======
LIBS += -lws2_32
>>>>>>> ab93f90c
endif

# Not really standard libc functions, used by the backend.
TAS         = @TAS@


##########################################################################
#
# Global targets and rules

%.c: %.l
ifdef FLEX
	$(FLEX) $(if $(FLEX_NO_BACKUP),-b) $(FLEXFLAGS) -o'$@' $<
	@$(if $(FLEX_NO_BACKUP),if [ `wc -l <lex.backup` -eq 1 ]; then rm lex.backup; else echo "Scanner requires backup; see lex.backup." 1>&2; exit 1; fi)
else
	@$(missing) flex $< '$@'
endif

%.c: %.y
	$(if $(BISON_CHECK_CMD),$(BISON_CHECK_CMD))
ifdef BISON
	$(BISON) $(BISONFLAGS) -o $@ $<
else
	@$(missing) bison $< $@
endif

%.i: %.c
	$(CPP) $(CPPFLAGS) -o $@ $<

%.gz: %
	$(GZIP) --best -c $< >$@

%.bz2: %
	$(BZIP2) -c $< >$@

# Direct builds of foo.c -> foo are disabled to avoid generating
# *.dSYM junk on Macs.  All builds should normally go through the
# foo.c -> foo.o -> foo steps.  This also ensures that dependency
# tracking (see below) is used.
%: %.c

ifndef PGXS

# Remake Makefile.global from Makefile.global.in if the latter
# changed. In order to trigger this rule, the including file must
# write `include $(top_builddir)/src/Makefile.global', not some
# shortcut thereof.
$(top_builddir)/src/Makefile.global: $(top_srcdir)/src/Makefile.global.in $(top_builddir)/config.status
	cd $(top_builddir) && ./config.status src/Makefile.global

# Remake pg_config.h from pg_config.h.in if the latter changed.
# config.status will not change the timestamp on pg_config.h if it
# doesn't change, so as to avoid recompiling the entire tree
# unnecessarily. Therefore we make config.status update a timestamp file
# stamp-h every time it runs, so that we don't trigger this rule every time.
# (We do trigger the null rule for stamp-h to pg_config.h every time; so it's
# important for that rule to be empty!)
#
# Of course you need to turn on dependency tracking to get any
# dependencies on pg_config.h.
$(top_builddir)/src/include/pg_config.h: $(top_builddir)/src/include/stamp-h ;

$(top_builddir)/src/include/stamp-h: $(top_srcdir)/src/include/pg_config.h.in $(top_builddir)/config.status
	cd $(top_builddir) && ./config.status src/include/pg_config.h

# Also remake pg_config_ext.h from pg_config_ext.h.in, same logic as above.
$(top_builddir)/src/include/pg_config_ext.h: $(top_builddir)/src/include/stamp-ext-h ;

$(top_builddir)/src/include/stamp-ext-h: $(top_srcdir)/src/include/pg_config_ext.h.in $(top_builddir)/config.status
	cd $(top_builddir) && ./config.status src/include/pg_config_ext.h

# Also remake ecpg_config.h from ecpg_config.h.in if the latter changed, same
# logic as above.
$(top_builddir)/src/interfaces/ecpg/include/ecpg_config.h: $(top_builddir)/src/interfaces/ecpg/include/stamp-h ;

 $(top_builddir)/src/interfaces/ecpg/include/stamp-h: $(top_builddir)/src/interfaces/ecpg/include/ecpg_config.h.in $(top_builddir)/config.status
	cd $(top_builddir) && ./config.status src/interfaces/ecpg/include/ecpg_config.h

# When configure changes, rerun configure with the same options as
# last time. To change configure, you need to run autoconf manually.
$(top_builddir)/config.status: $(top_srcdir)/configure
	cd $(top_builddir) && ./config.status --recheck

endif # not PGXS


install-strip:
# install-strip always uses install-sh, so that strip options can be
# passed.
	$(MAKE) use_install_sh=yes \
	    INSTALL_PROGRAM_ENV="STRIPPROG='$(STRIP)'" \
	    INSTALL_STLIB_ENV="STRIPPROG='$(STRIP_STATIC_LIB)'" \
	    INSTALL_SHLIB_ENV="STRIPPROG='$(STRIP_SHARED_LIB)'" \
	    INSTALL_STRIP_FLAG=-s \
	    install


##########################################################################
#
# Recursive make support
# ----------------------
# Instead of recursing through subdirectories with a for loop or
# repeated $(MAKE) -C whatever calls, this is a little smarter: it
# allows parallel make across directories and lets make -k and -q work
# correctly.

# We need the $(eval) function and order-only prerequisites, which are
# available in GNU make 3.80.  That also happens to be the version
# where the .VARIABLES variable was introduced, so this is a simple check.
ifndef .VARIABLES
$(error GNU make 3.80 or newer is required.  You are using version $(MAKE_VERSION))
endif

# This function is only for internal use below.  It should be called
# using $(eval).  It will set up a target so that it recurses into
# a given subdirectory.  Note that to avoid a nasty bug in make 3.80,
# this function has to avoid using any complicated constructs (like
# multiple targets on a line) and also not contain any lines that expand
# to more than about 200 bytes.  This is why we make it apply to just one
# subdirectory at a time, rather than to a list of subdirectories.
# $1: target name, e.g., all
# $2: subdir name
# $3: target to run in subdir, usually same as $1
define _create_recursive_target
.PHONY: $(1)-$(2)-recurse
$(1): $(1)-$(2)-recurse
$(1)-$(2)-recurse: $(if $(filter check, $(3)), temp-install)
	$$(MAKE) -C $(2) $(3)
endef
# Note that the use of $$ on the last line above is important; we want
# $(MAKE) to be evaluated when the rule is run, not when the $(eval) is run
# to create the rule.  This is necessary to get make -q working.

# Call this function in a makefile that needs to recurse into subdirectories.
# In the normal case all arguments can be defaulted.
# $1: targets to make recursive (defaults to list of standard targets)
# $2: list of subdirs (defaults to SUBDIRS variable)
# $3: target to run in subdir (defaults to current element of $1)
recurse = $(foreach target,$(if $1,$1,$(standard_targets)),$(foreach subdir,$(if $2,$2,$(SUBDIRS)),$(eval $(call _create_recursive_target,$(target),$(subdir),$(if $3,$3,$(target))))))

# If a makefile's list of SUBDIRS varies depending on configuration, then
# any subdirectories excluded from SUBDIRS should instead be added to
# ALWAYS_SUBDIRS, and then it must call recurse_always as well as recurse.
# This ensures that distprep, distclean, etc will apply to all subdirectories.
# In the normal case all arguments will be defaulted.
# $1: targets to make recursive (defaults to standard_always_targets)
# $2: list of subdirs (defaults to ALWAYS_SUBDIRS variable)
# $3: target to run in subdir (defaults to current element of $1)
recurse_always = $(foreach target,$(if $1,$1,$(standard_always_targets)),$(foreach subdir,$(if $2,$2,$(ALWAYS_SUBDIRS)),$(eval $(call _create_recursive_target,$(target),$(subdir),$(if $3,$3,$(target))))))


##########################################################################
#
# Automatic dependency generation
# -------------------------------
# When we configure with --enable-depend then we override the default
# compilation rule with the magic below. While or after creating the
# actual output file we also create a dependency list for the .c file.
# Next time we invoke make we will have top-notch information about
# whether this file needs to be updated. The dependency files are kept
# in the .deps subdirectory of each directory.

autodepend = @autodepend@

ifeq ($(autodepend), yes)

ifndef COMPILE.c
COMPILE.c = $(CC) $(CFLAGS) $(CPPFLAGS) -c
endif

DEPDIR = .deps

ifeq ($(GCC), yes)

# GCC allows us to create object and dependency file in one invocation.
%.o : %.c
	@if test ! -d $(DEPDIR); then mkdir -p $(DEPDIR); fi
	$(COMPILE.c) -o $@ $< -MMD -MP -MF $(DEPDIR)/$(*F).Po

endif # GCC

# Include all the dependency files generated for the current
# directory. Note that make would complain if include was called with
# no arguments.
Po_files := $(wildcard $(DEPDIR)/*.Po)
ifneq (,$(Po_files))
include $(Po_files)
endif

# hook for clean-up
clean distclean maintainer-clean: clean-deps

.PHONY: clean-deps
clean-deps:
	@rm -rf $(DEPDIR)

endif # autodepend


##########################################################################
#
# Native language support

ifeq ($(enable_nls), yes)
ifneq (,$(wildcard $(srcdir)/nls.mk))

include $(top_srcdir)/src/nls-global.mk

endif # nls.mk
endif # enable_nls


##########################################################################
#
# Coverage

# Explanation of involved files:
#   foo.c	source file
#   foo.o	object file
#   foo.gcno	gcov graph (a.k.a. "notes") file, created at compile time
#		(by gcc -ftest-coverage)
#   foo.gcda	gcov data file, created when the program is run (for
#		programs compiled with gcc -fprofile-arcs)
#   foo.c.gcov	gcov output file with coverage information, created by
#		gcov from foo.gcda (by "make coverage")
#   foo.c.gcov.out  stdout captured when foo.c.gcov is created, mildly
#		interesting
#   lcov.info	lcov tracefile, built from gcda files in one directory,
#		later collected by "make coverage-html"

ifeq ($(enable_coverage), yes)

# There is a strange interaction between lcov and existing .gcov
# output files.  Hence the rm command and the ordering dependency.

gcda_files := $(wildcard *.gcda)

lcov.info: $(gcda_files)
	rm -f *.gcov
	$(if $^,$(LCOV) -d . -c -o $@ $(LCOVFLAGS) --gcov-tool $(GCOV))

%.c.gcov: %.gcda | lcov.info
	$(GCOV) -b -f -p -o . $(GCOVFLAGS) $*.c >$*.c.gcov.out

coverage: $(gcda_files:.gcda=.c.gcov) lcov.info

.PHONY: coverage-html
coverage-html: coverage
	rm -rf coverage
	mkdir coverage
	$(GENHTML) --show-details --legend --output-directory=coverage --title=PostgreSQL --num-spaces=4 --prefix=$(abs_top_srcdir) `find . -name lcov.info -print`


# hook for clean-up
clean distclean maintainer-clean: clean-coverage

.PHONY: clean-coverage
clean-coverage:
	rm -rf coverage
	rm -f *.gcda *.gcno lcov.info *.gcov *.gcov.out


# User-callable target to reset counts between test runs
coverage-clean:
	rm -f `find . -name '*.gcda' -print`

endif # enable_coverage<|MERGE_RESOLUTION|>--- conflicted
+++ resolved
@@ -52,7 +52,6 @@
 ifdef PGXS
 top_srcdir = $(top_builddir)
 
-<<<<<<< HEAD
 # If VPATH is set or Makefile is not in current directory we are building
 # the extension with VPATH so we set the variable here.
 ifdef VPATH
@@ -67,11 +66,6 @@
 endif
 endif
 else # not PGXS
-=======
-# Support for VPATH builds
-# (PGXS VPATH support is handled separately in pgxs.mk)
-ifndef PGXS
->>>>>>> ab93f90c
 vpath_build = @vpath_build@
 abs_top_builddir = @abs_top_builddir@
 abs_top_srcdir = @abs_top_srcdir@
@@ -280,12 +274,9 @@
 CFLAGS = @CFLAGS@
 CFLAGS_VECTOR = @CFLAGS_VECTOR@
 CFLAGS_SSE42 = @CFLAGS_SSE42@
-<<<<<<< HEAD
 
 CXX = @CXX@
 CXXFLAGS = @CXXFLAGS@
-=======
->>>>>>> ab93f90c
 
 # Kind-of compilers
 
@@ -351,12 +342,9 @@
 endif
 perl_archlibexp		= @perl_archlibexp@
 perl_privlibexp		= @perl_privlibexp@
-<<<<<<< HEAD
 perl_includespec	= @perl_includespec@
 perl_useshrplib		= @perl_useshrplib@
 perl_embed_ccflags	= @perl_embed_ccflags@
-=======
->>>>>>> ab93f90c
 perl_embed_ldflags	= @perl_embed_ldflags@
 
 # apr-1-config
@@ -388,11 +376,22 @@
 
 # Testing
 
-<<<<<<< HEAD
+NO_TEMP_INSTALL = yes # GPDB: We assume a GPDB cluster is running (gpdemo)
+
 abs_top_builddir = @abs_top_builddir@
 abs_top_srcdir = @abs_top_srcdir@
 
-check:
+check: temp-install
+
+.PHONY: temp-install
+temp-install:
+ifndef NO_TEMP_INSTALL
+ifeq ($(MAKELEVEL),0)
+	rm -rf '$(abs_top_builddir)'/tmp_install
+	$(MAKE) -C '$(top_builddir)' DESTDIR='$(abs_top_builddir)'/tmp_install install
+endif
+	$(if $(EXTRA_INSTALL),for extra in $(EXTRA_INSTALL); do $(MAKE) -C '$(top_builddir)'/$$extra DESTDIR='$(abs_top_builddir)'/tmp_install install || exit; done)
+endif
 
 PROVE = @PROVE@
 # There are common routines in src/test/perl, and some test suites have
@@ -420,46 +419,6 @@
 define prove_check
 rm -rf $(CURDIR)/tmp_check/log
 cd $(srcdir) && TESTDIR='$(CURDIR)' $(with_temp_install) PGPORT='6$(DEF_PGPORT)' top_builddir='$(CURDIR)/$(top_builddir)' PG_REGRESS='$(CURDIR)/$(top_builddir)/src/test/regress/pg_regress' $(PROVE) $(PG_PROVE_FLAGS) $(PROVE_FLAGS) $(if $(PROVE_TESTS),$(PROVE_TESTS),t/*.pl)
-=======
-check: temp-install
-
-.PHONY: temp-install
-temp-install:
-ifndef NO_TEMP_INSTALL
-ifeq ($(MAKELEVEL),0)
-	rm -rf '$(abs_top_builddir)'/tmp_install
-	$(MAKE) -C '$(top_builddir)' DESTDIR='$(abs_top_builddir)'/tmp_install install
-endif
-	$(if $(EXTRA_INSTALL),for extra in $(EXTRA_INSTALL); do $(MAKE) -C '$(top_builddir)'/$$extra DESTDIR='$(abs_top_builddir)'/tmp_install install || exit; done)
-endif
-
-PROVE = @PROVE@
-PG_PROVE_FLAGS = -I $(top_srcdir)/src/test/perl/
-PROVE_FLAGS = --verbose
-
-# prepend to path if already set, else just set it
-define add_to_path
-$(1)="$(if $($(1)),$(2):$$$(1),$(2))"
-endef
-
-# platform-specific environment variable to set shared library path
-define ld_library_path_var
-$(if $(filter $(PORTNAME),darwin),DYLD_LIBRARY_PATH,$(if $(filter $(PORTNAME),aix),LIBPATH,LD_LIBRARY_PATH))
-endef
-
-define with_temp_install
-PATH="$(abs_top_builddir)/tmp_install$(bindir):$$PATH" $(call add_to_path,$(ld_library_path_var),$(abs_top_builddir)/tmp_install$(libdir))
-endef
-
-ifeq ($(enable_tap_tests),yes)
-
-define prove_installcheck
-cd $(srcdir) && TESTDIR='$(CURDIR)' PATH="$(bindir):$$PATH" PGPORT='6$(DEF_PGPORT)' top_builddir='$(CURDIR)/$(top_builddir)' $(PROVE) $(PG_PROVE_FLAGS) $(PROVE_FLAGS) t/*.pl
-endef
-
-define prove_check
-cd $(srcdir) && TESTDIR='$(CURDIR)' $(with_temp_install) PGPORT='6$(DEF_PGPORT)' top_builddir='$(CURDIR)/$(top_builddir)' $(PROVE) $(PG_PROVE_FLAGS) $(PROVE_FLAGS) t/*.pl
->>>>>>> ab93f90c
 endef
 
 else
@@ -699,13 +658,9 @@
 
 # to make ws2_32.lib the last library
 ifeq ($(PORTNAME),win32)
-<<<<<<< HEAD
 LIBS += -lws2_32 -lshfolder
 override LDFLAGS := -L$(top_builddir)/gpAux/ext/win32/kfw-3-2-2/lib $(LDFLAGS)
 override AR := /usr/bin/i686-pc-mingw32-ar
-=======
-LIBS += -lws2_32
->>>>>>> ab93f90c
 endif
 
 # Not really standard libc functions, used by the backend.
