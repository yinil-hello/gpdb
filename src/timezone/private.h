/* Private header for tzdb code.  */

#ifndef PRIVATE_H

#define PRIVATE_H

/*
 * This file is in the public domain, so clarified as of
 * 1996-06-05 by Arthur David Olson.
 *
 * IDENTIFICATION
 *	  src/timezone/private.h
 */

/*
 * This header is for use ONLY with the time conversion code.
 * There is no guarantee that it will remain unchanged,
 * or that it will remain at all.
 * Do NOT copy it to any system include directory.
 * Thank you!
 */

#include <limits.h>				/* for CHAR_BIT et al. */
#include <sys/wait.h>			/* for WIFEXITED and WEXITSTATUS */
#include <unistd.h>				/* for F_OK and R_OK */

#include "pgtime.h"

/* This string was in the Factory zone through version 2016f.  */
#define GRANDPARENTED	"Local time zone must be set--see zic manual page"

<<<<<<< HEAD
=======
/*
 * IANA has a bunch of HAVE_FOO #defines here, but in PG we want pretty
 * much all of that to be done by PG's configure script.
 */

#ifndef ENOTSUP
#define ENOTSUP EINVAL
#endif
#ifndef EOVERFLOW
#define EOVERFLOW EINVAL
#endif

#ifndef WIFEXITED
#define WIFEXITED(status)	(((status) & 0xff) == 0)
#endif   /* !defined WIFEXITED */
#ifndef WEXITSTATUS
#define WEXITSTATUS(status) (((status) >> 8) & 0xff)
#endif   /* !defined WEXITSTATUS */

/* Unlike <ctype.h>'s isdigit, this also works if c < 0 | c > UCHAR_MAX. */
#define is_digit(c) ((unsigned)(c) - '0' <= 9)

#ifndef SIZE_MAX
#define SIZE_MAX ((size_t) -1)
#endif

>>>>>>> b5bce6c1
/*
 * IANA has a bunch of HAVE_FOO #defines here, but in PG we want pretty
 * much all of that to be done by PG's configure script.
 */

#ifndef ENOTSUP
#define ENOTSUP EINVAL
#endif
#ifndef EOVERFLOW
#define EOVERFLOW EINVAL
#endif

<<<<<<< HEAD
/* Unlike <ctype.h>'s isdigit, this also works if c < 0 | c > UCHAR_MAX. */
#define is_digit(c) ((unsigned)(c) - '0' <= 9)

=======
>>>>>>> b5bce6c1

/*
 * Finally, some convenience items.
 */

<<<<<<< HEAD
=======
#ifndef TYPE_BIT
>>>>>>> b5bce6c1
#define TYPE_BIT(type)	(sizeof (type) * CHAR_BIT)
#define TYPE_SIGNED(type) (((type) -1) < 0)
#define TWOS_COMPLEMENT(t) ((t) ~ (t) 0 < 0)

#define TWOS_COMPLEMENT(t) ((t) ~ (t) 0 < 0)

/*
 * Max and min values of the integer type T, of which only the bottom
 * B bits are used, and where the highest-order used bit is considered
 * to be a sign bit if T is signed.
 */
#define MAXVAL(t, b)						\
  ((t) (((t) 1 << ((b) - 1 - TYPE_SIGNED(t)))			\
	- 1 + ((t) 1 << ((b) - 1 - TYPE_SIGNED(t)))))
#define MINVAL(t, b)						\
  ((t) (TYPE_SIGNED(t) ? - TWOS_COMPLEMENT(t) - MAXVAL(t, b) : 0))
<<<<<<< HEAD

/* The extreme time values, assuming no padding.  */
#define TIME_T_MIN MINVAL(pg_time_t, TYPE_BIT(pg_time_t))
#define TIME_T_MAX MAXVAL(pg_time_t, TYPE_BIT(pg_time_t))
=======
>>>>>>> b5bce6c1

/*
 * 302 / 1000 is log10(2.0) rounded up.
 * Subtract one for the sign bit if the type is signed;
 * add one for integer division truncation;
 * add one more for a minus sign if the type is signed.
 */
#define INT_STRLEN_MAXIMUM(type) \
	((TYPE_BIT(type) - TYPE_SIGNED(type)) * 302 / 1000 + \
	1 + TYPE_SIGNED(type))
<<<<<<< HEAD

/*
 * INITIALIZE(x)
 */
#define INITIALIZE(x)	((x) = 0)
=======
#endif   /* !defined INT_STRLEN_MAXIMUM */
>>>>>>> b5bce6c1

/*
 * INITIALIZE(x)
 */
#define INITIALIZE(x)  ((x) = 0)

#undef _
#define _(msgid) (msgid)

<<<<<<< HEAD
/* Handy macros that are independent of tzfile implementation.  */

#define YEARSPERREPEAT		400 /* years before a Gregorian repeat */

#define SECSPERMIN	60
#define MINSPERHOUR 60
#define HOURSPERDAY 24
#define DAYSPERWEEK 7
#define DAYSPERNYEAR	365
#define DAYSPERLYEAR	366
#define SECSPERHOUR (SECSPERMIN * MINSPERHOUR)
#define SECSPERDAY	((int32) SECSPERHOUR * HOURSPERDAY)
#define MONSPERYEAR 12

#define TM_SUNDAY	0
#define TM_MONDAY	1
#define TM_TUESDAY	2
#define TM_WEDNESDAY	3
#define TM_THURSDAY 4
#define TM_FRIDAY	5
#define TM_SATURDAY 6

#define TM_JANUARY	0
#define TM_FEBRUARY 1
#define TM_MARCH	2
#define TM_APRIL	3
#define TM_MAY		4
#define TM_JUNE		5
#define TM_JULY		6
#define TM_AUGUST	7
#define TM_SEPTEMBER	8
#define TM_OCTOBER	9
#define TM_NOVEMBER 10
#define TM_DECEMBER 11

#define TM_YEAR_BASE	1900

#define EPOCH_YEAR	1970
#define EPOCH_WDAY	TM_THURSDAY

#define isleap(y) (((y) % 4) == 0 && (((y) % 100) != 0 || ((y) % 400) == 0))

/*
 * Since everything in isleap is modulo 400 (or a factor of 400), we know that
 *	isleap(y) == isleap(y % 400)
 * and so
 *	isleap(a + b) == isleap((a + b) % 400)
 * or
 *	isleap(a + b) == isleap(a % 400 + b % 400)
 * This is true even if % means modulo rather than Fortran remainder
 * (which is allowed by C89 but not by C99 or later).
 * We use this to avoid addition overflow problems.
 */

#define isleap_sum(a, b)	isleap((a) % 400 + (b) % 400)


/*
 * The Gregorian year averages 365.2425 days, which is 31556952 seconds.
 */

#define AVGSECSPERYEAR		31556952L
#define SECSPERREPEAT \
  ((int64) YEARSPERREPEAT * (int64) AVGSECSPERYEAR)
#define SECSPERREPEAT_BITS	34	/* ceil(log2(SECSPERREPEAT)) */

#endif							/* !defined PRIVATE_H */
=======
#ifndef YEARSPERREPEAT
#define YEARSPERREPEAT		400 /* years before a Gregorian repeat */
#endif   /* !defined YEARSPERREPEAT */

/*
 * The Gregorian year averages 365.2425 days, which is 31556952 seconds.
 */

#ifndef AVGSECSPERYEAR
#define AVGSECSPERYEAR		31556952L
#endif   /* !defined AVGSECSPERYEAR */

#ifndef SECSPERREPEAT
#define SECSPERREPEAT		((int64) YEARSPERREPEAT * (int64) AVGSECSPERYEAR)
#endif   /* !defined SECSPERREPEAT */

#ifndef SECSPERREPEAT_BITS
#define SECSPERREPEAT_BITS	34	/* ceil(log2(SECSPERREPEAT)) */
#endif   /* !defined SECSPERREPEAT_BITS */

#endif   /* !defined PRIVATE_H */
>>>>>>> b5bce6c1
<|MERGE_RESOLUTION|>--- conflicted
+++ resolved
@@ -29,8 +29,6 @@
 /* This string was in the Factory zone through version 2016f.  */
 #define GRANDPARENTED	"Local time zone must be set--see zic manual page"
 
-<<<<<<< HEAD
-=======
 /*
  * IANA has a bunch of HAVE_FOO #defines here, but in PG we want pretty
  * much all of that to be done by PG's configure script.
@@ -43,52 +41,24 @@
 #define EOVERFLOW EINVAL
 #endif
 
-#ifndef WIFEXITED
-#define WIFEXITED(status)	(((status) & 0xff) == 0)
-#endif   /* !defined WIFEXITED */
-#ifndef WEXITSTATUS
-#define WEXITSTATUS(status) (((status) >> 8) & 0xff)
-#endif   /* !defined WEXITSTATUS */
-
 /* Unlike <ctype.h>'s isdigit, this also works if c < 0 | c > UCHAR_MAX. */
 #define is_digit(c) ((unsigned)(c) - '0' <= 9)
 
-#ifndef SIZE_MAX
-#define SIZE_MAX ((size_t) -1)
+/* PG doesn't currently rely on <inttypes.h>, so work around strtoimax() */
+#undef strtoimax
+#ifdef HAVE_STRTOLL
+#define strtoimax strtoll
+#else
+#define strtoimax strtol
 #endif
 
->>>>>>> b5bce6c1
-/*
- * IANA has a bunch of HAVE_FOO #defines here, but in PG we want pretty
- * much all of that to be done by PG's configure script.
- */
-
-#ifndef ENOTSUP
-#define ENOTSUP EINVAL
-#endif
-#ifndef EOVERFLOW
-#define EOVERFLOW EINVAL
-#endif
-
-<<<<<<< HEAD
-/* Unlike <ctype.h>'s isdigit, this also works if c < 0 | c > UCHAR_MAX. */
-#define is_digit(c) ((unsigned)(c) - '0' <= 9)
-
-=======
->>>>>>> b5bce6c1
 
 /*
  * Finally, some convenience items.
  */
 
-<<<<<<< HEAD
-=======
-#ifndef TYPE_BIT
->>>>>>> b5bce6c1
 #define TYPE_BIT(type)	(sizeof (type) * CHAR_BIT)
 #define TYPE_SIGNED(type) (((type) -1) < 0)
-#define TWOS_COMPLEMENT(t) ((t) ~ (t) 0 < 0)
-
 #define TWOS_COMPLEMENT(t) ((t) ~ (t) 0 < 0)
 
 /*
@@ -101,13 +71,10 @@
 	- 1 + ((t) 1 << ((b) - 1 - TYPE_SIGNED(t)))))
 #define MINVAL(t, b)						\
   ((t) (TYPE_SIGNED(t) ? - TWOS_COMPLEMENT(t) - MAXVAL(t, b) : 0))
-<<<<<<< HEAD
 
 /* The extreme time values, assuming no padding.  */
 #define TIME_T_MIN MINVAL(pg_time_t, TYPE_BIT(pg_time_t))
 #define TIME_T_MAX MAXVAL(pg_time_t, TYPE_BIT(pg_time_t))
-=======
->>>>>>> b5bce6c1
 
 /*
  * 302 / 1000 is log10(2.0) rounded up.
@@ -118,25 +85,15 @@
 #define INT_STRLEN_MAXIMUM(type) \
 	((TYPE_BIT(type) - TYPE_SIGNED(type)) * 302 / 1000 + \
 	1 + TYPE_SIGNED(type))
-<<<<<<< HEAD
 
 /*
  * INITIALIZE(x)
  */
 #define INITIALIZE(x)	((x) = 0)
-=======
-#endif   /* !defined INT_STRLEN_MAXIMUM */
->>>>>>> b5bce6c1
-
-/*
- * INITIALIZE(x)
- */
-#define INITIALIZE(x)  ((x) = 0)
 
 #undef _
 #define _(msgid) (msgid)
 
-<<<<<<< HEAD
 /* Handy macros that are independent of tzfile implementation.  */
 
 #define YEARSPERREPEAT		400 /* years before a Gregorian repeat */
@@ -203,27 +160,4 @@
   ((int64) YEARSPERREPEAT * (int64) AVGSECSPERYEAR)
 #define SECSPERREPEAT_BITS	34	/* ceil(log2(SECSPERREPEAT)) */
 
-#endif							/* !defined PRIVATE_H */
-=======
-#ifndef YEARSPERREPEAT
-#define YEARSPERREPEAT		400 /* years before a Gregorian repeat */
-#endif   /* !defined YEARSPERREPEAT */
-
-/*
- * The Gregorian year averages 365.2425 days, which is 31556952 seconds.
- */
-
-#ifndef AVGSECSPERYEAR
-#define AVGSECSPERYEAR		31556952L
-#endif   /* !defined AVGSECSPERYEAR */
-
-#ifndef SECSPERREPEAT
-#define SECSPERREPEAT		((int64) YEARSPERREPEAT * (int64) AVGSECSPERYEAR)
-#endif   /* !defined SECSPERREPEAT */
-
-#ifndef SECSPERREPEAT_BITS
-#define SECSPERREPEAT_BITS	34	/* ceil(log2(SECSPERREPEAT)) */
-#endif   /* !defined SECSPERREPEAT_BITS */
-
-#endif   /* !defined PRIVATE_H */
->>>>>>> b5bce6c1
+#endif							/* !defined PRIVATE_H */