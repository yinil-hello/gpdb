--- conflicted
+++ resolved
@@ -1132,12 +1132,8 @@
 
 DROP TABLE test_ex_constraints_inh;
 DROP TABLE test_ex_constraints;
-<<<<<<< HEAD
 -- end_ignore
--- Test non-inheritable foreign key contraints
-=======
 -- Test non-inheritable foreign key constraints
->>>>>>> b5bce6c1
 CREATE TABLE test_primary_constraints(id int PRIMARY KEY);
 CREATE TABLE test_foreign_constraints(id1 int REFERENCES test_primary_constraints(id));
 CREATE TABLE test_foreign_constraints_inh () INHERITS (test_foreign_constraints);
@@ -1376,14 +1372,14 @@
 (6 rows)
 
 explain (verbose, costs off) select min(1-id) from matest0;
-                     QUERY PLAN                     
-----------------------------------------------------
- Aggregate
-   Output: min((min((1 - matest0.id))))
+                     QUERY PLAN                      
+-----------------------------------------------------
+ Finalize Aggregate
+   Output: min((1 - matest0.id))
    ->  Gather Motion 3:1  (slice1; segments: 3)
-         Output: (min((1 - matest0.id)))
-         ->  Aggregate
-               Output: min((1 - matest0.id))
+         Output: (PARTIAL min((1 - matest0.id)))
+         ->  Partial Aggregate
+               Output: PARTIAL min((1 - matest0.id))
                ->  Append
                      ->  Seq Scan on public.matest0
                            Output: matest0.id
@@ -1499,15 +1495,11 @@
 create index matest0i on matest0 (b, c);
 create index matest1i on matest1 (b, c);
 set enable_nestloop = off;  -- we want a plan with two MergeAppends
-<<<<<<< HEAD
 set enable_mergejoin=on;
-=======
->>>>>>> b5bce6c1
 explain (costs off)
 select t1.* from matest0 t1, matest0 t2
 where t1.b = t2.b and t2.c = t2.d
 order by t1.b limit 10;
-<<<<<<< HEAD
                                QUERY PLAN                                
 -------------------------------------------------------------------------
  Limit
@@ -1530,25 +1522,6 @@
                                  Filter: (c = d)
  Optimizer: Postgres query optimizer
 (19 rows)
-=======
-                            QUERY PLAN                             
--------------------------------------------------------------------
- Limit
-   ->  Merge Join
-         Merge Cond: (t1.b = t2.b)
-         ->  Merge Append
-               Sort Key: t1.b
-               ->  Index Scan using matest0i on matest0 t1
-               ->  Index Scan using matest1i on matest1 t1_1
-         ->  Materialize
-               ->  Merge Append
-                     Sort Key: t2.b
-                     ->  Index Scan using matest0i on matest0 t2
-                           Filter: (c = d)
-                     ->  Index Scan using matest1i on matest1 t2_1
-                           Filter: (c = d)
-(14 rows)
->>>>>>> b5bce6c1
 
 reset enable_nestloop;
 drop table matest0 cascade;
@@ -1624,9 +1597,9 @@
    SELECT unique2 AS x FROM tenk1 b) s;
                                QUERY PLAN                               
 ------------------------------------------------------------------------
- Aggregate
+ Finalize Aggregate
    ->  Gather Motion 3:1  (slice1; segments: 3)
-         ->  Aggregate
+         ->  Partial Aggregate
                ->  Append
                      ->  Index Only Scan using tenk1_unique1 on tenk1 a
                      ->  Index Only Scan using tenk1_unique2 on tenk1 b
@@ -1638,17 +1611,16 @@
   (SELECT unique1 AS x, unique1 AS y FROM tenk1 a
    UNION ALL
    SELECT unique2 AS x, unique2 AS y FROM tenk1 b) s;
-                                  QUERY PLAN                                  
-------------------------------------------------------------------------------
- Aggregate
+                               QUERY PLAN                               
+------------------------------------------------------------------------
+ Finalize Aggregate
    ->  Gather Motion 3:1  (slice1; segments: 3)
-         ->  Aggregate
-               ->  Subquery Scan on s
-                     ->  Append
-                           ->  Index Only Scan using tenk1_unique1 on tenk1 a
-                           ->  Index Only Scan using tenk1_unique2 on tenk1 b
+         ->  Partial Aggregate
+               ->  Append
+                     ->  Index Only Scan using tenk1_unique1 on tenk1 a
+                     ->  Index Only Scan using tenk1_unique2 on tenk1 b
  Optimizer: Postgres query optimizer
-(8 rows)
+(7 rows)
 
 -- XXX planner doesn't recognize that index on unique2 is sufficiently sorted
 explain (costs off)
