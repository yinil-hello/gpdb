--- conflicted
+++ resolved
@@ -1139,25 +1139,6 @@
             | 93901.57763026
 (10 rows)
 
-<<<<<<< HEAD
-SELECT '' AS to_char_24, to_char('100'::numeric, 'FM999.9');
- to_char_24 | to_char 
-------------+---------
-            | 100.
-(1 row)
-
-SELECT '' AS to_char_25, to_char('100'::numeric, 'FM999.');
- to_char_25 | to_char 
-------------+---------
-            | 100
-(1 row)
-
-SELECT '' AS to_char_26, to_char('100'::numeric, 'FM999');
- to_char_26 | to_char 
-------------+---------
-            | 100
-(1 row)
-=======
 SELECT '' AS to_char_23, to_char(val, '9.999EEEE')				FROM num_data;
  to_char_23 |  to_char   
 ------------+------------
@@ -1172,7 +1153,24 @@
             |  7.488e+04
             | -2.493e+07
 (10 rows)
->>>>>>> 78a09145
+
+SELECT '' AS to_char_24, to_char('100'::numeric, 'FM999.9');
+ to_char_24 | to_char 
+------------+---------
+            | 100.
+(1 row)
+
+SELECT '' AS to_char_25, to_char('100'::numeric, 'FM999.');
+ to_char_25 | to_char 
+------------+---------
+            | 100
+(1 row)
+
+SELECT '' AS to_char_26, to_char('100'::numeric, 'FM999');
+ to_char_26 | to_char 
+------------+---------
+            | 100
+(1 row)
 
 -- TO_NUMBER()
 --
