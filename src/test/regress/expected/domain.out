--
-- Test domains.
--
-- Test Comment / Drop
create domain domaindroptest int4;
comment on domain domaindroptest is 'About to drop this..';
create domain dependenttypetest domaindroptest;
-- fail because of dependent type
drop domain domaindroptest;
ERROR:  cannot drop type domaindroptest because other objects depend on it
DETAIL:  type dependenttypetest depends on type domaindroptest
HINT:  Use DROP ... CASCADE to drop the dependent objects too.
drop domain domaindroptest cascade;
NOTICE:  drop cascades to type dependenttypetest
-- this should fail because already gone
drop domain domaindroptest cascade;
ERROR:  type "domaindroptest" does not exist
-- Test domain input.
-- Note: the point of checking both INSERT and COPY FROM is that INSERT
-- exercises CoerceToDomain while COPY exercises domain_in.
create domain domainvarchar varchar(5);
create domain domainnumeric numeric(8,2);
create domain domainint4 int4;
create domain domaintext text;
-- Test explicit coercions --- these should succeed (and truncate)
SELECT cast('123456' as domainvarchar);
 domainvarchar 
---------------
 12345
(1 row)

SELECT cast('12345' as domainvarchar);
 domainvarchar 
---------------
 12345
(1 row)

-- Test tables using domains
create table basictest
           ( testint4 domainint4
           , testtext domaintext
           , testvarchar domainvarchar
           , testnumeric domainnumeric
           );
INSERT INTO basictest values ('88', 'haha', 'short', '123.12');      -- Good
INSERT INTO basictest values ('88', 'haha', 'short text', '123.12'); -- Bad varchar
ERROR:  value too long for type character varying(5)
INSERT INTO basictest values ('88', 'haha', 'short', '123.1212');    -- Truncate numeric
-- Test copy
COPY basictest (testvarchar) FROM stdin; -- fail
ERROR:  value too long for type character varying(5)
CONTEXT:  COPY basictest, line 1, column testvarchar: "notsoshorttext"
COPY basictest (testvarchar) FROM stdin;
select * from basictest;
 testint4 | testtext | testvarchar | testnumeric 
----------+----------+-------------+-------------
       88 | haha     | short       |      123.12
       88 | haha     | short       |      123.12
          |          | short       |            
(3 rows)

-- check that domains inherit operations from base types
select testtext || testvarchar as concat, testnumeric + 42 as sum
from basictest;
  concat   |  sum   
-----------+--------
 hahashort | 165.12
 hahashort | 165.12
           |       
(3 rows)

-- check that union/case/coalesce type resolution handles domains properly
select coalesce(4::domainint4, 7) is of (int4) as t;
 t 
---
 t
(1 row)

select coalesce(4::domainint4, 7) is of (domainint4) as f;
 f 
---
 f
(1 row)

select coalesce(4::domainint4, 7::domainint4) is of (domainint4) as t;
 t 
---
 t
(1 row)

drop table basictest;
drop domain domainvarchar restrict;
drop domain domainnumeric restrict;
drop domain domainint4 restrict;
drop domain domaintext;
-- Test domains over array types
create domain domainint4arr int4[1];
create domain domainchar4arr varchar(4)[2][3];
create table domarrtest
           ( testint4arr domainint4arr
           , testchar4arr domainchar4arr
            );
INSERT INTO domarrtest values ('{2,2}', '{{"a","b"},{"c","d"}}');
INSERT INTO domarrtest values ('{{2,2},{2,2}}', '{{"a","b"}}');
INSERT INTO domarrtest values ('{2,2}', '{{"a","b"},{"c","d"},{"e","f"}}');
INSERT INTO domarrtest values ('{2,2}', '{{"a"},{"c"}}');
INSERT INTO domarrtest values (NULL, '{{"a","b","c"},{"d","e","f"}}');
INSERT INTO domarrtest values (NULL, '{{"toolong","b","c"},{"d","e","f"}}');
ERROR:  value too long for type character varying(4)
INSERT INTO domarrtest (testint4arr[1], testint4arr[3]) values (11,22);
select * from domarrtest;
  testint4arr  |    testchar4arr     
---------------+---------------------
 {2,2}         | {{a,b},{c,d}}
 {{2,2},{2,2}} | {{a,b}}
 {2,2}         | {{a,b},{c,d},{e,f}}
 {2,2}         | {{a},{c}}
               | {{a,b,c},{d,e,f}}
 {11,NULL,22}  | 
(6 rows)

select testint4arr[1], testchar4arr[2:2] from domarrtest;
 testint4arr | testchar4arr 
-------------+--------------
           2 | {{c,d}}
             | {}
           2 | {{c,d}}
           2 | {{c}}
             | {{d,e,f}}
          11 | 
(6 rows)

select array_dims(testint4arr), array_dims(testchar4arr) from domarrtest;
 array_dims | array_dims 
------------+------------
 [1:2]      | [1:2][1:2]
 [1:2][1:2] | [1:1][1:2]
 [1:2]      | [1:3][1:2]
 [1:2]      | [1:2][1:1]
            | [1:2][1:3]
 [1:3]      | 
(6 rows)

COPY domarrtest FROM stdin;
COPY domarrtest FROM stdin;	-- fail
ERROR:  value too long for type character varying(4)
CONTEXT:  COPY domarrtest, line 1, column testchar4arr: "{qwerty,w,e}"
select * from domarrtest;
  testint4arr  |    testchar4arr     
---------------+---------------------
 {2,2}         | {{a,b},{c,d}}
 {{2,2},{2,2}} | {{a,b}}
 {2,2}         | {{a,b},{c,d},{e,f}}
 {2,2}         | {{a},{c}}
               | {{a,b,c},{d,e,f}}
 {11,NULL,22}  | 
 {3,4}         | {q,w,e}
               | 
(8 rows)

update domarrtest set
  testint4arr[1] = testint4arr[1] + 1,
  testint4arr[3] = testint4arr[3] - 1
where testchar4arr is null;
select * from domarrtest where testchar4arr is null;
   testint4arr    | testchar4arr 
------------------+--------------
 {12,NULL,21}     | 
 {NULL,NULL,NULL} | 
(2 rows)

drop table domarrtest;
drop domain domainint4arr restrict;
drop domain domainchar4arr restrict;
create domain dia as int[];
select '{1,2,3}'::dia;
   dia   
---------
 {1,2,3}
(1 row)

select array_dims('{1,2,3}'::dia);
 array_dims 
------------
 [1:3]
(1 row)

select pg_typeof('{1,2,3}'::dia);
 pg_typeof 
-----------
 dia
(1 row)

select pg_typeof('{1,2,3}'::dia || 42); -- should be int[] not dia
 pg_typeof 
-----------
 integer[]
(1 row)

drop domain dia;
-- Test domains over arrays of composite
create type comptype as (r float8, i float8);
create domain dcomptypea as comptype[];
create table dcomptable (d1 dcomptypea unique);
insert into dcomptable values (array[row(1,2)]::dcomptypea);
insert into dcomptable values (array[row(3,4), row(5,6)]::comptype[]);
insert into dcomptable values (array[row(7,8)::comptype, row(9,10)::comptype]);
insert into dcomptable values (array[row(1,2)]::dcomptypea);  -- fail on uniqueness
ERROR:  duplicate key value violates unique constraint "dcomptable_d1_key"
DETAIL:  Key (d1)=({"(1,2)"}) already exists.
insert into dcomptable (d1[1]) values(row(9,10));
insert into dcomptable (d1[1].r) values(11);
select * from dcomptable;
         d1         
--------------------
 {"(1,2)"}
 {"(3,4)","(5,6)"}
 {"(7,8)","(9,10)"}
 {"(9,10)"}
 {"(11,)"}
(5 rows)

select d1[2], d1[1].r, d1[1].i from dcomptable;
   d1   | r  | i  
--------+----+----
        |  1 |  2
 (5,6)  |  3 |  4
 (9,10) |  7 |  8
        |  9 | 10
        | 11 |   
(5 rows)

update dcomptable set d1[2] = row(d1[2].i, d1[2].r);
select * from dcomptable;
         d1         
--------------------
 {"(1,2)","(,)"}
 {"(3,4)","(6,5)"}
 {"(7,8)","(10,9)"}
 {"(9,10)","(,)"}
 {"(11,)","(,)"}
(5 rows)

update dcomptable set d1[1].r = d1[1].r + 1 where d1[1].i > 0;
select * from dcomptable;
         d1         
--------------------
 {"(11,)","(,)"}
 {"(2,2)","(,)"}
 {"(4,4)","(6,5)"}
 {"(8,8)","(10,9)"}
 {"(10,10)","(,)"}
(5 rows)

alter domain dcomptypea add constraint c1 check (value[1].r <= value[1].i);
alter domain dcomptypea add constraint c2 check (value[1].r > value[1].i);  -- fail
ERROR:  column "d1" of table "dcomptable" contains values that violate the new constraint
select array[row(2,1)]::dcomptypea;  -- fail
ERROR:  value for domain dcomptypea violates check constraint "c1"
insert into dcomptable values (array[row(1,2)]::comptype[]);
insert into dcomptable values (array[row(2,1)]::comptype[]);  -- fail
ERROR:  value for domain dcomptypea violates check constraint "c1"
insert into dcomptable (d1[1].r) values(99);
insert into dcomptable (d1[1].r, d1[1].i) values(99, 100);
insert into dcomptable (d1[1].r, d1[1].i) values(100, 99);  -- fail
ERROR:  value for domain dcomptypea violates check constraint "c1"
update dcomptable set d1[1].r = d1[1].r + 1 where d1[1].i > 0;  -- fail
ERROR:  value for domain dcomptypea violates check constraint "c1"
update dcomptable set d1[1].r = d1[1].r - 1, d1[1].i = d1[1].i + 1
  where d1[1].i > 0;
select * from dcomptable;
         d1         
--------------------
 {"(11,)","(,)"}
 {"(99,)"}
 {"(1,3)","(,)"}
 {"(3,5)","(6,5)"}
 {"(7,9)","(10,9)"}
 {"(9,11)","(,)"}
 {"(0,3)"}
 {"(98,101)"}
(8 rows)

explain (verbose, costs off)
  update dcomptable set d1[1].r = d1[1].r - 1, d1[1].i = d1[1].i + 1
    where d1[1].i > 0;
                                                 QUERY PLAN                                                 
------------------------------------------------------------------------------------------------------------
 Update on public.dcomptable
   ->  Seq Scan on public.dcomptable
         Output: (d1[1].r := (d1[1].r - 1::double precision))[1].i := (d1[1].i + 1::double precision), ctid
         Filter: (dcomptable.d1[1].i > 0::double precision)
(4 rows)

create rule silly as on delete to dcomptable do instead
  update dcomptable set d1[1].r = d1[1].r - 1, d1[1].i = d1[1].i + 1
    where d1[1].i > 0;
\d+ dcomptable
                        Table "public.dcomptable"
 Column |    Type    | Modifiers | Storage  | Stats target | Description 
--------+------------+-----------+----------+--------------+-------------
 d1     | dcomptypea |           | extended |              | 
Indexes:
    "dcomptable_d1_key" UNIQUE CONSTRAINT, btree (d1)
Rules:
    silly AS
    ON DELETE TO dcomptable DO INSTEAD  UPDATE dcomptable SET d1[1].r = dcomptable.d1[1].r - 1::double precision, d1[1].i = dcomptable.d1[1].i + 1::double precision
  WHERE dcomptable.d1[1].i > 0::double precision

drop table dcomptable;
drop type comptype cascade;
NOTICE:  drop cascades to type dcomptypea
-- Test not-null restrictions
create domain dnotnull varchar(15) NOT NULL;
create domain dnull    varchar(15);
create domain dcheck   varchar(15) NOT NULL CHECK (VALUE = 'a' OR VALUE = 'c' OR VALUE = 'd');
create table nulltest
           ( col1 dnotnull
           , col2 dnotnull NULL  -- NOT NULL in the domain cannot be overridden
           , col3 dnull    NOT NULL
           , col4 dnull
           , col5 dcheck CHECK (col5 IN ('c', 'd'))
           );
INSERT INTO nulltest DEFAULT VALUES;
ERROR:  domain dnotnull does not allow null values
INSERT INTO nulltest values ('a', 'b', 'c', 'd', 'c');  -- Good
insert into nulltest values ('a', 'b', 'c', 'd', NULL);
ERROR:  domain dcheck does not allow null values
insert into nulltest values ('a', 'b', 'c', 'd', 'a');
ERROR:  new row for relation "nulltest" violates check constraint "nulltest_col5_check"
DETAIL:  Failing row contains (a, b, c, d, a).
INSERT INTO nulltest values (NULL, 'b', 'c', 'd', 'd');
ERROR:  domain dnotnull does not allow null values
INSERT INTO nulltest values ('a', NULL, 'c', 'd', 'c');
ERROR:  domain dnotnull does not allow null values
INSERT INTO nulltest values ('a', 'b', NULL, 'd', 'c');
ERROR:  null value in column "col3" violates not-null constraint
DETAIL:  Failing row contains (a, b, null, d, c).
INSERT INTO nulltest values ('a', 'b', 'c', NULL, 'd'); -- Good
-- Test copy
COPY nulltest FROM stdin; --fail
ERROR:  null value in column "col3" violates not-null constraint
DETAIL:  Failing row contains (a, b, null, d, d).
CONTEXT:  COPY nulltest, line 1: "a	b	\N	d	d"
COPY nulltest FROM stdin; --fail
ERROR:  domain dcheck does not allow null values
CONTEXT:  COPY nulltest, line 1, column col5: null input
-- Last row is bad
COPY nulltest FROM stdin;
ERROR:  new row for relation "nulltest" violates check constraint "nulltest_col5_check"
DETAIL:  Failing row contains (a, b, c, null, a).
CONTEXT:  COPY nulltest, line 3: "a	b	c	\N	a"
select * from nulltest;
 col1 | col2 | col3 | col4 | col5 
------+------+------+------+------
 a    | b    | c    | d    | c
 a    | b    | c    |      | d
(2 rows)

-- Test out coerced (casted) constraints
SELECT cast('1' as dnotnull);
 dnotnull 
----------
 1
(1 row)

SELECT cast(NULL as dnotnull); -- fail
ERROR:  domain dnotnull does not allow null values
SELECT cast(cast(NULL as dnull) as dnotnull); -- fail
ERROR:  domain dnotnull does not allow null values
SELECT cast(col4 as dnotnull) from nulltest; -- fail
ERROR:  domain dnotnull does not allow null values
-- cleanup
drop table nulltest;
drop domain dnotnull restrict;
drop domain dnull restrict;
drop domain dcheck restrict;
create domain ddef1 int4 DEFAULT 3;
create domain ddef2 oid DEFAULT '12';
-- Type mixing, function returns int8
create domain ddef3 text DEFAULT 5;
create sequence ddef4_seq;
create domain ddef4 int4 DEFAULT nextval('ddef4_seq');
create domain ddef5 numeric(8,2) NOT NULL DEFAULT '12.12';
create table defaulttest
            ( col1 ddef1
            , col2 ddef2
            , col3 ddef3
            , col4 ddef4 PRIMARY KEY
            , col5 ddef1 NOT NULL DEFAULT NULL
            , col6 ddef2 DEFAULT '88'
            , col7 ddef4 DEFAULT 8000
            , col8 ddef5
            );
insert into defaulttest(col4) values(0); -- fails, col5 defaults to null
ERROR:  null value in column "col5" violates not-null constraint
DETAIL:  Failing row contains (3, 12, 5, 0, null, 88, 8000, 12.12).
alter table defaulttest alter column col5 drop default;
insert into defaulttest default values; -- succeeds, inserts domain default
-- We used to treat SET DEFAULT NULL as equivalent to DROP DEFAULT; wrong
alter table defaulttest alter column col5 set default null;
insert into defaulttest(col4) values(0); -- fails
ERROR:  null value in column "col5" violates not-null constraint
DETAIL:  Failing row contains (3, 12, 5, 0, null, 88, 8000, 12.12).
alter table defaulttest alter column col5 drop default;
insert into defaulttest default values;
insert into defaulttest default values;
-- Test defaults with copy
COPY defaulttest(col5) FROM stdin;
select * from defaulttest;
 col1 | col2 | col3 | col4 | col5 | col6 | col7 | col8  
------+------+------+------+------+------+------+-------
    3 |   12 | 5    |    1 |    3 |   88 | 8000 | 12.12
    3 |   12 | 5    |    2 |    3 |   88 | 8000 | 12.12
    3 |   12 | 5    |    3 |    3 |   88 | 8000 | 12.12
    3 |   12 | 5    |    4 |   42 |   88 | 8000 | 12.12
(4 rows)

drop table defaulttest cascade;
-- Test ALTER DOMAIN .. NOT NULL
create domain dnotnulltest integer;
create table domnotnull
( col1 dnotnulltest
, col2 dnotnulltest
, id int4 -- distribute on this column, so that we can UPDATE the others
) distributed by (id);
insert into domnotnull default values;
alter domain dnotnulltest set not null; -- fails
ERROR:  column "col1" of table "domnotnull" contains null values
update domnotnull set col1 = 5;
alter domain dnotnulltest set not null; -- fails
ERROR:  column "col2" of table "domnotnull" contains null values
update domnotnull set col2 = 6;
alter domain dnotnulltest set not null;
update domnotnull set col1 = null; -- fails
ERROR:  domain dnotnulltest does not allow null values
alter domain dnotnulltest drop not null;
update domnotnull set col1 = null;
drop domain dnotnulltest cascade;
NOTICE:  drop cascades to 2 other objects
DETAIL:  drop cascades to table domnotnull column col1
drop cascades to table domnotnull column col2
-- Test ALTER DOMAIN .. DEFAULT ..
create table domdeftest (col1 ddef1);
insert into domdeftest default values;
select * from domdeftest;
 col1 
------
    3
(1 row)

alter domain ddef1 set default '42';
insert into domdeftest default values;
select * from domdeftest;
 col1 
------
    3
   42
(2 rows)

alter domain ddef1 drop default;
insert into domdeftest default values;
select * from domdeftest;
 col1 
------
    3
   42
     
(3 rows)

drop table domdeftest;
-- Test ALTER DOMAIN .. CONSTRAINT ..
create domain con as integer;
create table domcontest (col1 con);
insert into domcontest values (1);
insert into domcontest values (2);
alter domain con add constraint t check (VALUE < 1); -- fails
ERROR:  column "col1" of table "domcontest" contains values that violate the new constraint
alter domain con add constraint t check (VALUE < 34);
alter domain con add check (VALUE > 0);
insert into domcontest values (-5); -- fails
ERROR:  value for domain con violates check constraint "con_check"
insert into domcontest values (42); -- fails
ERROR:  value for domain con violates check constraint "t"
insert into domcontest values (5);
alter domain con drop constraint t;
insert into domcontest values (-5); --fails
ERROR:  value for domain con violates check constraint "con_check"
insert into domcontest values (42);
alter domain con drop constraint nonexistent;
ERROR:  constraint "nonexistent" of domain "con" does not exist
alter domain con drop constraint if exists nonexistent;
NOTICE:  constraint "nonexistent" of domain "con" does not exist, skipping
-- Test ALTER DOMAIN .. CONSTRAINT .. NOT VALID
create domain things AS INT;
CREATE TABLE thethings (id int, stuff things);
NOTICE:  Table doesn't have 'DISTRIBUTED BY' clause -- Using column named 'id' as the Greenplum Database data distribution key for this table.
HINT:  The 'DISTRIBUTED BY' clause determines the distribution of data. Make sure column(s) chosen are the optimal data distribution key to minimize skew.
INSERT INTO thethings (stuff) VALUES (55);
ALTER DOMAIN things ADD CONSTRAINT meow CHECK (VALUE < 11);
ERROR:  column "stuff" of table "thethings" contains values that violate the new constraint
ALTER DOMAIN things ADD CONSTRAINT meow CHECK (VALUE < 11) NOT VALID;
ALTER DOMAIN things VALIDATE CONSTRAINT meow;
ERROR:  column "stuff" of table "thethings" contains values that violate the new constraint
UPDATE thethings SET stuff = 10;
ALTER DOMAIN things VALIDATE CONSTRAINT meow;
-- Confirm ALTER DOMAIN with RULES.
create table domtab (col1 integer);
create domain dom as integer;
create view domview as select cast(col1 as dom) from domtab;
insert into domtab (col1) values (null);
insert into domtab (col1) values (5);
select * from domview;
 col1 
------
     
    5
(2 rows)

alter domain dom set not null;
select * from domview; -- fail
ERROR:  domain dom does not allow null values
alter domain dom drop not null;
select * from domview;
 col1 
------
     
    5
(2 rows)

alter domain dom add constraint domchkgt6 check(value > 6);
select * from domview; --fail
ERROR:  value for domain dom violates check constraint "domchkgt6"
alter domain dom drop constraint domchkgt6 restrict;
select * from domview;
 col1 
------
     
    5
(2 rows)

-- cleanup
drop domain ddef1 restrict;
drop domain ddef2 restrict;
drop domain ddef3 restrict;
drop domain ddef4 restrict;
drop domain ddef5 restrict;
drop sequence ddef4_seq;
-- Test domains over domains
create domain vchar4 varchar(4);
create domain dinter vchar4 check (substring(VALUE, 1, 1) = 'x');
create domain dtop dinter check (substring(VALUE, 2, 1) = '1');
select 'x123'::dtop;
 dtop 
------
 x123
(1 row)

select 'x1234'::dtop; -- explicit coercion should truncate
 dtop 
------
 x123
(1 row)

select 'y1234'::dtop; -- fail
ERROR:  value for domain dtop violates check constraint "dinter_check"
select 'y123'::dtop; -- fail
ERROR:  value for domain dtop violates check constraint "dinter_check"
select 'yz23'::dtop; -- fail
ERROR:  value for domain dtop violates check constraint "dinter_check"
select 'xz23'::dtop; -- fail
ERROR:  value for domain dtop violates check constraint "dtop_check"
create temp table dtest(f1 dtop);
insert into dtest values('x123');
insert into dtest values('x1234'); -- fail, implicit coercion
ERROR:  value too long for type character varying(4)
insert into dtest values('y1234'); -- fail, implicit coercion
ERROR:  value too long for type character varying(4)
insert into dtest values('y123'); -- fail
ERROR:  value for domain dtop violates check constraint "dinter_check"
insert into dtest values('yz23'); -- fail
ERROR:  value for domain dtop violates check constraint "dinter_check"
insert into dtest values('xz23'); -- fail
ERROR:  value for domain dtop violates check constraint "dtop_check"
drop table dtest;
drop domain vchar4 cascade;
NOTICE:  drop cascades to 2 other objects
DETAIL:  drop cascades to type dinter
drop cascades to type dtop
-- Make sure that constraints of newly-added domain columns are
-- enforced correctly, even if there's no default value for the new
-- column. Per bug #1433
create domain str_domain as text not null;
create table domain_test (a int, b int);
insert into domain_test values (1, 2);
insert into domain_test values (1, 2);
-- should fail
alter table domain_test add column c str_domain;
ERROR:  domain str_domain does not allow null values
create domain str_domain2 as text check (value <> 'foo') default 'foo';
-- should fail
alter table domain_test add column d str_domain2;
ERROR:  value for domain str_domain2 violates check constraint "str_domain2_check"
-- Check that domain constraints on prepared statement parameters of
-- unknown type are enforced correctly.
create domain pos_int as int4 check (value > 0) not null;
prepare s1 as select $1::pos_int = 10 as "is_ten";
execute s1(10);
 is_ten 
--------
 t
(1 row)

execute s1(0); -- should fail
ERROR:  value for domain pos_int violates check constraint "pos_int_check"
execute s1(NULL); -- should fail
ERROR:  domain pos_int does not allow null values
-- Check that domain constraints on plpgsql function parameters, results,
-- and local variables are enforced correctly.
create function doubledecrement(p1 pos_int) returns pos_int as $$
declare v pos_int;
begin
    return p1;
end$$ language plpgsql;
select doubledecrement(3); -- fail because of implicit null assignment
ERROR:  domain pos_int does not allow null values
CONTEXT:  PL/pgSQL function doubledecrement(pos_int) line 3 during statement block local variable initialization
create or replace function doubledecrement(p1 pos_int) returns pos_int as $$
declare v pos_int := 0;
begin
    return p1;
end$$ language plpgsql;
select doubledecrement(3); -- fail at initialization assignment
ERROR:  value for domain pos_int violates check constraint "pos_int_check"
CONTEXT:  PL/pgSQL function doubledecrement(pos_int) line 3 during statement block local variable initialization
create or replace function doubledecrement(p1 pos_int) returns pos_int as $$
declare v pos_int := 1;
begin
    v := p1 - 1;
    return v - 1;
end$$ language plpgsql;
select doubledecrement(null); -- fail before call
ERROR:  domain pos_int does not allow null values
select doubledecrement(0); -- fail before call
ERROR:  value for domain pos_int violates check constraint "pos_int_check"
select doubledecrement(1); -- fail at assignment to v
ERROR:  value for domain pos_int violates check constraint "pos_int_check"
CONTEXT:  PL/pgSQL function doubledecrement(pos_int) line 4 at assignment
select doubledecrement(2); -- fail at return
ERROR:  value for domain pos_int violates check constraint "pos_int_check"
CONTEXT:  PL/pgSQL function doubledecrement(pos_int) while casting return value to function's return type
select doubledecrement(3); -- good
 doubledecrement 
-----------------
               1
(1 row)

-- Check that ALTER DOMAIN tests columns of derived types
create domain posint as int4;
-- Currently, this doesn't work for composite types, but verify it complains
create type ddtest1 as (f1 posint);
create table ddtest2(f1 ddtest1);
insert into ddtest2 values(row(-1));
alter domain posint add constraint c1 check(value >= 0);
ERROR:  cannot alter type "posint" because column "ddtest2.f1" uses it
drop table ddtest2;
<<<<<<< HEAD
create table ddtest2(f1 ddtest1[], distkey int) distributed by (distkey);
=======
-- Likewise for domains within arrays of composite
create table ddtest2(f1 ddtest1[]);
>>>>>>> 4f0bf335
insert into ddtest2 values('{(-1)}');
alter domain posint add constraint c1 check(value >= 0);
ERROR:  cannot alter type "posint" because column "ddtest2.f1" uses it
drop table ddtest2;
-- Likewise for domains within domains over array of composite
create domain ddtest1d as ddtest1[];
create table ddtest2(f1 ddtest1d);
insert into ddtest2 values('{(-1)}');
alter domain posint add constraint c1 check(value >= 0);
ERROR:  cannot alter type "posint" because column "ddtest2.f1" uses it
drop table ddtest2;
drop domain ddtest1d;
-- Doesn't work for ranges, either
create type rposint as range (subtype = posint);
create table ddtest2(f1 rposint);
insert into ddtest2 values('(-1,3]');
alter domain posint add constraint c1 check(value >= 0);
ERROR:  cannot alter type "posint" because column "ddtest2.f1" uses it
drop table ddtest2;
drop type rposint;
alter domain posint add constraint c1 check(value >= 0);
create domain posint2 as posint check (value % 2 = 0);
create table ddtest2(f1 posint2);
insert into ddtest2 values(11); -- fail
ERROR:  value for domain posint2 violates check constraint "posint2_check"
insert into ddtest2 values(-2); -- fail
ERROR:  value for domain posint2 violates check constraint "c1"
insert into ddtest2 values(2);
alter domain posint add constraint c2 check(value >= 10); -- fail
ERROR:  column "f1" of table "ddtest2" contains values that violate the new constraint
alter domain posint add constraint c2 check(value > 0); -- OK
drop table ddtest2;
drop type ddtest1;
drop domain posint cascade;
NOTICE:  drop cascades to type posint2
--
-- Check enforcement of domain-related typmod in plpgsql (bug #5717)
--
create or replace function array_elem_check(numeric) returns numeric as $$
declare
  x numeric(4,2)[1];
begin
  x[1] := $1;
  return x[1];
end$$ language plpgsql;
select array_elem_check(121.00);
ERROR:  numeric field overflow
DETAIL:  A field with precision 4, scale 2 must round to an absolute value less than 10^2.
CONTEXT:  PL/pgSQL function array_elem_check(numeric) line 5 at assignment
select array_elem_check(1.23456);
 array_elem_check 
------------------
             1.23
(1 row)

create domain mynums as numeric(4,2)[1];
create or replace function array_elem_check(numeric) returns numeric as $$
declare
  x mynums;
begin
  x[1] := $1;
  return x[1];
end$$ language plpgsql;
select array_elem_check(121.00);
ERROR:  numeric field overflow
DETAIL:  A field with precision 4, scale 2 must round to an absolute value less than 10^2.
CONTEXT:  PL/pgSQL function array_elem_check(numeric) line 5 at assignment
select array_elem_check(1.23456);
 array_elem_check 
------------------
             1.23
(1 row)

create domain mynums2 as mynums;
create or replace function array_elem_check(numeric) returns numeric as $$
declare
  x mynums2;
begin
  x[1] := $1;
  return x[1];
end$$ language plpgsql;
select array_elem_check(121.00);
ERROR:  numeric field overflow
DETAIL:  A field with precision 4, scale 2 must round to an absolute value less than 10^2.
CONTEXT:  PL/pgSQL function array_elem_check(numeric) line 5 at assignment
select array_elem_check(1.23456);
 array_elem_check 
------------------
             1.23
(1 row)

drop function array_elem_check(numeric);
--
-- Check enforcement of array-level domain constraints
--
create domain orderedpair as int[2] check (value[1] < value[2]);
select array[1,2]::orderedpair;
 array 
-------
 {1,2}
(1 row)

select array[2,1]::orderedpair;  -- fail
ERROR:  value for domain orderedpair violates check constraint "orderedpair_check"
create temp table op (f1 orderedpair);
insert into op values (array[1,2]);
insert into op values (array[2,1]);  -- fail
ERROR:  value for domain orderedpair violates check constraint "orderedpair_check"
update op set f1[2] = 3;
update op set f1[2] = 0;  -- fail
ERROR:  value for domain orderedpair violates check constraint "orderedpair_check"
select * from op;
  f1   
-------
 {1,3}
(1 row)

create or replace function array_elem_check(int) returns int as $$
declare
  x orderedpair := '{1,2}';
begin
  x[2] := $1;
  return x[2];
end$$ language plpgsql;
select array_elem_check(3);
 array_elem_check 
------------------
                3
(1 row)

select array_elem_check(-1);
ERROR:  value for domain orderedpair violates check constraint "orderedpair_check"
CONTEXT:  PL/pgSQL function array_elem_check(integer) line 5 at assignment
drop function array_elem_check(int);
--
-- Renaming
--
create domain testdomain1 as int;
alter domain testdomain1 rename to testdomain2;
alter type testdomain2 rename to testdomain3;  -- alter type also works
drop domain testdomain3;
--
-- Renaming domain constraints
--
create domain testdomain1 as int constraint unsigned check (value > 0);
alter domain testdomain1 rename constraint unsigned to unsigned_foo;
alter domain testdomain1 drop constraint unsigned_foo;
drop domain testdomain1;<|MERGE_RESOLUTION|>--- conflicted
+++ resolved
@@ -284,13 +284,19 @@
 explain (verbose, costs off)
   update dcomptable set d1[1].r = d1[1].r - 1, d1[1].i = d1[1].i + 1
     where d1[1].i > 0;
-                                                 QUERY PLAN                                                 
-------------------------------------------------------------------------------------------------------------
+                                                                           QUERY PLAN                                                                           
+----------------------------------------------------------------------------------------------------------------------------------------------------------------
  Update on public.dcomptable
-   ->  Seq Scan on public.dcomptable
-         Output: (d1[1].r := (d1[1].r - 1::double precision))[1].i := (d1[1].i + 1::double precision), ctid
-         Filter: (dcomptable.d1[1].i > 0::double precision)
-(4 rows)
+   ->  Redistribute Motion 3:3  (slice1; segments: 3)
+         Output: (((d1[1].r := (d1[1].r - 1::double precision))[1].i := (d1[1].i + 1::double precision))::dcomptypea), d1, ctid, gp_segment_id, (DMLAction)
+         Hash Key: (((d1[1].r := (d1[1].r - 1::double precision))[1].i := (d1[1].i + 1::double precision))::dcomptypea)
+         ->  Split
+               Output: (((d1[1].r := (d1[1].r - 1::double precision))[1].i := (d1[1].i + 1::double precision))::dcomptypea), d1, ctid, gp_segment_id, DMLAction
+               ->  Seq Scan on public.dcomptable
+                     Output: (d1[1].r := (d1[1].r - 1::double precision))[1].i := (d1[1].i + 1::double precision), d1, ctid, gp_segment_id
+                     Filter: (dcomptable.d1[1].i > 0::double precision)
+ Optimizer: legacy query optimizer
+(10 rows)
 
 create rule silly as on delete to dcomptable do instead
   update dcomptable set d1[1].r = d1[1].r - 1, d1[1].i = d1[1].i + 1
@@ -306,6 +312,7 @@
     silly AS
     ON DELETE TO dcomptable DO INSTEAD  UPDATE dcomptable SET d1[1].r = dcomptable.d1[1].r - 1::double precision, d1[1].i = dcomptable.d1[1].i + 1::double precision
   WHERE dcomptable.d1[1].i > 0::double precision
+Distributed by: (d1)
 
 drop table dcomptable;
 drop type comptype cascade;
@@ -664,12 +671,8 @@
 alter domain posint add constraint c1 check(value >= 0);
 ERROR:  cannot alter type "posint" because column "ddtest2.f1" uses it
 drop table ddtest2;
-<<<<<<< HEAD
+-- Likewise for domains within arrays of composite
 create table ddtest2(f1 ddtest1[], distkey int) distributed by (distkey);
-=======
--- Likewise for domains within arrays of composite
-create table ddtest2(f1 ddtest1[]);
->>>>>>> 4f0bf335
 insert into ddtest2 values('{(-1)}');
 alter domain posint add constraint c1 check(value >= 0);
 ERROR:  cannot alter type "posint" because column "ddtest2.f1" uses it
