--
-- PARALLEL
--
<<<<<<< HEAD
-- GPDB_96_MERGE_FIXME: We don't support parallel query. These tests won't actually
-- generate any parallel plans. Should we pay attention to the parallel restrictions
-- when creating MPP plans? For example, should we force parallel restricted functions
-- to run in the QD?
create or replace function parallel_restricted(int) returns int as
=======
create function sp_parallel_restricted(int) returns int as
>>>>>>> 9e1c9f95
  $$begin return $1; end$$ language plpgsql parallel restricted;
-- Serializable isolation would disable parallel query, so explicitly use an
-- arbitrary other level.
begin isolation level repeatable read;
-- encourage use of parallel plans
set parallel_setup_cost=0;
set parallel_tuple_cost=0;
set min_parallel_table_scan_size=0;
set max_parallel_workers_per_gather=4;
-- Parallel Append with partial-subplans
explain (costs off)
<<<<<<< HEAD
  select count(*) from a_star;
                   QUERY PLAN                   
------------------------------------------------
=======
  select round(avg(aa)), sum(aa) from a_star;
                     QUERY PLAN                      
-----------------------------------------------------
 Finalize Aggregate
   ->  Gather
         Workers Planned: 3
         ->  Partial Aggregate
               ->  Parallel Append
                     ->  Parallel Seq Scan on d_star
                     ->  Parallel Seq Scan on f_star
                     ->  Parallel Seq Scan on e_star
                     ->  Parallel Seq Scan on b_star
                     ->  Parallel Seq Scan on c_star
                     ->  Parallel Seq Scan on a_star
(11 rows)

select round(avg(aa)), sum(aa) from a_star a1;
 round | sum 
-------+-----
    14 | 355
(1 row)

-- Parallel Append with both partial and non-partial subplans
alter table c_star set (parallel_workers = 0);
alter table d_star set (parallel_workers = 0);
explain (costs off)
  select round(avg(aa)), sum(aa) from a_star;
                     QUERY PLAN                      
-----------------------------------------------------
 Finalize Aggregate
   ->  Gather
         Workers Planned: 3
         ->  Partial Aggregate
               ->  Parallel Append
                     ->  Seq Scan on d_star
                     ->  Seq Scan on c_star
                     ->  Parallel Seq Scan on f_star
                     ->  Parallel Seq Scan on e_star
                     ->  Parallel Seq Scan on b_star
                     ->  Parallel Seq Scan on a_star
(11 rows)

select round(avg(aa)), sum(aa) from a_star a2;
 round | sum 
-------+-----
    14 | 355
(1 row)

-- Parallel Append with only non-partial subplans
alter table a_star set (parallel_workers = 0);
alter table b_star set (parallel_workers = 0);
alter table e_star set (parallel_workers = 0);
alter table f_star set (parallel_workers = 0);
explain (costs off)
  select round(avg(aa)), sum(aa) from a_star;
                 QUERY PLAN                 
--------------------------------------------
 Finalize Aggregate
   ->  Gather
         Workers Planned: 3
         ->  Partial Aggregate
               ->  Parallel Append
                     ->  Seq Scan on d_star
                     ->  Seq Scan on f_star
                     ->  Seq Scan on e_star
                     ->  Seq Scan on b_star
                     ->  Seq Scan on c_star
                     ->  Seq Scan on a_star
(11 rows)

select round(avg(aa)), sum(aa) from a_star a3;
 round | sum 
-------+-----
    14 | 355
(1 row)

-- Temporary hack to investigate whether extra vacuum/analyze is happening
select relname, relpages, reltuples
from pg_class
where relname like '__star' order by relname;
 relname | relpages | reltuples 
---------+----------+-----------
 a_star  |        1 |         3
 b_star  |        1 |         4
 c_star  |        1 |         4
 d_star  |        1 |        16
 e_star  |        1 |         7
 f_star  |        1 |        16
(6 rows)

select relname, vacuum_count, analyze_count, autovacuum_count, autoanalyze_count
from pg_stat_all_tables
where relname like '__star' order by relname;
 relname | vacuum_count | analyze_count | autovacuum_count | autoanalyze_count 
---------+--------------+---------------+------------------+-------------------
 a_star  |            1 |             0 |                0 |                 0
 b_star  |            1 |             0 |                0 |                 0
 c_star  |            1 |             0 |                0 |                 0
 d_star  |            1 |             0 |                0 |                 0
 e_star  |            1 |             0 |                0 |                 0
 f_star  |            1 |             0 |                0 |                 0
(6 rows)

-- Disable Parallel Append
alter table a_star reset (parallel_workers);
alter table b_star reset (parallel_workers);
alter table c_star reset (parallel_workers);
alter table d_star reset (parallel_workers);
alter table e_star reset (parallel_workers);
alter table f_star reset (parallel_workers);
set enable_parallel_append to off;
explain (costs off)
  select round(avg(aa)), sum(aa) from a_star;
                     QUERY PLAN                      
-----------------------------------------------------
>>>>>>> 9e1c9f95
 Finalize Aggregate
   ->  Gather Motion 3:1  (slice1; segments: 3)
         ->  Partial Aggregate
               ->  Append
                     ->  Seq Scan on a_star
                     ->  Seq Scan on b_star
                     ->  Seq Scan on c_star
                     ->  Seq Scan on d_star
                     ->  Seq Scan on e_star
                     ->  Seq Scan on f_star
 Optimizer: Postgres query optimizer
(11 rows)

select round(avg(aa)), sum(aa) from a_star a4;
 round | sum 
-------+-----
    14 | 355
(1 row)

reset enable_parallel_append;
-- Parallel Append that runs serially
create function sp_test_func() returns setof text as
$$ select 'foo'::varchar union all select 'bar'::varchar $$
language sql stable;
select sp_test_func() order by 1;
 sp_test_func 
--------------
 bar
 foo
(2 rows)

-- Parallel Append is not to be used when the subpath depends on the outer param
create table part_pa_test(a int, b int) partition by range(a);
create table part_pa_test_p1 partition of part_pa_test for values from (minvalue) to (0);
create table part_pa_test_p2 partition of part_pa_test for values from (0) to (maxvalue);
explain (costs off)
	select (select max((select pa1.b from part_pa_test pa1 where pa1.a = pa2.a)))
	from part_pa_test pa2;
                          QUERY PLAN                          
--------------------------------------------------------------
 Aggregate
   ->  Gather
         Workers Planned: 3
         ->  Parallel Append
               ->  Parallel Seq Scan on part_pa_test_p1 pa2
               ->  Parallel Seq Scan on part_pa_test_p2 pa2_1
   SubPlan 2
     ->  Result
   SubPlan 1
     ->  Append
           ->  Seq Scan on part_pa_test_p1 pa1
                 Filter: (a = pa2.a)
           ->  Seq Scan on part_pa_test_p2 pa1_1
                 Filter: (a = pa2.a)
(14 rows)

drop table part_pa_test;
-- test with leader participation disabled
set parallel_leader_participation = off;
explain (costs off)
  select count(*) from tenk1 where stringu1 = 'GRAAAA';
                       QUERY PLAN                        
---------------------------------------------------------
 Finalize Aggregate
   ->  Gather
         Workers Planned: 4
         ->  Partial Aggregate
               ->  Parallel Seq Scan on tenk1
                     Filter: (stringu1 = 'GRAAAA'::name)
(6 rows)

select count(*) from tenk1 where stringu1 = 'GRAAAA';
 count 
-------
    15
(1 row)

-- test with leader participation disabled, but no workers available (so
-- the leader will have to run the plan despite the setting)
set max_parallel_workers = 0;
explain (costs off)
  select count(*) from tenk1 where stringu1 = 'GRAAAA';
                       QUERY PLAN                        
---------------------------------------------------------
 Finalize Aggregate
   ->  Gather
         Workers Planned: 4
         ->  Partial Aggregate
               ->  Parallel Seq Scan on tenk1
                     Filter: (stringu1 = 'GRAAAA'::name)
(6 rows)

select count(*) from tenk1 where stringu1 = 'GRAAAA';
 count 
-------
    15
(1 row)

reset max_parallel_workers;
reset parallel_leader_participation;
-- test that parallel_restricted function doesn't run in worker
alter table tenk1 set (parallel_workers = 4);
explain (verbose, costs off)
select sp_parallel_restricted(unique1) from tenk1
  where stringu1 = 'GRAAAA' order by 1;
<<<<<<< HEAD
                                             QUERY PLAN                                              
-----------------------------------------------------------------------------------------------------
 Gather Motion 3:1  (slice1; segments: 3)
   Output: (parallel_restricted(unique1))
   Merge Key: (parallel_restricted(unique1))
   ->  Sort
         Output: (parallel_restricted(unique1))
         Sort Key: (parallel_restricted(tenk1.unique1))
         ->  Seq Scan on public.tenk1
               Output: parallel_restricted(unique1)
=======
                       QUERY PLAN                        
---------------------------------------------------------
 Sort
   Output: (sp_parallel_restricted(unique1))
   Sort Key: (sp_parallel_restricted(tenk1.unique1))
   ->  Gather
         Output: sp_parallel_restricted(unique1)
         Workers Planned: 4
         ->  Parallel Seq Scan on public.tenk1
               Output: unique1
>>>>>>> 9e1c9f95
               Filter: (tenk1.stringu1 = 'GRAAAA'::name)
 Optimizer: Postgres query optimizer
 Settings: min_parallel_relation_size=0, optimizer=off, parallel_setup_cost=0, parallel_tuple_cost=0
(11 rows)

-- test parallel plan when group by expression is in target list.
explain (costs off)
	select length(stringu1) from tenk1 group by length(stringu1);
                         QUERY PLAN                         
------------------------------------------------------------
 Gather Motion 3:1  (slice1; segments: 3)
   ->  Finalize HashAggregate
         Group Key: (length((stringu1)::text))
         ->  Redistribute Motion 3:3  (slice2; segments: 3)
               Hash Key: (length((stringu1)::text))
               ->  Partial HashAggregate
                     Group Key: length((stringu1)::text)
                     ->  Seq Scan on tenk1
 Optimizer: Postgres query optimizer
(9 rows)

select length(stringu1) from tenk1 group by length(stringu1);
 length 
--------
      6
(1 row)

explain (costs off)
	select stringu1, count(*) from tenk1 group by stringu1 order by stringu1;
                            QUERY PLAN                            
------------------------------------------------------------------
 Gather Motion 3:1  (slice1; segments: 3)
   Merge Key: stringu1
   ->  Sort
         Sort Key: stringu1
         ->  Finalize HashAggregate
               Group Key: stringu1
               ->  Redistribute Motion 3:3  (slice2; segments: 3)
                     Hash Key: stringu1
                     ->  Partial HashAggregate
                           Group Key: stringu1
                           ->  Seq Scan on tenk1
 Optimizer: Postgres query optimizer
(12 rows)

-- test that parallel plan for aggregates is not selected when
-- target list contains parallel restricted clause.
explain (costs off)
<<<<<<< HEAD
	select  sum(parallel_restricted(unique1)) from tenk1
	group by(parallel_restricted(unique1));
                         QUERY PLAN                         
------------------------------------------------------------
 Gather Motion 3:1  (slice1; segments: 3)
   ->  HashAggregate
         Group Key: (parallel_restricted(unique1))
         ->  Redistribute Motion 3:3  (slice2; segments: 3)
               Hash Key: (parallel_restricted(unique1))
               ->  Seq Scan on tenk1
 Optimizer: Postgres query optimizer
(7 rows)
=======
	select  sum(sp_parallel_restricted(unique1)) from tenk1
	group by(sp_parallel_restricted(unique1));
                            QUERY PLAN                             
-------------------------------------------------------------------
 HashAggregate
   Group Key: sp_parallel_restricted(unique1)
   ->  Gather
         Workers Planned: 4
         ->  Parallel Index Only Scan using tenk1_unique1 on tenk1
(5 rows)

-- test prepared statement
prepare tenk1_count(integer) As select  count((unique1)) from tenk1 where hundred > $1;
explain (costs off) execute tenk1_count(1);
                  QUERY PLAN                  
----------------------------------------------
 Finalize Aggregate
   ->  Gather
         Workers Planned: 4
         ->  Partial Aggregate
               ->  Parallel Seq Scan on tenk1
                     Filter: (hundred > 1)
(6 rows)

execute tenk1_count(1);
 count 
-------
  9800
(1 row)

deallocate tenk1_count;
-- test parallel plans for queries containing un-correlated subplans.
alter table tenk2 set (parallel_workers = 0);
explain (costs off)
	select count(*) from tenk1 where (two, four) not in
	(select hundred, thousand from tenk2 where thousand > 100);
                      QUERY PLAN                      
------------------------------------------------------
 Finalize Aggregate
   ->  Gather
         Workers Planned: 4
         ->  Partial Aggregate
               ->  Parallel Seq Scan on tenk1
                     Filter: (NOT (hashed SubPlan 1))
                     SubPlan 1
                       ->  Seq Scan on tenk2
                             Filter: (thousand > 100)
(9 rows)

select count(*) from tenk1 where (two, four) not in
	(select hundred, thousand from tenk2 where thousand > 100);
 count 
-------
 10000
(1 row)

-- this is not parallel-safe due to use of random() within SubLink's testexpr:
explain (costs off)
	select * from tenk1 where (unique1 + random())::integer not in
	(select ten from tenk2);
             QUERY PLAN             
------------------------------------
 Seq Scan on tenk1
   Filter: (NOT (hashed SubPlan 1))
   SubPlan 1
     ->  Seq Scan on tenk2
(4 rows)

alter table tenk2 reset (parallel_workers);
-- test parallel plan for a query containing initplan.
set enable_indexscan = off;
set enable_indexonlyscan = off;
set enable_bitmapscan = off;
alter table tenk2 set (parallel_workers = 2);
explain (costs off)
	select count(*) from tenk1
        where tenk1.unique1 = (Select max(tenk2.unique1) from tenk2);
                      QUERY PLAN                      
------------------------------------------------------
 Aggregate
   InitPlan 1 (returns $2)
     ->  Finalize Aggregate
           ->  Gather
                 Workers Planned: 2
                 ->  Partial Aggregate
                       ->  Parallel Seq Scan on tenk2
   ->  Gather
         Workers Planned: 4
         Params Evaluated: $2
         ->  Parallel Seq Scan on tenk1
               Filter: (unique1 = $2)
(12 rows)

select count(*) from tenk1
    where tenk1.unique1 = (Select max(tenk2.unique1) from tenk2);
 count 
-------
     1
(1 row)

reset enable_indexscan;
reset enable_indexonlyscan;
reset enable_bitmapscan;
alter table tenk2 reset (parallel_workers);
-- test parallel index scans.
set enable_seqscan to off;
set enable_bitmapscan to off;
explain (costs off)
	select  count((unique1)) from tenk1 where hundred > 1;
                             QUERY PLAN                             
--------------------------------------------------------------------
 Finalize Aggregate
   ->  Gather
         Workers Planned: 4
         ->  Partial Aggregate
               ->  Parallel Index Scan using tenk1_hundred on tenk1
                     Index Cond: (hundred > 1)
(6 rows)

select  count((unique1)) from tenk1 where hundred > 1;
 count 
-------
  9800
(1 row)

-- test parallel index-only scans.
explain (costs off)
	select  count(*) from tenk1 where thousand > 95;
                                   QUERY PLAN                                   
--------------------------------------------------------------------------------
 Finalize Aggregate
   ->  Gather
         Workers Planned: 4
         ->  Partial Aggregate
               ->  Parallel Index Only Scan using tenk1_thous_tenthous on tenk1
                     Index Cond: (thousand > 95)
(6 rows)

select  count(*) from tenk1 where thousand > 95;
 count 
-------
  9040
(1 row)

-- test rescan cases too
set enable_material = false;
explain (costs off)
select * from
  (select count(unique1) from tenk1 where hundred > 10) ss
  right join (values (1),(2),(3)) v(x) on true;
                                QUERY PLAN                                
--------------------------------------------------------------------------
 Nested Loop Left Join
   ->  Values Scan on "*VALUES*"
   ->  Finalize Aggregate
         ->  Gather
               Workers Planned: 4
               ->  Partial Aggregate
                     ->  Parallel Index Scan using tenk1_hundred on tenk1
                           Index Cond: (hundred > 10)
(8 rows)

select * from
  (select count(unique1) from tenk1 where hundred > 10) ss
  right join (values (1),(2),(3)) v(x) on true;
 count | x 
-------+---
  8900 | 1
  8900 | 2
  8900 | 3
(3 rows)
>>>>>>> 9e1c9f95

explain (costs off)
select * from
  (select count(*) from tenk1 where thousand > 99) ss
  right join (values (1),(2),(3)) v(x) on true;
                                      QUERY PLAN                                      
--------------------------------------------------------------------------------------
 Nested Loop Left Join
   ->  Values Scan on "*VALUES*"
   ->  Finalize Aggregate
         ->  Gather
               Workers Planned: 4
               ->  Partial Aggregate
                     ->  Parallel Index Only Scan using tenk1_thous_tenthous on tenk1
                           Index Cond: (thousand > 99)
(8 rows)

select * from
  (select count(*) from tenk1 where thousand > 99) ss
  right join (values (1),(2),(3)) v(x) on true;
 count | x 
-------+---
  9000 | 1
  9000 | 2
  9000 | 3
(3 rows)

reset enable_material;
reset enable_seqscan;
reset enable_bitmapscan;
-- test parallel bitmap heap scan.
set enable_seqscan to off;
set enable_indexscan to off;
set enable_hashjoin to off;
set enable_mergejoin to off;
set enable_material to off;
-- test prefetching, if the platform allows it
DO $$
BEGIN
 SET effective_io_concurrency = 50;
EXCEPTION WHEN invalid_parameter_value THEN
END $$;
set work_mem='64kB';  --set small work mem to force lossy pages
explain (costs off)
	select count(*) from tenk1, tenk2 where tenk1.hundred > 1 and tenk2.thousand=0;
                         QUERY PLAN                         
------------------------------------------------------------
 Aggregate
   ->  Nested Loop
         ->  Seq Scan on tenk2
               Filter: (thousand = 0)
         ->  Gather
               Workers Planned: 4
               ->  Parallel Bitmap Heap Scan on tenk1
                     Recheck Cond: (hundred > 1)
                     ->  Bitmap Index Scan on tenk1_hundred
                           Index Cond: (hundred > 1)
(10 rows)

select count(*) from tenk1, tenk2 where tenk1.hundred > 1 and tenk2.thousand=0;
 count 
-------
 98000
(1 row)

create table bmscantest (a int, t text);
insert into bmscantest select r, 'fooooooooooooooooooooooooooooooooooooooooooooooooooooooooooooooo' FROM generate_series(1,100000) r;
create index i_bmtest ON bmscantest(a);
select count(*) from bmscantest where a>1;
 count 
-------
 99999
(1 row)

-- test accumulation of stats for parallel nodes
reset enable_seqscan;
alter table tenk2 set (parallel_workers = 0);
explain (analyze, timing off, summary off, costs off)
   select count(*) from tenk1, tenk2 where tenk1.hundred > 1
        and tenk2.thousand=0;
                                QUERY PLAN                                
--------------------------------------------------------------------------
 Aggregate (actual rows=1 loops=1)
   ->  Nested Loop (actual rows=98000 loops=1)
         ->  Seq Scan on tenk2 (actual rows=10 loops=1)
               Filter: (thousand = 0)
               Rows Removed by Filter: 9990
         ->  Gather (actual rows=9800 loops=10)
               Workers Planned: 4
               Workers Launched: 4
               ->  Parallel Seq Scan on tenk1 (actual rows=1960 loops=50)
                     Filter: (hundred > 1)
                     Rows Removed by Filter: 40
(11 rows)

alter table tenk2 reset (parallel_workers);
reset work_mem;
create function explain_parallel_sort_stats() returns setof text
language plpgsql as
$$
declare ln text;
begin
    for ln in
        explain (analyze, timing off, summary off, costs off)
          select * from
          (select ten from tenk1 where ten < 100 order by ten) ss
          right join (values (1),(2),(3)) v(x) on true
    loop
        ln := regexp_replace(ln, 'Memory: \S*',  'Memory: xxx');
        return next ln;
    end loop;
end;
$$;
select * from explain_parallel_sort_stats();
                       explain_parallel_sort_stats                        
--------------------------------------------------------------------------
 Nested Loop Left Join (actual rows=30000 loops=1)
   ->  Values Scan on "*VALUES*" (actual rows=3 loops=1)
   ->  Gather Merge (actual rows=10000 loops=3)
         Workers Planned: 4
         Workers Launched: 4
         ->  Sort (actual rows=2000 loops=15)
               Sort Key: tenk1.ten
               Sort Method: quicksort  Memory: xxx
               Worker 0:  Sort Method: quicksort  Memory: xxx
               Worker 1:  Sort Method: quicksort  Memory: xxx
               Worker 2:  Sort Method: quicksort  Memory: xxx
               Worker 3:  Sort Method: quicksort  Memory: xxx
               ->  Parallel Seq Scan on tenk1 (actual rows=2000 loops=15)
                     Filter: (ten < 100)
(14 rows)

reset enable_indexscan;
reset enable_hashjoin;
reset enable_mergejoin;
reset enable_material;
reset effective_io_concurrency;
drop table bmscantest;
drop function explain_parallel_sort_stats();
-- test parallel merge join path.
set enable_hashjoin to off;
set enable_nestloop to off;
explain (costs off)
	select  count(*) from tenk1, tenk2 where tenk1.unique1 = tenk2.unique1;
                                  QUERY PLAN                                   
-------------------------------------------------------------------------------
 Finalize Aggregate
   ->  Gather
         Workers Planned: 4
         ->  Partial Aggregate
               ->  Merge Join
                     Merge Cond: (tenk1.unique1 = tenk2.unique1)
                     ->  Parallel Index Only Scan using tenk1_unique1 on tenk1
                     ->  Index Only Scan using tenk2_unique1 on tenk2
(8 rows)

select  count(*) from tenk1, tenk2 where tenk1.unique1 = tenk2.unique1;
 count 
-------
 10000
(1 row)

reset enable_hashjoin;
reset enable_nestloop;
-- test gather merge
set enable_hashagg = false;
explain (costs off)
   select count(*) from tenk1 group by twenty;
                     QUERY PLAN                     
----------------------------------------------------
 Finalize GroupAggregate
   Group Key: twenty
   ->  Gather Merge
         Workers Planned: 4
         ->  Partial GroupAggregate
               Group Key: twenty
               ->  Sort
                     Sort Key: twenty
                     ->  Parallel Seq Scan on tenk1
(9 rows)

select count(*) from tenk1 group by twenty;
 count 
-------
   500
   500
   500
   500
   500
   500
   500
   500
   500
   500
   500
   500
   500
   500
   500
   500
   500
   500
   500
   500
(20 rows)

--test expressions in targetlist are pushed down for gather merge
create function sp_simple_func(var1 integer) returns integer
as $$
begin
        return var1 + 10;
end;
$$ language plpgsql PARALLEL SAFE;
explain (costs off, verbose)
    select ten, sp_simple_func(ten) from tenk1 where ten < 100 order by ten;
                     QUERY PLAN                      
-----------------------------------------------------
 Gather Merge
   Output: ten, (sp_simple_func(ten))
   Workers Planned: 4
   ->  Result
         Output: ten, sp_simple_func(ten)
         ->  Sort
               Output: ten
               Sort Key: tenk1.ten
               ->  Parallel Seq Scan on public.tenk1
                     Output: ten
                     Filter: (tenk1.ten < 100)
(11 rows)

drop function sp_simple_func(integer);
-- test handling of SRFs in targetlist (bug in 10.0)
explain (costs off)
   select count(*), generate_series(1,2) from tenk1 group by twenty;
                        QUERY PLAN                        
----------------------------------------------------------
 ProjectSet
   ->  Finalize GroupAggregate
         Group Key: twenty
         ->  Gather Merge
               Workers Planned: 4
               ->  Partial GroupAggregate
                     Group Key: twenty
                     ->  Sort
                           Sort Key: twenty
                           ->  Parallel Seq Scan on tenk1
(10 rows)

select count(*), generate_series(1,2) from tenk1 group by twenty;
 count | generate_series 
-------+-----------------
   500 |               1
   500 |               2
   500 |               1
   500 |               2
   500 |               1
   500 |               2
   500 |               1
   500 |               2
   500 |               1
   500 |               2
   500 |               1
   500 |               2
   500 |               1
   500 |               2
   500 |               1
   500 |               2
   500 |               1
   500 |               2
   500 |               1
   500 |               2
   500 |               1
   500 |               2
   500 |               1
   500 |               2
   500 |               1
   500 |               2
   500 |               1
   500 |               2
   500 |               1
   500 |               2
   500 |               1
   500 |               2
   500 |               1
   500 |               2
   500 |               1
   500 |               2
   500 |               1
   500 |               2
   500 |               1
   500 |               2
(40 rows)

-- test gather merge with parallel leader participation disabled
set parallel_leader_participation = off;
explain (costs off)
   select count(*) from tenk1 group by twenty;
                     QUERY PLAN                     
----------------------------------------------------
 Finalize GroupAggregate
   Group Key: twenty
   ->  Gather Merge
         Workers Planned: 4
         ->  Partial GroupAggregate
               Group Key: twenty
               ->  Sort
                     Sort Key: twenty
                     ->  Parallel Seq Scan on tenk1
(9 rows)

select count(*) from tenk1 group by twenty;
 count 
-------
   500
   500
   500
   500
   500
   500
   500
   500
   500
   500
   500
   500
   500
   500
   500
   500
   500
   500
   500
   500
(20 rows)

reset parallel_leader_participation;
--test rescan behavior of gather merge
set enable_material = false;
explain (costs off)
select * from
  (select string4, count(unique2)
   from tenk1 group by string4 order by string4) ss
  right join (values (1),(2),(3)) v(x) on true;
                        QUERY PLAN                        
----------------------------------------------------------
 Nested Loop Left Join
   ->  Values Scan on "*VALUES*"
   ->  Finalize GroupAggregate
         Group Key: tenk1.string4
         ->  Gather Merge
               Workers Planned: 4
               ->  Partial GroupAggregate
                     Group Key: tenk1.string4
                     ->  Sort
                           Sort Key: tenk1.string4
                           ->  Parallel Seq Scan on tenk1
(11 rows)

select * from
  (select string4, count(unique2)
   from tenk1 group by string4 order by string4) ss
  right join (values (1),(2),(3)) v(x) on true;
 string4 | count | x 
---------+-------+---
 AAAAxx  |  2500 | 1
 HHHHxx  |  2500 | 1
 OOOOxx  |  2500 | 1
 VVVVxx  |  2500 | 1
 AAAAxx  |  2500 | 2
 HHHHxx  |  2500 | 2
 OOOOxx  |  2500 | 2
 VVVVxx  |  2500 | 2
 AAAAxx  |  2500 | 3
 HHHHxx  |  2500 | 3
 OOOOxx  |  2500 | 3
 VVVVxx  |  2500 | 3
(12 rows)

reset enable_material;
reset enable_hashagg;
-- check parallelized int8 aggregate (bug #14897)
explain (costs off)
select avg(unique1::int8) from tenk1;
                               QUERY PLAN                                
-------------------------------------------------------------------------
 Finalize Aggregate
   ->  Gather
         Workers Planned: 4
         ->  Partial Aggregate
               ->  Parallel Index Only Scan using tenk1_unique1 on tenk1
(5 rows)

select avg(unique1::int8) from tenk1;
          avg          
-----------------------
 4999.5000000000000000
(1 row)

-- gather merge test with a LIMIT
explain (costs off)
  select fivethous from tenk1 order by fivethous limit 4;
                  QUERY PLAN                  
----------------------------------------------
 Limit
   ->  Gather Merge
         Workers Planned: 4
         ->  Sort
               Sort Key: fivethous
               ->  Parallel Seq Scan on tenk1
(6 rows)

select fivethous from tenk1 order by fivethous limit 4;
 fivethous 
-----------
         0
         0
         1
         1
(4 rows)

-- gather merge test with 0 worker
set max_parallel_workers = 0;
explain (costs off)
   select string4 from tenk1 order by string4 limit 5;
                  QUERY PLAN                  
----------------------------------------------
 Limit
   ->  Gather Merge
         Workers Planned: 4
         ->  Sort
               Sort Key: string4
               ->  Parallel Seq Scan on tenk1
(6 rows)

select string4 from tenk1 order by string4 limit 5;
 string4 
---------
 AAAAxx
 AAAAxx
 AAAAxx
 AAAAxx
 AAAAxx
(5 rows)

-- gather merge test with 0 workers, with parallel leader
-- participation disabled (the leader will have to run the plan
-- despite the setting)
set parallel_leader_participation = off;
explain (costs off)
   select string4 from tenk1 order by string4 limit 5;
                  QUERY PLAN                  
----------------------------------------------
 Limit
   ->  Gather Merge
         Workers Planned: 4
         ->  Sort
               Sort Key: string4
               ->  Parallel Seq Scan on tenk1
(6 rows)

select string4 from tenk1 order by string4 limit 5;
 string4 
---------
 AAAAxx
 AAAAxx
 AAAAxx
 AAAAxx
 AAAAxx
(5 rows)

reset parallel_leader_participation;
reset max_parallel_workers;
SAVEPOINT settings;
SET LOCAL force_parallel_mode = 1;
explain (costs off)
  select stringu1::int2 from tenk1 where unique1 = 1;
                  QUERY PLAN                   
-----------------------------------------------
 Gather Motion 1:1  (slice1; segments: 1)
   ->  Index Scan using tenk1_unique1 on tenk1
         Index Cond: (unique1 = 1)
 Optimizer: Postgres query optimizer
(4 rows)

ROLLBACK TO SAVEPOINT settings;
-- exercise record typmod remapping between backends
CREATE FUNCTION make_record(n int)
  RETURNS RECORD LANGUAGE plpgsql PARALLEL SAFE AS
$$
BEGIN
  RETURN CASE n
           WHEN 1 THEN ROW(1)
           WHEN 2 THEN ROW(1, 2)
           WHEN 3 THEN ROW(1, 2, 3)
           WHEN 4 THEN ROW(1, 2, 3, 4)
           ELSE ROW(1, 2, 3, 4, 5)
         END;
END;
$$;
SAVEPOINT settings;
SET LOCAL force_parallel_mode = 1;
SELECT make_record(x) FROM (SELECT generate_series(1, 5) x) ss ORDER BY x;
 make_record 
-------------
 (1)
 (1,2)
 (1,2,3)
 (1,2,3,4)
 (1,2,3,4,5)
(5 rows)

ROLLBACK TO SAVEPOINT settings;
DROP function make_record(n int);
-- test the sanity of parallel query after the active role is dropped.
drop role if exists regress_parallel_worker;
NOTICE:  role "regress_parallel_worker" does not exist, skipping
create role regress_parallel_worker;
set role regress_parallel_worker;
reset session authorization;
drop role regress_parallel_worker;
set force_parallel_mode = 1;
select count(*) from tenk1;
 count 
-------
 10000
(1 row)

reset force_parallel_mode;
reset role;
-- Window function calculation can't be pushed to workers.
explain (costs off, verbose)
  select count(*) from tenk1 a where (unique1, two) in
    (select unique1, row_number() over() from tenk1 b);
                                          QUERY PLAN                                          
----------------------------------------------------------------------------------------------
 Aggregate
   Output: count(*)
   ->  Hash Semi Join
         Hash Cond: ((a.unique1 = b.unique1) AND (a.two = (row_number() OVER (?))))
         ->  Gather
               Output: a.unique1, a.two
               Workers Planned: 4
               ->  Parallel Seq Scan on public.tenk1 a
                     Output: a.unique1, a.two
         ->  Hash
               Output: b.unique1, (row_number() OVER (?))
               ->  WindowAgg
                     Output: b.unique1, row_number() OVER (?)
                     ->  Gather
                           Output: b.unique1
                           Workers Planned: 4
                           ->  Parallel Index Only Scan using tenk1_unique1 on public.tenk1 b
                                 Output: b.unique1
(18 rows)

-- LIMIT/OFFSET within sub-selects can't be pushed to workers.
explain (costs off)
  select * from tenk1 a where two in
    (select two from tenk1 b where stringu1 like '%AAAA' limit 3);
                          QUERY PLAN                           
---------------------------------------------------------------
 Hash Semi Join
   Hash Cond: (a.two = b.two)
   ->  Gather
         Workers Planned: 4
         ->  Parallel Seq Scan on tenk1 a
   ->  Hash
         ->  Limit
               ->  Gather
                     Workers Planned: 4
                     ->  Parallel Seq Scan on tenk1 b
                           Filter: (stringu1 ~~ '%AAAA'::text)
(11 rows)

-- to increase the parallel query test coverage
SAVEPOINT settings;
SET LOCAL force_parallel_mode = 1;
EXPLAIN (analyze, timing off, summary off, costs off) SELECT * FROM tenk1;
                         QUERY PLAN                          
-------------------------------------------------------------
 Gather (actual rows=10000 loops=1)
   Workers Planned: 4
   Workers Launched: 4
   ->  Parallel Seq Scan on tenk1 (actual rows=2000 loops=5)
(4 rows)

ROLLBACK TO SAVEPOINT settings;
-- provoke error in worker
SAVEPOINT settings;
SET LOCAL force_parallel_mode = 1;
select stringu1::int2 from tenk1 where unique1 = 1;
ERROR:  invalid input syntax for type smallint: "BAAAAA"
CONTEXT:  parallel worker
ROLLBACK TO SAVEPOINT settings;
-- test interaction with set-returning functions
SAVEPOINT settings;
-- multiple subqueries under a single Gather node
-- must set parallel_setup_cost > 0 to discourage multiple Gather nodes
SET LOCAL parallel_setup_cost = 10;
EXPLAIN (COSTS OFF)
SELECT unique1 FROM tenk1 WHERE fivethous = tenthous + 1
UNION ALL
SELECT unique1 FROM tenk1 WHERE fivethous = tenthous + 1;
                     QUERY PLAN                     
----------------------------------------------------
 Gather
   Workers Planned: 4
   ->  Parallel Append
         ->  Parallel Seq Scan on tenk1
               Filter: (fivethous = (tenthous + 1))
         ->  Parallel Seq Scan on tenk1 tenk1_1
               Filter: (fivethous = (tenthous + 1))
(7 rows)

ROLLBACK TO SAVEPOINT settings;
-- can't use multiple subqueries under a single Gather node due to initPlans
EXPLAIN (COSTS OFF)
SELECT unique1 FROM tenk1 WHERE fivethous =
	(SELECT unique1 FROM tenk1 WHERE fivethous = 1 LIMIT 1)
UNION ALL
SELECT unique1 FROM tenk1 WHERE fivethous =
	(SELECT unique2 FROM tenk1 WHERE fivethous = 1 LIMIT 1)
ORDER BY 1;
                             QUERY PLAN                             
--------------------------------------------------------------------
 Sort
   Sort Key: tenk1.unique1
   ->  Append
         ->  Gather
               Workers Planned: 4
               Params Evaluated: $1
               InitPlan 1 (returns $1)
                 ->  Limit
                       ->  Gather
                             Workers Planned: 4
                             ->  Parallel Seq Scan on tenk1 tenk1_2
                                   Filter: (fivethous = 1)
               ->  Parallel Seq Scan on tenk1
                     Filter: (fivethous = $1)
         ->  Gather
               Workers Planned: 4
               Params Evaluated: $3
               InitPlan 2 (returns $3)
                 ->  Limit
                       ->  Gather
                             Workers Planned: 4
                             ->  Parallel Seq Scan on tenk1 tenk1_3
                                   Filter: (fivethous = 1)
               ->  Parallel Seq Scan on tenk1 tenk1_1
                     Filter: (fivethous = $3)
(25 rows)

-- test interaction with SRFs
SELECT * FROM information_schema.foreign_data_wrapper_options
ORDER BY 1, 2, 3;
 foreign_data_wrapper_catalog | foreign_data_wrapper_name | option_name | option_value 
------------------------------+---------------------------+-------------+--------------
(0 rows)

-- test passing expanded-value representations to workers
CREATE FUNCTION make_some_array(int,int) returns int[] as
$$declare x int[];
  begin
    x[1] := $1;
    x[2] := $2;
    return x;
  end$$ language plpgsql parallel safe;
CREATE TABLE fooarr(f1 text, f2 int[], f3 text);
INSERT INTO fooarr VALUES('1', ARRAY[1,2], 'one');
PREPARE pstmt(text, int[]) AS SELECT * FROM fooarr WHERE f1 = $1 AND f2 = $2;
EXPLAIN (COSTS OFF) EXECUTE pstmt('1', make_some_array(1,2));
                            QUERY PLAN                            
------------------------------------------------------------------
 Gather
   Workers Planned: 3
   ->  Parallel Seq Scan on fooarr
         Filter: ((f1 = '1'::text) AND (f2 = '{1,2}'::integer[]))
(4 rows)

EXECUTE pstmt('1', make_some_array(1,2));
 f1 |  f2   | f3  
----+-------+-----
 1  | {1,2} | one
(1 row)

DEALLOCATE pstmt;
-- test interaction between subquery and partial_paths
CREATE VIEW tenk1_vw_sec WITH (security_barrier) AS SELECT * FROM tenk1;
EXPLAIN (COSTS OFF)
SELECT 1 FROM tenk1_vw_sec
  WHERE (SELECT sum(f1) FROM int4_tbl WHERE f1 < unique1) < 100;
                            QUERY PLAN                             
-------------------------------------------------------------------
 Subquery Scan on tenk1_vw_sec
   Filter: ((SubPlan 1) < 100)
   ->  Gather
         Workers Planned: 4
         ->  Parallel Index Only Scan using tenk1_unique1 on tenk1
   SubPlan 1
     ->  Aggregate
           ->  Seq Scan on int4_tbl
                 Filter: (f1 < tenk1_vw_sec.unique1)
(9 rows)

rollback;<|MERGE_RESOLUTION|>--- conflicted
+++ resolved
@@ -1,15 +1,11 @@
 --
 -- PARALLEL
 --
-<<<<<<< HEAD
 -- GPDB_96_MERGE_FIXME: We don't support parallel query. These tests won't actually
 -- generate any parallel plans. Should we pay attention to the parallel restrictions
 -- when creating MPP plans? For example, should we force parallel restricted functions
 -- to run in the QD?
-create or replace function parallel_restricted(int) returns int as
-=======
 create function sp_parallel_restricted(int) returns int as
->>>>>>> 9e1c9f95
   $$begin return $1; end$$ language plpgsql parallel restricted;
 -- Serializable isolation would disable parallel query, so explicitly use an
 -- arbitrary other level.
@@ -21,25 +17,20 @@
 set max_parallel_workers_per_gather=4;
 -- Parallel Append with partial-subplans
 explain (costs off)
-<<<<<<< HEAD
-  select count(*) from a_star;
+  select round(avg(aa)), sum(aa) from a_star;
                    QUERY PLAN                   
 ------------------------------------------------
-=======
-  select round(avg(aa)), sum(aa) from a_star;
-                     QUERY PLAN                      
------------------------------------------------------
- Finalize Aggregate
-   ->  Gather
-         Workers Planned: 3
-         ->  Partial Aggregate
-               ->  Parallel Append
-                     ->  Parallel Seq Scan on d_star
-                     ->  Parallel Seq Scan on f_star
-                     ->  Parallel Seq Scan on e_star
-                     ->  Parallel Seq Scan on b_star
-                     ->  Parallel Seq Scan on c_star
-                     ->  Parallel Seq Scan on a_star
+ Finalize Aggregate
+   ->  Gather Motion 3:1  (slice1; segments: 3)
+         ->  Partial Aggregate
+               ->  Append
+                     ->  Seq Scan on a_star
+                     ->  Seq Scan on b_star
+                     ->  Seq Scan on c_star
+                     ->  Seq Scan on d_star
+                     ->  Seq Scan on e_star
+                     ->  Seq Scan on f_star
+ Optimizer: Postgres query optimizer
 (11 rows)
 
 select round(avg(aa)), sum(aa) from a_star a1;
@@ -53,19 +44,19 @@
 alter table d_star set (parallel_workers = 0);
 explain (costs off)
   select round(avg(aa)), sum(aa) from a_star;
-                     QUERY PLAN                      
------------------------------------------------------
- Finalize Aggregate
-   ->  Gather
-         Workers Planned: 3
-         ->  Partial Aggregate
-               ->  Parallel Append
+                   QUERY PLAN                   
+------------------------------------------------
+ Finalize Aggregate
+   ->  Gather Motion 3:1  (slice1; segments: 3)
+         ->  Partial Aggregate
+               ->  Append
+                     ->  Seq Scan on a_star
+                     ->  Seq Scan on b_star
+                     ->  Seq Scan on c_star
                      ->  Seq Scan on d_star
-                     ->  Seq Scan on c_star
-                     ->  Parallel Seq Scan on f_star
-                     ->  Parallel Seq Scan on e_star
-                     ->  Parallel Seq Scan on b_star
-                     ->  Parallel Seq Scan on a_star
+                     ->  Seq Scan on e_star
+                     ->  Seq Scan on f_star
+ Optimizer: Postgres query optimizer
 (11 rows)
 
 select round(avg(aa)), sum(aa) from a_star a2;
@@ -81,19 +72,19 @@
 alter table f_star set (parallel_workers = 0);
 explain (costs off)
   select round(avg(aa)), sum(aa) from a_star;
-                 QUERY PLAN                 
---------------------------------------------
- Finalize Aggregate
-   ->  Gather
-         Workers Planned: 3
-         ->  Partial Aggregate
-               ->  Parallel Append
-                     ->  Seq Scan on d_star
-                     ->  Seq Scan on f_star
-                     ->  Seq Scan on e_star
+                   QUERY PLAN                   
+------------------------------------------------
+ Finalize Aggregate
+   ->  Gather Motion 3:1  (slice1; segments: 3)
+         ->  Partial Aggregate
+               ->  Append
+                     ->  Seq Scan on a_star
                      ->  Seq Scan on b_star
                      ->  Seq Scan on c_star
-                     ->  Seq Scan on a_star
+                     ->  Seq Scan on d_star
+                     ->  Seq Scan on e_star
+                     ->  Seq Scan on f_star
+ Optimizer: Postgres query optimizer
 (11 rows)
 
 select round(avg(aa)), sum(aa) from a_star a3;
@@ -108,12 +99,12 @@
 where relname like '__star' order by relname;
  relname | relpages | reltuples 
 ---------+----------+-----------
- a_star  |        1 |         3
- b_star  |        1 |         4
- c_star  |        1 |         4
- d_star  |        1 |        16
- e_star  |        1 |         7
- f_star  |        1 |        16
+ a_star  |        1 |         1
+ b_star  |        1 |         1
+ c_star  |        1 |         1
+ d_star  |        1 |         1
+ e_star  |        1 |         1
+ f_star  |        1 |         1
 (6 rows)
 
 select relname, vacuum_count, analyze_count, autovacuum_count, autoanalyze_count
@@ -121,12 +112,12 @@
 where relname like '__star' order by relname;
  relname | vacuum_count | analyze_count | autovacuum_count | autoanalyze_count 
 ---------+--------------+---------------+------------------+-------------------
- a_star  |            1 |             0 |                0 |                 0
- b_star  |            1 |             0 |                0 |                 0
- c_star  |            1 |             0 |                0 |                 0
- d_star  |            1 |             0 |                0 |                 0
- e_star  |            1 |             0 |                0 |                 0
- f_star  |            1 |             0 |                0 |                 0
+ a_star  |            0 |             1 |                0 |                 0
+ b_star  |            0 |             1 |                0 |                 0
+ c_star  |            0 |             1 |                0 |                 0
+ d_star  |            0 |             1 |                0 |                 0
+ e_star  |            0 |             1 |                0 |                 0
+ f_star  |            0 |             1 |                0 |                 0
 (6 rows)
 
 -- Disable Parallel Append
@@ -141,7 +132,6 @@
   select round(avg(aa)), sum(aa) from a_star;
                      QUERY PLAN                      
 -----------------------------------------------------
->>>>>>> 9e1c9f95
  Finalize Aggregate
    ->  Gather Motion 3:1  (slice1; segments: 3)
          ->  Partial Aggregate
@@ -180,23 +170,26 @@
 explain (costs off)
 	select (select max((select pa1.b from part_pa_test pa1 where pa1.a = pa2.a)))
 	from part_pa_test pa2;
-                          QUERY PLAN                          
---------------------------------------------------------------
- Aggregate
-   ->  Gather
-         Workers Planned: 3
-         ->  Parallel Append
-               ->  Parallel Seq Scan on part_pa_test_p1 pa2
-               ->  Parallel Seq Scan on part_pa_test_p2 pa2_1
+                                  QUERY PLAN                                   
+-------------------------------------------------------------------------------
+ Finalize Aggregate
+   ->  Gather Motion 3:1  (slice1; segments: 3)
+         ->  Partial Aggregate
+               ->  Append
+                     ->  Seq Scan on part_pa_test_p1 pa2
+                     ->  Seq Scan on part_pa_test_p2 pa2_1
+               SubPlan 1
+                 ->  Result
+                       Filter: (pa1.a = pa2.a)
+                       ->  Materialize
+                             ->  Broadcast Motion 3:3  (slice2; segments: 3)
+                                   ->  Append
+                                         ->  Seq Scan on part_pa_test_p1 pa1
+                                         ->  Seq Scan on part_pa_test_p2 pa1_1
    SubPlan 2
      ->  Result
-   SubPlan 1
-     ->  Append
-           ->  Seq Scan on part_pa_test_p1 pa1
-                 Filter: (a = pa2.a)
-           ->  Seq Scan on part_pa_test_p2 pa1_1
-                 Filter: (a = pa2.a)
-(14 rows)
+ Optimizer: Postgres query optimizer
+(17 rows)
 
 drop table part_pa_test;
 -- test with leader participation disabled
@@ -206,11 +199,11 @@
                        QUERY PLAN                        
 ---------------------------------------------------------
  Finalize Aggregate
-   ->  Gather
-         Workers Planned: 4
-         ->  Partial Aggregate
-               ->  Parallel Seq Scan on tenk1
+   ->  Gather Motion 3:1  (slice1; segments: 3)
+         ->  Partial Aggregate
+               ->  Seq Scan on tenk1
                      Filter: (stringu1 = 'GRAAAA'::name)
+ Optimizer: Postgres query optimizer
 (6 rows)
 
 select count(*) from tenk1 where stringu1 = 'GRAAAA';
@@ -227,11 +220,11 @@
                        QUERY PLAN                        
 ---------------------------------------------------------
  Finalize Aggregate
-   ->  Gather
-         Workers Planned: 4
-         ->  Partial Aggregate
-               ->  Parallel Seq Scan on tenk1
+   ->  Gather Motion 3:1  (slice1; segments: 3)
+         ->  Partial Aggregate
+               ->  Seq Scan on tenk1
                      Filter: (stringu1 = 'GRAAAA'::name)
+ Optimizer: Postgres query optimizer
 (6 rows)
 
 select count(*) from tenk1 where stringu1 = 'GRAAAA';
@@ -247,49 +240,34 @@
 explain (verbose, costs off)
 select sp_parallel_restricted(unique1) from tenk1
   where stringu1 = 'GRAAAA' order by 1;
-<<<<<<< HEAD
-                                             QUERY PLAN                                              
------------------------------------------------------------------------------------------------------
+                                              QUERY PLAN                                               
+-------------------------------------------------------------------------------------------------------
  Gather Motion 3:1  (slice1; segments: 3)
-   Output: (parallel_restricted(unique1))
-   Merge Key: (parallel_restricted(unique1))
+   Output: (sp_parallel_restricted(unique1))
+   Merge Key: (sp_parallel_restricted(unique1))
    ->  Sort
-         Output: (parallel_restricted(unique1))
-         Sort Key: (parallel_restricted(tenk1.unique1))
+         Output: (sp_parallel_restricted(unique1))
+         Sort Key: (sp_parallel_restricted(tenk1.unique1))
          ->  Seq Scan on public.tenk1
-               Output: parallel_restricted(unique1)
-=======
-                       QUERY PLAN                        
----------------------------------------------------------
- Sort
-   Output: (sp_parallel_restricted(unique1))
-   Sort Key: (sp_parallel_restricted(tenk1.unique1))
-   ->  Gather
-         Output: sp_parallel_restricted(unique1)
-         Workers Planned: 4
-         ->  Parallel Seq Scan on public.tenk1
-               Output: unique1
->>>>>>> 9e1c9f95
+               Output: sp_parallel_restricted(unique1)
                Filter: (tenk1.stringu1 = 'GRAAAA'::name)
  Optimizer: Postgres query optimizer
- Settings: min_parallel_relation_size=0, optimizer=off, parallel_setup_cost=0, parallel_tuple_cost=0
+ Settings: min_parallel_table_scan_size=0, optimizer=off, parallel_setup_cost=0, parallel_tuple_cost=0
 (11 rows)
 
 -- test parallel plan when group by expression is in target list.
 explain (costs off)
 	select length(stringu1) from tenk1 group by length(stringu1);
-                         QUERY PLAN                         
-------------------------------------------------------------
- Gather Motion 3:1  (slice1; segments: 3)
-   ->  Finalize HashAggregate
-         Group Key: (length((stringu1)::text))
-         ->  Redistribute Motion 3:3  (slice2; segments: 3)
-               Hash Key: (length((stringu1)::text))
-               ->  Partial HashAggregate
-                     Group Key: length((stringu1)::text)
-                     ->  Seq Scan on tenk1
- Optimizer: Postgres query optimizer
-(9 rows)
+                    QUERY PLAN                     
+---------------------------------------------------
+ Finalize HashAggregate
+   Group Key: (length((stringu1)::text))
+   ->  Gather Motion 3:1  (slice1; segments: 3)
+         ->  Partial HashAggregate
+               Group Key: length((stringu1)::text)
+               ->  Seq Scan on tenk1
+ Optimizer: Postgres query optimizer
+(7 rows)
 
 select length(stringu1) from tenk1 group by length(stringu1);
  length 
@@ -299,61 +277,47 @@
 
 explain (costs off)
 	select stringu1, count(*) from tenk1 group by stringu1 order by stringu1;
-                            QUERY PLAN                            
-------------------------------------------------------------------
- Gather Motion 3:1  (slice1; segments: 3)
-   Merge Key: stringu1
-   ->  Sort
-         Sort Key: stringu1
-         ->  Finalize HashAggregate
-               Group Key: stringu1
-               ->  Redistribute Motion 3:3  (slice2; segments: 3)
-                     Hash Key: stringu1
-                     ->  Partial HashAggregate
-                           Group Key: stringu1
-                           ->  Seq Scan on tenk1
- Optimizer: Postgres query optimizer
-(12 rows)
+                   QUERY PLAN                   
+------------------------------------------------
+ Finalize GroupAggregate
+   Group Key: stringu1
+   ->  Gather Motion 3:1  (slice1; segments: 3)
+         Merge Key: stringu1
+         ->  Sort
+               Sort Key: stringu1
+               ->  Partial HashAggregate
+                     Group Key: stringu1
+                     ->  Seq Scan on tenk1
+ Optimizer: Postgres query optimizer
+(10 rows)
 
 -- test that parallel plan for aggregates is not selected when
 -- target list contains parallel restricted clause.
 explain (costs off)
-<<<<<<< HEAD
-	select  sum(parallel_restricted(unique1)) from tenk1
-	group by(parallel_restricted(unique1));
+	select  sum(sp_parallel_restricted(unique1)) from tenk1
+	group by(sp_parallel_restricted(unique1));
                          QUERY PLAN                         
 ------------------------------------------------------------
  Gather Motion 3:1  (slice1; segments: 3)
    ->  HashAggregate
-         Group Key: (parallel_restricted(unique1))
+         Group Key: (sp_parallel_restricted(unique1))
          ->  Redistribute Motion 3:3  (slice2; segments: 3)
-               Hash Key: (parallel_restricted(unique1))
+               Hash Key: (sp_parallel_restricted(unique1))
                ->  Seq Scan on tenk1
  Optimizer: Postgres query optimizer
 (7 rows)
-=======
-	select  sum(sp_parallel_restricted(unique1)) from tenk1
-	group by(sp_parallel_restricted(unique1));
-                            QUERY PLAN                             
--------------------------------------------------------------------
- HashAggregate
-   Group Key: sp_parallel_restricted(unique1)
-   ->  Gather
-         Workers Planned: 4
-         ->  Parallel Index Only Scan using tenk1_unique1 on tenk1
-(5 rows)
 
 -- test prepared statement
 prepare tenk1_count(integer) As select  count((unique1)) from tenk1 where hundred > $1;
 explain (costs off) execute tenk1_count(1);
-                  QUERY PLAN                  
-----------------------------------------------
- Finalize Aggregate
-   ->  Gather
-         Workers Planned: 4
-         ->  Partial Aggregate
-               ->  Parallel Seq Scan on tenk1
+                   QUERY PLAN                   
+------------------------------------------------
+ Finalize Aggregate
+   ->  Gather Motion 3:1  (slice1; segments: 3)
+         ->  Partial Aggregate
+               ->  Seq Scan on tenk1
                      Filter: (hundred > 1)
+ Optimizer: Postgres query optimizer
 (6 rows)
 
 execute tenk1_count(1);
@@ -368,18 +332,19 @@
 explain (costs off)
 	select count(*) from tenk1 where (two, four) not in
 	(select hundred, thousand from tenk2 where thousand > 100);
-                      QUERY PLAN                      
-------------------------------------------------------
- Finalize Aggregate
-   ->  Gather
-         Workers Planned: 4
-         ->  Partial Aggregate
-               ->  Parallel Seq Scan on tenk1
-                     Filter: (NOT (hashed SubPlan 1))
-                     SubPlan 1
-                       ->  Seq Scan on tenk2
-                             Filter: (thousand > 100)
-(9 rows)
+                                         QUERY PLAN                                         
+--------------------------------------------------------------------------------------------
+ Aggregate
+   ->  Gather Motion 3:1  (slice1; segments: 3)
+         ->  Nested Loop Left Anti Semi (Not-In) Join
+               Join Filter: ((tenk1.two = tenk2.hundred) AND (tenk1.four = tenk2.thousand))
+               ->  Seq Scan on tenk1
+               ->  Materialize
+                     ->  Broadcast Motion 3:3  (slice2; segments: 3)
+                           ->  Seq Scan on tenk2
+                                 Filter: (thousand > 100)
+ Optimizer: Postgres query optimizer
+(10 rows)
 
 select count(*) from tenk1 where (two, four) not in
 	(select hundred, thousand from tenk2 where thousand > 100);
@@ -392,13 +357,17 @@
 explain (costs off)
 	select * from tenk1 where (unique1 + random())::integer not in
 	(select ten from tenk2);
-             QUERY PLAN             
-------------------------------------
- Seq Scan on tenk1
-   Filter: (NOT (hashed SubPlan 1))
-   SubPlan 1
-     ->  Seq Scan on tenk2
-(4 rows)
+                           QUERY PLAN                            
+-----------------------------------------------------------------
+ Gather Motion 3:1  (slice1; segments: 3)
+   ->  Seq Scan on tenk1
+         Filter: (SubPlan 1)
+         SubPlan 1
+           ->  Materialize
+                 ->  Broadcast Motion 3:3  (slice2; segments: 3)
+                       ->  Seq Scan on tenk2
+ Optimizer: Postgres query optimizer
+(8 rows)
 
 alter table tenk2 reset (parallel_workers);
 -- test parallel plan for a query containing initplan.
@@ -409,21 +378,19 @@
 explain (costs off)
 	select count(*) from tenk1
         where tenk1.unique1 = (Select max(tenk2.unique1) from tenk2);
-                      QUERY PLAN                      
-------------------------------------------------------
+                       QUERY PLAN                       
+--------------------------------------------------------
  Aggregate
-   InitPlan 1 (returns $2)
+   InitPlan 1 (returns $1)  (slice2)
      ->  Finalize Aggregate
-           ->  Gather
-                 Workers Planned: 2
+           ->  Gather Motion 3:1  (slice3; segments: 3)
                  ->  Partial Aggregate
-                       ->  Parallel Seq Scan on tenk2
-   ->  Gather
-         Workers Planned: 4
-         Params Evaluated: $2
-         ->  Parallel Seq Scan on tenk1
-               Filter: (unique1 = $2)
-(12 rows)
+                       ->  Seq Scan on tenk2
+   ->  Gather Motion 3:1  (slice1; segments: 3)
+         ->  Seq Scan on tenk1
+               Filter: (unique1 = $1)
+ Optimizer: Postgres query optimizer
+(10 rows)
 
 select count(*) from tenk1
     where tenk1.unique1 = (Select max(tenk2.unique1) from tenk2);
@@ -441,14 +408,14 @@
 set enable_bitmapscan to off;
 explain (costs off)
 	select  count((unique1)) from tenk1 where hundred > 1;
-                             QUERY PLAN                             
---------------------------------------------------------------------
- Finalize Aggregate
-   ->  Gather
-         Workers Planned: 4
-         ->  Partial Aggregate
-               ->  Parallel Index Scan using tenk1_hundred on tenk1
+                        QUERY PLAN                         
+-----------------------------------------------------------
+ Finalize Aggregate
+   ->  Gather Motion 3:1  (slice1; segments: 3)
+         ->  Partial Aggregate
+               ->  Index Scan using tenk1_hundred on tenk1
                      Index Cond: (hundred > 1)
+ Optimizer: Postgres query optimizer
 (6 rows)
 
 select  count((unique1)) from tenk1 where hundred > 1;
@@ -460,14 +427,14 @@
 -- test parallel index-only scans.
 explain (costs off)
 	select  count(*) from tenk1 where thousand > 95;
-                                   QUERY PLAN                                   
---------------------------------------------------------------------------------
- Finalize Aggregate
-   ->  Gather
-         Workers Planned: 4
-         ->  Partial Aggregate
-               ->  Parallel Index Only Scan using tenk1_thous_tenthous on tenk1
+                              QUERY PLAN                               
+-----------------------------------------------------------------------
+ Finalize Aggregate
+   ->  Gather Motion 3:1  (slice1; segments: 3)
+         ->  Partial Aggregate
+               ->  Index Only Scan using tenk1_thous_tenthous on tenk1
                      Index Cond: (thousand > 95)
+ Optimizer: Postgres query optimizer
 (6 rows)
 
 select  count(*) from tenk1 where thousand > 95;
@@ -482,17 +449,18 @@
 select * from
   (select count(unique1) from tenk1 where hundred > 10) ss
   right join (values (1),(2),(3)) v(x) on true;
-                                QUERY PLAN                                
---------------------------------------------------------------------------
+                              QUERY PLAN                               
+-----------------------------------------------------------------------
  Nested Loop Left Join
    ->  Values Scan on "*VALUES*"
-   ->  Finalize Aggregate
-         ->  Gather
-               Workers Planned: 4
-               ->  Partial Aggregate
-                     ->  Parallel Index Scan using tenk1_hundred on tenk1
-                           Index Cond: (hundred > 10)
-(8 rows)
+   ->  Materialize
+         ->  Finalize Aggregate
+               ->  Gather Motion 3:1  (slice1; segments: 3)
+                     ->  Partial Aggregate
+                           ->  Index Scan using tenk1_hundred on tenk1
+                                 Index Cond: (hundred > 10)
+ Optimizer: Postgres query optimizer
+(9 rows)
 
 select * from
   (select count(unique1) from tenk1 where hundred > 10) ss
@@ -503,23 +471,23 @@
   8900 | 2
   8900 | 3
 (3 rows)
->>>>>>> 9e1c9f95
 
 explain (costs off)
 select * from
   (select count(*) from tenk1 where thousand > 99) ss
   right join (values (1),(2),(3)) v(x) on true;
-                                      QUERY PLAN                                      
---------------------------------------------------------------------------------------
+                                    QUERY PLAN                                     
+-----------------------------------------------------------------------------------
  Nested Loop Left Join
    ->  Values Scan on "*VALUES*"
-   ->  Finalize Aggregate
-         ->  Gather
-               Workers Planned: 4
-               ->  Partial Aggregate
-                     ->  Parallel Index Only Scan using tenk1_thous_tenthous on tenk1
-                           Index Cond: (thousand > 99)
-(8 rows)
+   ->  Materialize
+         ->  Finalize Aggregate
+               ->  Gather Motion 3:1  (slice1; segments: 3)
+                     ->  Partial Aggregate
+                           ->  Index Only Scan using tenk1_thous_tenthous on tenk1
+                                 Index Cond: (thousand > 99)
+ Optimizer: Postgres query optimizer
+(9 rows)
 
 select * from
   (select count(*) from tenk1 where thousand > 99) ss
@@ -547,21 +515,25 @@
 EXCEPTION WHEN invalid_parameter_value THEN
 END $$;
 set work_mem='64kB';  --set small work mem to force lossy pages
+WARNING:  "work_mem": setting is deprecated, and may be removed in a future release.
 explain (costs off)
 	select count(*) from tenk1, tenk2 where tenk1.hundred > 1 and tenk2.thousand=0;
-                         QUERY PLAN                         
-------------------------------------------------------------
- Aggregate
-   ->  Nested Loop
-         ->  Seq Scan on tenk2
-               Filter: (thousand = 0)
-         ->  Gather
-               Workers Planned: 4
-               ->  Parallel Bitmap Heap Scan on tenk1
-                     Recheck Cond: (hundred > 1)
-                     ->  Bitmap Index Scan on tenk1_hundred
-                           Index Cond: (hundred > 1)
-(10 rows)
+                                QUERY PLAN                                 
+---------------------------------------------------------------------------
+ Finalize Aggregate
+   ->  Gather Motion 3:1  (slice1; segments: 3)
+         ->  Partial Aggregate
+               ->  Nested Loop
+                     ->  Bitmap Heap Scan on tenk1
+                           Recheck Cond: (hundred > 1)
+                           ->  Bitmap Index Scan on tenk1_hundred
+                                 Index Cond: (hundred > 1)
+                     ->  Materialize
+                           ->  Broadcast Motion 3:3  (slice2; segments: 3)
+                                 ->  Seq Scan on tenk2
+                                       Filter: (thousand = 0)
+ Optimizer: Postgres query optimizer
+(13 rows)
 
 select count(*) from tenk1, tenk2 where tenk1.hundred > 1 and tenk2.thousand=0;
  count 
@@ -584,23 +556,26 @@
 explain (analyze, timing off, summary off, costs off)
    select count(*) from tenk1, tenk2 where tenk1.hundred > 1
         and tenk2.thousand=0;
-                                QUERY PLAN                                
---------------------------------------------------------------------------
- Aggregate (actual rows=1 loops=1)
-   ->  Nested Loop (actual rows=98000 loops=1)
-         ->  Seq Scan on tenk2 (actual rows=10 loops=1)
-               Filter: (thousand = 0)
-               Rows Removed by Filter: 9990
-         ->  Gather (actual rows=9800 loops=10)
-               Workers Planned: 4
-               Workers Launched: 4
-               ->  Parallel Seq Scan on tenk1 (actual rows=1960 loops=50)
-                     Filter: (hundred > 1)
-                     Rows Removed by Filter: 40
-(11 rows)
+                                             QUERY PLAN                                             
+----------------------------------------------------------------------------------------------------
+ Finalize Aggregate (actual rows=1 loops=1)
+   ->  Gather Motion 3:1  (slice1; segments: 3) (actual rows=3 loops=1)
+         ->  Partial Aggregate (actual rows=1 loops=1)
+               ->  Nested Loop (actual rows=33200 loops=1)
+                     ->  Seq Scan on tenk1 (actual rows=3320 loops=1)
+                           Filter: (hundred > 1)
+                           Rows Removed by Filter: 66
+                     ->  Materialize (actual rows=10 loops=3320)
+                           ->  Broadcast Motion 3:3  (slice2; segments: 3) (actual rows=10 loops=1)
+                                 ->  Seq Scan on tenk2 (actual rows=5 loops=1)
+                                       Filter: (thousand = 0)
+                                       Rows Removed by Filter: 3363
+ Optimizer: Postgres query optimizer
+(13 rows)
 
 alter table tenk2 reset (parallel_workers);
 reset work_mem;
+WARNING:  "work_mem": setting is deprecated, and may be removed in a future release.
 create function explain_parallel_sort_stats() returns setof text
 language plpgsql as
 $$
@@ -618,23 +593,20 @@
 end;
 $$;
 select * from explain_parallel_sort_stats();
-                       explain_parallel_sort_stats                        
---------------------------------------------------------------------------
+                           explain_parallel_sort_stats                            
+----------------------------------------------------------------------------------
  Nested Loop Left Join (actual rows=30000 loops=1)
    ->  Values Scan on "*VALUES*" (actual rows=3 loops=1)
-   ->  Gather Merge (actual rows=10000 loops=3)
-         Workers Planned: 4
-         Workers Launched: 4
-         ->  Sort (actual rows=2000 loops=15)
-               Sort Key: tenk1.ten
-               Sort Method: quicksort  Memory: xxx
-               Worker 0:  Sort Method: quicksort  Memory: xxx
-               Worker 1:  Sort Method: quicksort  Memory: xxx
-               Worker 2:  Sort Method: quicksort  Memory: xxx
-               Worker 3:  Sort Method: quicksort  Memory: xxx
-               ->  Parallel Seq Scan on tenk1 (actual rows=2000 loops=15)
-                     Filter: (ten < 100)
-(14 rows)
+   ->  Materialize (actual rows=10000 loops=3)
+         ->  Gather Motion 3:1  (slice1; segments: 3) (actual rows=10000 loops=1)
+               Merge Key: tenk1.ten
+               ->  Sort (actual rows=3386 loops=1)
+                     Sort Key: tenk1.ten
+                     Sort Method:  quicksort  Memory: xxx
+                     ->  Seq Scan on tenk1 (actual rows=3386 loops=1)
+                           Filter: (ten < 100)
+ Optimizer: Postgres query optimizer
+(11 rows)
 
 reset enable_indexscan;
 reset enable_hashjoin;
@@ -648,17 +620,19 @@
 set enable_nestloop to off;
 explain (costs off)
 	select  count(*) from tenk1, tenk2 where tenk1.unique1 = tenk2.unique1;
-                                  QUERY PLAN                                   
--------------------------------------------------------------------------------
- Finalize Aggregate
-   ->  Gather
-         Workers Planned: 4
+                              QUERY PLAN                              
+----------------------------------------------------------------------
+ Finalize Aggregate
+   ->  Gather Motion 3:1  (slice1; segments: 3)
          ->  Partial Aggregate
                ->  Merge Join
                      Merge Cond: (tenk1.unique1 = tenk2.unique1)
-                     ->  Parallel Index Only Scan using tenk1_unique1 on tenk1
-                     ->  Index Only Scan using tenk2_unique1 on tenk2
-(8 rows)
+                     ->  Index Only Scan using tenk1_unique1 on tenk1
+                     ->  Sort
+                           Sort Key: tenk2.unique1
+                           ->  Seq Scan on tenk2
+ Optimizer: Postgres query optimizer
+(10 rows)
 
 select  count(*) from tenk1, tenk2 where tenk1.unique1 = tenk2.unique1;
  count 
@@ -672,18 +646,19 @@
 set enable_hashagg = false;
 explain (costs off)
    select count(*) from tenk1 group by twenty;
-                     QUERY PLAN                     
-----------------------------------------------------
+                   QUERY PLAN                   
+------------------------------------------------
  Finalize GroupAggregate
    Group Key: twenty
-   ->  Gather Merge
-         Workers Planned: 4
+   ->  Gather Motion 3:1  (slice1; segments: 3)
+         Merge Key: twenty
          ->  Partial GroupAggregate
                Group Key: twenty
                ->  Sort
                      Sort Key: twenty
-                     ->  Parallel Seq Scan on tenk1
-(9 rows)
+                     ->  Seq Scan on tenk1
+ Optimizer: Postgres query optimizer
+(10 rows)
 
 select count(*) from tenk1 group by twenty;
  count 
@@ -719,38 +694,41 @@
 $$ language plpgsql PARALLEL SAFE;
 explain (costs off, verbose)
     select ten, sp_simple_func(ten) from tenk1 where ten < 100 order by ten;
-                     QUERY PLAN                      
------------------------------------------------------
- Gather Merge
+                                                        QUERY PLAN                                                         
+---------------------------------------------------------------------------------------------------------------------------
+ Gather Motion 3:1  (slice1; segments: 3)
    Output: ten, (sp_simple_func(ten))
-   Workers Planned: 4
+   Merge Key: ten
    ->  Result
          Output: ten, sp_simple_func(ten)
          ->  Sort
                Output: ten
                Sort Key: tenk1.ten
-               ->  Parallel Seq Scan on public.tenk1
+               ->  Seq Scan on public.tenk1
                      Output: ten
                      Filter: (tenk1.ten < 100)
-(11 rows)
+ Optimizer: Postgres query optimizer
+ Settings: enable_hashagg=off, min_parallel_table_scan_size=0, optimizer=off, parallel_setup_cost=0, parallel_tuple_cost=0
+(13 rows)
 
 drop function sp_simple_func(integer);
 -- test handling of SRFs in targetlist (bug in 10.0)
 explain (costs off)
    select count(*), generate_series(1,2) from tenk1 group by twenty;
-                        QUERY PLAN                        
-----------------------------------------------------------
+                      QUERY PLAN                      
+------------------------------------------------------
  ProjectSet
    ->  Finalize GroupAggregate
          Group Key: twenty
-         ->  Gather Merge
-               Workers Planned: 4
+         ->  Gather Motion 3:1  (slice1; segments: 3)
+               Merge Key: twenty
                ->  Partial GroupAggregate
                      Group Key: twenty
                      ->  Sort
                            Sort Key: twenty
-                           ->  Parallel Seq Scan on tenk1
-(10 rows)
+                           ->  Seq Scan on tenk1
+ Optimizer: Postgres query optimizer
+(11 rows)
 
 select count(*), generate_series(1,2) from tenk1 group by twenty;
  count | generate_series 
@@ -801,18 +779,19 @@
 set parallel_leader_participation = off;
 explain (costs off)
    select count(*) from tenk1 group by twenty;
-                     QUERY PLAN                     
-----------------------------------------------------
+                   QUERY PLAN                   
+------------------------------------------------
  Finalize GroupAggregate
    Group Key: twenty
-   ->  Gather Merge
-         Workers Planned: 4
+   ->  Gather Motion 3:1  (slice1; segments: 3)
+         Merge Key: twenty
          ->  Partial GroupAggregate
                Group Key: twenty
                ->  Sort
                      Sort Key: twenty
-                     ->  Parallel Seq Scan on tenk1
-(9 rows)
+                     ->  Seq Scan on tenk1
+ Optimizer: Postgres query optimizer
+(10 rows)
 
 select count(*) from tenk1 group by twenty;
  count 
@@ -847,20 +826,25 @@
   (select string4, count(unique2)
    from tenk1 group by string4 order by string4) ss
   right join (values (1),(2),(3)) v(x) on true;
-                        QUERY PLAN                        
-----------------------------------------------------------
+                                  QUERY PLAN                                  
+------------------------------------------------------------------------------
  Nested Loop Left Join
    ->  Values Scan on "*VALUES*"
-   ->  Finalize GroupAggregate
-         Group Key: tenk1.string4
-         ->  Gather Merge
-               Workers Planned: 4
-               ->  Partial GroupAggregate
+   ->  Materialize
+         ->  Gather Motion 3:1  (slice1; segments: 3)
+               ->  Finalize GroupAggregate
                      Group Key: tenk1.string4
                      ->  Sort
                            Sort Key: tenk1.string4
-                           ->  Parallel Seq Scan on tenk1
-(11 rows)
+                           ->  Redistribute Motion 3:3  (slice2; segments: 3)
+                                 Hash Key: tenk1.string4
+                                 ->  Partial GroupAggregate
+                                       Group Key: tenk1.string4
+                                       ->  Sort
+                                             Sort Key: tenk1.string4
+                                             ->  Seq Scan on tenk1
+ Optimizer: Postgres query optimizer
+(16 rows)
 
 select * from
   (select string4, count(unique2)
@@ -887,13 +871,13 @@
 -- check parallelized int8 aggregate (bug #14897)
 explain (costs off)
 select avg(unique1::int8) from tenk1;
-                               QUERY PLAN                                
--------------------------------------------------------------------------
- Finalize Aggregate
-   ->  Gather
-         Workers Planned: 4
-         ->  Partial Aggregate
-               ->  Parallel Index Only Scan using tenk1_unique1 on tenk1
+                   QUERY PLAN                   
+------------------------------------------------
+ Finalize Aggregate
+   ->  Gather Motion 3:1  (slice1; segments: 3)
+         ->  Partial Aggregate
+               ->  Seq Scan on tenk1
+ Optimizer: Postgres query optimizer
 (5 rows)
 
 select avg(unique1::int8) from tenk1;
@@ -905,15 +889,17 @@
 -- gather merge test with a LIMIT
 explain (costs off)
   select fivethous from tenk1 order by fivethous limit 4;
-                  QUERY PLAN                  
-----------------------------------------------
+                   QUERY PLAN                   
+------------------------------------------------
  Limit
-   ->  Gather Merge
-         Workers Planned: 4
-         ->  Sort
-               Sort Key: fivethous
-               ->  Parallel Seq Scan on tenk1
-(6 rows)
+   ->  Gather Motion 3:1  (slice1; segments: 3)
+         Merge Key: fivethous
+         ->  Limit
+               ->  Sort
+                     Sort Key: fivethous
+                     ->  Seq Scan on tenk1
+ Optimizer: Postgres query optimizer
+(8 rows)
 
 select fivethous from tenk1 order by fivethous limit 4;
  fivethous 
@@ -928,15 +914,17 @@
 set max_parallel_workers = 0;
 explain (costs off)
    select string4 from tenk1 order by string4 limit 5;
-                  QUERY PLAN                  
-----------------------------------------------
+                   QUERY PLAN                   
+------------------------------------------------
  Limit
-   ->  Gather Merge
-         Workers Planned: 4
-         ->  Sort
-               Sort Key: string4
-               ->  Parallel Seq Scan on tenk1
-(6 rows)
+   ->  Gather Motion 3:1  (slice1; segments: 3)
+         Merge Key: string4
+         ->  Limit
+               ->  Sort
+                     Sort Key: string4
+                     ->  Seq Scan on tenk1
+ Optimizer: Postgres query optimizer
+(8 rows)
 
 select string4 from tenk1 order by string4 limit 5;
  string4 
@@ -954,15 +942,17 @@
 set parallel_leader_participation = off;
 explain (costs off)
    select string4 from tenk1 order by string4 limit 5;
-                  QUERY PLAN                  
-----------------------------------------------
+                   QUERY PLAN                   
+------------------------------------------------
  Limit
-   ->  Gather Merge
-         Workers Planned: 4
-         ->  Sort
-               Sort Key: string4
-               ->  Parallel Seq Scan on tenk1
-(6 rows)
+   ->  Gather Motion 3:1  (slice1; segments: 3)
+         Merge Key: string4
+         ->  Limit
+               ->  Sort
+                     Sort Key: string4
+                     ->  Seq Scan on tenk1
+ Optimizer: Postgres query optimizer
+(8 rows)
 
 select string4 from tenk1 order by string4 limit 5;
  string4 
@@ -1018,77 +1008,81 @@
 ROLLBACK TO SAVEPOINT settings;
 DROP function make_record(n int);
 -- test the sanity of parallel query after the active role is dropped.
-drop role if exists regress_parallel_worker;
-NOTICE:  role "regress_parallel_worker" does not exist, skipping
-create role regress_parallel_worker;
-set role regress_parallel_worker;
-reset session authorization;
-drop role regress_parallel_worker;
-set force_parallel_mode = 1;
-select count(*) from tenk1;
- count 
--------
- 10000
-(1 row)
-
-reset force_parallel_mode;
-reset role;
+-- GPDB_12_MERGE_FIXME: it's a known issue of older versions too, which is in progress.
+/*
+ * drop role if exists regress_parallel_worker;
+ * create role regress_parallel_worker;
+ * set role regress_parallel_worker;
+ * reset session authorization;
+ * drop role regress_parallel_worker;
+ * set force_parallel_mode = 1;
+ * select count(*) from tenk1;
+ * reset force_parallel_mode;
+ * reset role;
+ */
 -- Window function calculation can't be pushed to workers.
 explain (costs off, verbose)
   select count(*) from tenk1 a where (unique1, two) in
     (select unique1, row_number() over() from tenk1 b);
-                                          QUERY PLAN                                          
-----------------------------------------------------------------------------------------------
- Aggregate
+                                                                                               QUERY PLAN                                                                                                
+---------------------------------------------------------------------------------------------------------------------------------------------------------------------------------------------------------
+ Finalize Aggregate
    Output: count(*)
-   ->  Hash Semi Join
-         Hash Cond: ((a.unique1 = b.unique1) AND (a.two = (row_number() OVER (?))))
-         ->  Gather
-               Output: a.unique1, a.two
-               Workers Planned: 4
-               ->  Parallel Seq Scan on public.tenk1 a
-                     Output: a.unique1, a.two
-         ->  Hash
-               Output: b.unique1, (row_number() OVER (?))
-               ->  WindowAgg
-                     Output: b.unique1, row_number() OVER (?)
-                     ->  Gather
-                           Output: b.unique1
-                           Workers Planned: 4
-                           ->  Parallel Index Only Scan using tenk1_unique1 on public.tenk1 b
-                                 Output: b.unique1
-(18 rows)
+   ->  Gather Motion 3:1  (slice1; segments: 3)
+         Output: (PARTIAL count(*))
+         ->  Partial Aggregate
+               Output: PARTIAL count(*)
+               ->  Hash Semi Join
+                     Hash Cond: ((a.unique1 = b.unique1) AND (a.two = (row_number() OVER (?))))
+                     ->  Seq Scan on public.tenk1 a
+                           Output: a.unique1, a.unique2, a.two, a.four, a.ten, a.twenty, a.hundred, a.thousand, a.twothousand, a.fivethous, a.tenthous, a.odd, a.even, a.stringu1, a.stringu2, a.string4
+                     ->  Hash
+                           Output: b.unique1, (row_number() OVER (?))
+                           ->  Redistribute Motion 1:3  (slice2; segments: 1)
+                                 Output: b.unique1, (row_number() OVER (?))
+                                 Hash Key: b.unique1
+                                 ->  WindowAgg
+                                       Output: b.unique1, row_number() OVER (?)
+                                       ->  Gather Motion 3:1  (slice3; segments: 3)
+                                             Output: b.unique1
+                                             ->  Seq Scan on public.tenk1 b
+                                                   Output: b.unique1
+ Optimizer: Postgres query optimizer
+ Settings: min_parallel_table_scan_size=0, parallel_setup_cost=0, parallel_tuple_cost=0
+(23 rows)
 
 -- LIMIT/OFFSET within sub-selects can't be pushed to workers.
 explain (costs off)
   select * from tenk1 a where two in
     (select two from tenk1 b where stringu1 like '%AAAA' limit 3);
-                          QUERY PLAN                           
----------------------------------------------------------------
- Hash Semi Join
-   Hash Cond: (a.two = b.two)
-   ->  Gather
-         Workers Planned: 4
-         ->  Parallel Seq Scan on tenk1 a
-   ->  Hash
-         ->  Limit
-               ->  Gather
-                     Workers Planned: 4
-                     ->  Parallel Seq Scan on tenk1 b
-                           Filter: (stringu1 ~~ '%AAAA'::text)
-(11 rows)
+                                      QUERY PLAN                                       
+---------------------------------------------------------------------------------------
+ Gather Motion 3:1  (slice1; segments: 3)
+   ->  Hash Join
+         Hash Cond: (a.two = b.two)
+         ->  Seq Scan on tenk1 a
+         ->  Hash
+               ->  Broadcast Motion 1:3  (slice2; segments: 1)
+                     ->  HashAggregate
+                           Group Key: b.two
+                           ->  Limit
+                                 ->  Gather Motion 3:1  (slice3; segments: 3)
+                                       ->  Limit
+                                             ->  Seq Scan on tenk1 b
+                                                   Filter: (stringu1 ~~ '%AAAA'::text)
+ Optimizer: Postgres query optimizer
+(14 rows)
 
 -- to increase the parallel query test coverage
 SAVEPOINT settings;
 SET LOCAL force_parallel_mode = 1;
 EXPLAIN (analyze, timing off, summary off, costs off) SELECT * FROM tenk1;
-                         QUERY PLAN                          
--------------------------------------------------------------
- Gather (actual rows=10000 loops=1)
-   Workers Planned: 4
-   Workers Launched: 4
-   ->  Parallel Seq Scan on tenk1 (actual rows=2000 loops=5)
-(4 rows)
+                              QUERY PLAN                              
+----------------------------------------------------------------------
+ Gather Motion 3:1  (slice1; segments: 3) (actual rows=10000 loops=1)
+   ->  Seq Scan on tenk1 (actual rows=3386 loops=1)
+ Optimizer: Postgres query optimizer
+(3 rows)
 
 ROLLBACK TO SAVEPOINT settings;
 -- provoke error in worker
@@ -1109,13 +1103,13 @@
 SELECT unique1 FROM tenk1 WHERE fivethous = tenthous + 1;
                      QUERY PLAN                     
 ----------------------------------------------------
- Gather
-   Workers Planned: 4
-   ->  Parallel Append
-         ->  Parallel Seq Scan on tenk1
+ Gather Motion 3:1  (slice1; segments: 3)
+   ->  Append
+         ->  Seq Scan on tenk1
                Filter: (fivethous = (tenthous + 1))
-         ->  Parallel Seq Scan on tenk1 tenk1_1
+         ->  Seq Scan on tenk1 tenk1_1
                Filter: (fivethous = (tenthous + 1))
+ Optimizer: Postgres query optimizer
 (7 rows)
 
 ROLLBACK TO SAVEPOINT settings;
@@ -1127,34 +1121,31 @@
 SELECT unique1 FROM tenk1 WHERE fivethous =
 	(SELECT unique2 FROM tenk1 WHERE fivethous = 1 LIMIT 1)
 ORDER BY 1;
-                             QUERY PLAN                             
---------------------------------------------------------------------
- Sort
-   Sort Key: tenk1.unique1
-   ->  Append
-         ->  Gather
-               Workers Planned: 4
-               Params Evaluated: $1
-               InitPlan 1 (returns $1)
-                 ->  Limit
-                       ->  Gather
-                             Workers Planned: 4
-                             ->  Parallel Seq Scan on tenk1 tenk1_2
-                                   Filter: (fivethous = 1)
-               ->  Parallel Seq Scan on tenk1
+                                QUERY PLAN                                
+--------------------------------------------------------------------------
+ Gather Motion 3:1  (slice1; segments: 3)
+   Merge Key: tenk1.unique1
+   ->  Sort
+         Sort Key: tenk1.unique1
+         ->  Append
+               ->  Seq Scan on tenk1
+                     Filter: (fivethous = $0)
+                     InitPlan 1 (returns $0)  (slice2)
+                       ->  Limit
+                             ->  Gather Motion 3:1  (slice3; segments: 3)
+                                   ->  Limit
+                                         ->  Seq Scan on tenk1 tenk1_2
+                                               Filter: (fivethous = 1)
+               ->  Seq Scan on tenk1 tenk1_1
                      Filter: (fivethous = $1)
-         ->  Gather
-               Workers Planned: 4
-               Params Evaluated: $3
-               InitPlan 2 (returns $3)
-                 ->  Limit
-                       ->  Gather
-                             Workers Planned: 4
-                             ->  Parallel Seq Scan on tenk1 tenk1_3
-                                   Filter: (fivethous = 1)
-               ->  Parallel Seq Scan on tenk1 tenk1_1
-                     Filter: (fivethous = $3)
-(25 rows)
+                     InitPlan 2 (returns $1)  (slice4)
+                       ->  Limit
+                             ->  Gather Motion 3:1  (slice5; segments: 3)
+                                   ->  Limit
+                                         ->  Seq Scan on tenk1 tenk1_3
+                                               Filter: (fivethous = 1)
+ Optimizer: Postgres query optimizer
+(22 rows)
 
 -- test interaction with SRFs
 SELECT * FROM information_schema.foreign_data_wrapper_options
@@ -1177,10 +1168,10 @@
 EXPLAIN (COSTS OFF) EXECUTE pstmt('1', make_some_array(1,2));
                             QUERY PLAN                            
 ------------------------------------------------------------------
- Gather
-   Workers Planned: 3
-   ->  Parallel Seq Scan on fooarr
+ Gather Motion 1:1  (slice1; segments: 1)
+   ->  Seq Scan on fooarr
          Filter: ((f1 = '1'::text) AND (f2 = '{1,2}'::integer[]))
+ Optimizer: Postgres query optimizer
 (4 rows)
 
 EXECUTE pstmt('1', make_some_array(1,2));
@@ -1195,17 +1186,20 @@
 EXPLAIN (COSTS OFF)
 SELECT 1 FROM tenk1_vw_sec
   WHERE (SELECT sum(f1) FROM int4_tbl WHERE f1 < unique1) < 100;
-                            QUERY PLAN                             
--------------------------------------------------------------------
- Subquery Scan on tenk1_vw_sec
-   Filter: ((SubPlan 1) < 100)
-   ->  Gather
-         Workers Planned: 4
-         ->  Parallel Index Only Scan using tenk1_unique1 on tenk1
-   SubPlan 1
-     ->  Aggregate
-           ->  Seq Scan on int4_tbl
-                 Filter: (f1 < tenk1_vw_sec.unique1)
-(9 rows)
+                                 QUERY PLAN                                  
+-----------------------------------------------------------------------------
+ Gather Motion 3:1  (slice1; segments: 3)
+   ->  Subquery Scan on tenk1_vw_sec
+         Filter: ((SubPlan 1) < 100)
+         ->  Seq Scan on tenk1
+         SubPlan 1
+           ->  Aggregate
+                 ->  Result
+                       Filter: (int4_tbl.f1 < tenk1_vw_sec.unique1)
+                       ->  Materialize
+                             ->  Broadcast Motion 3:3  (slice2; segments: 3)
+                                   ->  Seq Scan on int4_tbl
+ Optimizer: Postgres query optimizer
+(12 rows)
 
 rollback;