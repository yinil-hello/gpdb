--
-- Regression tests for schemas (namespaces)
--
CREATE SCHEMA test_schema_1
       CREATE INDEX abc_a_idx ON abc (a)
       CREATE VIEW abc_view AS
              SELECT a+1 AS a, b+1 AS b FROM abc
       CREATE TABLE abc (
              a serial,
              b int UNIQUE
       ) DISTRIBUTED BY (b);
NOTICE:  CREATE TABLE will create implicit sequence "abc_a_seq" for serial column "abc.a"
NOTICE:  CREATE TABLE / UNIQUE will create implicit index "abc_b_key" for table "abc"
-- verify that the objects were created
SELECT COUNT(*) FROM pg_class WHERE relnamespace =
    (SELECT oid FROM pg_namespace WHERE nspname = 'test_schema_1');
 count 
-------
     5
(1 row)

INSERT INTO test_schema_1.abc DEFAULT VALUES;
INSERT INTO test_schema_1.abc DEFAULT VALUES;
INSERT INTO test_schema_1.abc DEFAULT VALUES;
SELECT * FROM test_schema_1.abc;
 a | b 
---+---
 1 |  
 2 |  
 3 |  
(3 rows)

SELECT * FROM test_schema_1.abc_view;
 a | b 
---+---
 2 |  
 3 |  
 4 |  
(3 rows)

<<<<<<< HEAD
-- Test GRANT/REVOKE 
CREATE SCHEMA test_schema_2;
CREATE TABLE test_schema_2.abc as select * from test_schema_1.abc DISTRIBUTED BY (a);
create role tmp_test_schema_role RESOURCE QUEUE pg_default;
GRANT ALL ON SCHEMA test_schema_1 to tmp_test_schema_role;
SET SESSION AUTHORIZATION tmp_test_schema_role;
CREATE TABLE test_schema_1.grant_test(a int) DISTRIBUTED BY (a);
DROP TABLE test_schema_1.grant_test;
CREATE TABLE test_schema_2.grant_test(a int) DISTRIBUTED BY (a); -- no permissions on schema
ERROR:  permission denied for schema test_schema_2
SELECT * FROM test_schema_1.abc; -- no permissions on table
ERROR:  permission denied for relation abc
SELECT * FROM test_schema_2.abc; -- no permissions on schema
ERROR:  permission denied for schema test_schema_2
LINE 1: SELECT * FROM test_schema_2.abc;
                      ^
ALTER SCHEMA test_schema_1 RENAME to myschema;  -- not the schema owner
ERROR:  must be owner of schema test_schema_1
RESET SESSION AUTHORIZATION;
DROP TABLE test_schema_2.abc;
DROP SCHEMA test_schema_2;
-- ALTER SCHEMA .. OWNER TO
ALTER SCHEMA pg_toast OWNER to tmp_test_schema_role; -- system schema
ERROR:  permission denied to ALTER SCHEMA "pg_toast"
DETAIL:  Schema pg_toast is reserved for system use.
alter schema test_schema_1 owner to tmp_test_schema_role;
select rolname from pg_authid a, pg_namespace n where a.oid = n.nspowner
  and nspname = 'test_schema_1';
       rolname        
----------------------
 tmp_test_schema_role
=======
DROP SCHEMA test_schema_1 CASCADE;
NOTICE:  drop cascades to 2 other objects
DETAIL:  drop cascades to table test_schema_1.abc
drop cascades to view test_schema_1.abc_view
-- verify that the objects were dropped
SELECT COUNT(*) FROM pg_class WHERE relnamespace =
    (SELECT oid FROM pg_namespace WHERE nspname = 'test_schema_1');
 count 
-------
     0
>>>>>>> 49f001d8
(1 row)

-- test CREATE SCHEMA/ALTER SCHEMA for reserved names
CREATE SCHEMA pg_schema; -- reserved name
ERROR:  unacceptable schema name "pg_schema"
DETAIL:  The prefix "pg_" is reserved for system schemas.
CREATE SCHEMA gp_schema; -- reserved name
ERROR:  unacceptable schema name "gp_schema"
DETAIL:  The prefix "gp_" is reserved for system schemas.
ALTER SCHEMA test_schema_1 RENAME to pg_schema; -- reseved name
ERROR:  unacceptable schema name "pg_schema"
DETAIL:  The prefix "pg_" is reserved for system schemas.
ALTER SCHEMA test_schema_1 RENAME to gp_schema; -- reserved name
ERROR:  unacceptable schema name "gp_schema"
DETAIL:  The prefix "gp_" is reserved for system schemas.
ALTER SCHEMA pg_toast RENAME to bread;  -- system schema
ERROR:  permission denied to ALTER SCHEMA "pg_toast"
DETAIL:  Schema pg_toast is reserved for system use.
-- RENAME to a valid new name
ALTER SCHEMA test_schema_1 RENAME to test_schema_2;
-- Check that ALTER statements dispatched correctly
select * 
FROM gp_dist_random('pg_namespace') n1 
  full outer join pg_namespace n2 on (n1.oid = n2.oid)
WHERE n1.nspname != n2.nspname or n1.nspowner != n2.nspowner or
      n1.nspname is null or n2.nspname is null;
 nspname | nspowner | nspacl | nspname | nspowner | nspacl 
---------+----------+--------+---------+----------+--------
(0 rows)

-- DROP SCHEMA
DROP SCHEMA pg_toast;       -- system schema
ERROR:  cannot drop schema pg_toast because it is required by the database system
DROP SCHEMA test_schema_1;  -- does not exist
ERROR:  schema "test_schema_1" does not exist
DROP SCHEMA test_schema_2;  -- contains objects
NOTICE:  view test_schema_2.abc_view depends on schema test_schema_2
NOTICE:  rule _RETURN on view test_schema_2.abc_view depends on view test_schema_2.abc_view
NOTICE:  table test_schema_2.abc depends on schema test_schema_2
NOTICE:  default for table test_schema_2.abc column a depends on sequence test_schema_2.abc_a_seq
ERROR:  cannot drop schema test_schema_2 because other objects depend on it
HINT:  Use DROP ... CASCADE to drop the dependent objects too.
DROP SCHEMA test_schema_2 CASCADE;
NOTICE:  drop cascades to view test_schema_2.abc_view
NOTICE:  drop cascades to rule _RETURN on view test_schema_2.abc_view
NOTICE:  drop cascades to table test_schema_2.abc
NOTICE:  drop cascades to default for table test_schema_2.abc column a
DROP ROLE tmp_test_schema_role;
-- verify that the objects were dropped
SELECT nspname, relname
FROM pg_class c JOIN pg_namespace n ON (c.relnamespace = n.oid)
WHERE nspname ~ 'test_schema_[12]';
 nspname | relname 
---------+---------
(0 rows)

SELECT nspname 
FROM pg_namespace n
WHERE nspname ~ 'test_schema_[12]';
 nspname 
---------
(0 rows)

SELECT rolname
FROM pg_authid a
WHERE rolname ~ 'tmp_test_schema_role'
 rolname 
---------
(0 rows)
<|MERGE_RESOLUTION|>--- conflicted
+++ resolved
@@ -38,7 +38,6 @@
  4 |  
 (3 rows)
 
-<<<<<<< HEAD
 -- Test GRANT/REVOKE 
 CREATE SCHEMA test_schema_2;
 CREATE TABLE test_schema_2.abc as select * from test_schema_1.abc DISTRIBUTED BY (a);
@@ -70,18 +69,6 @@
        rolname        
 ----------------------
  tmp_test_schema_role
-=======
-DROP SCHEMA test_schema_1 CASCADE;
-NOTICE:  drop cascades to 2 other objects
-DETAIL:  drop cascades to table test_schema_1.abc
-drop cascades to view test_schema_1.abc_view
--- verify that the objects were dropped
-SELECT COUNT(*) FROM pg_class WHERE relnamespace =
-    (SELECT oid FROM pg_namespace WHERE nspname = 'test_schema_1');
- count 
--------
-     0
->>>>>>> 49f001d8
 (1 row)
 
 -- test CREATE SCHEMA/ALTER SCHEMA for reserved names
@@ -118,17 +105,14 @@
 DROP SCHEMA test_schema_1;  -- does not exist
 ERROR:  schema "test_schema_1" does not exist
 DROP SCHEMA test_schema_2;  -- contains objects
-NOTICE:  view test_schema_2.abc_view depends on schema test_schema_2
-NOTICE:  rule _RETURN on view test_schema_2.abc_view depends on view test_schema_2.abc_view
-NOTICE:  table test_schema_2.abc depends on schema test_schema_2
-NOTICE:  default for table test_schema_2.abc column a depends on sequence test_schema_2.abc_a_seq
 ERROR:  cannot drop schema test_schema_2 because other objects depend on it
+DETAIL:  table test_schema_2.abc depends on schema test_schema_2
+view test_schema_2.abc_view depends on schema test_schema_2
 HINT:  Use DROP ... CASCADE to drop the dependent objects too.
 DROP SCHEMA test_schema_2 CASCADE;
-NOTICE:  drop cascades to view test_schema_2.abc_view
-NOTICE:  drop cascades to rule _RETURN on view test_schema_2.abc_view
-NOTICE:  drop cascades to table test_schema_2.abc
-NOTICE:  drop cascades to default for table test_schema_2.abc column a
+NOTICE:  drop cascades to 2 other objects
+DETAIL:  drop cascades to table test_schema_2.abc
+drop cascades to view test_schema_2.abc_view
 DROP ROLE tmp_test_schema_role;
 -- verify that the objects were dropped
 SELECT nspname, relname
