--- conflicted
+++ resolved
@@ -1966,16 +1966,9 @@
 INSERT INTO z VALUES(2, 'Red') ON CONFLICT (k) DO
 UPDATE SET (k, v) = (SELECT k, v FROM upsert_cte WHERE upsert_cte.k = z.k)
 RETURNING k, v;
-<<<<<<< HEAD
 ERROR:  writable CTE queries cannot be themselves writable
 DETAIL:  Greenplum Database currently only support CTEs with one writable clause, called in a non-writable context.
 HINT:  Rewrite the query to only include one writable clause.
-=======
- k | v 
----+---
-(0 rows)
-
->>>>>>> b5bce6c1
 DROP TABLE z;
 -- check that run to completion happens in proper ordering
 TRUNCATE TABLE y;
@@ -2177,9 +2170,6 @@
 INSERT INTO parent VALUES ( 1, 'p1' );
 INSERT INTO child1 VALUES ( 11, 'c11' ),( 12, 'c12' );
 INSERT INTO child2 VALUES ( 23, 'c21' ),( 24, 'c22' );
--- start_ignore
--- This query fails due to the 2 stage agg having issues with inherited tables:
--- ERROR:  incompatible loci in target inheritance set (planner.c:1426)
 WITH rcte AS ( SELECT sum(id) AS totalid FROM parent )
 UPDATE parent SET id = id + totalid FROM rcte;
 SELECT * FROM parent;
@@ -2192,7 +2182,6 @@
  95 | c22
 (5 rows)
 
--- end_ignore
 WITH wcte AS ( INSERT INTO child1 VALUES ( 42, 'new' ) RETURNING id AS newid )
 UPDATE parent SET id = id + newid FROM wcte;
 ERROR:  writable CTE queries cannot be themselves writable
@@ -2201,11 +2190,11 @@
 SELECT * FROM parent;
  id | val 
 ----+-----
-  1 | p1
- 11 | c11
- 12 | c12
- 23 | c21
- 24 | c22
+ 72 | p1
+ 82 | c11
+ 83 | c12
+ 94 | c21
+ 95 | c22
 (5 rows)
 
 WITH rcte AS ( SELECT max(id) AS maxid FROM parent )
@@ -2213,10 +2202,10 @@
 SELECT * FROM parent;
  id | val 
 ----+-----
-  1 | p1
- 11 | c11
- 12 | c12
- 23 | c21
+ 72 | p1
+ 82 | c11
+ 83 | c12
+ 94 | c21
 (4 rows)
 
 WITH wcte AS ( INSERT INTO child2 VALUES ( 42, 'new2' ) RETURNING id AS newid )
@@ -2227,10 +2216,10 @@
 SELECT * FROM parent;
  id | val 
 ----+-----
-  1 | p1
- 11 | c11
- 12 | c12
- 23 | c21
+ 72 | p1
+ 82 | c11
+ 83 | c12
+ 94 | c21
 (4 rows)
 
 -- check EXPLAIN VERBOSE for a wCTE with RETURNING
