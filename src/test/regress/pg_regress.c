/*-------------------------------------------------------------------------
 *
 * pg_regress --- regression test driver
 *
 * This is a C implementation of the previous shell script for running
 * the regression tests, and should be mostly compatible with it.
 * Initial author of C translation: Magnus Hagander
 *
 * This code is released under the terms of the PostgreSQL License.
 *
 * Portions Copyright (c) 1996-2009, PostgreSQL Global Development Group
 * Portions Copyright (c) 1994, Regents of the University of California
 *
 * $PostgreSQL: pgsql/src/test/regress/pg_regress.c,v 1.67 2009/11/23 16:02:24 tgl Exp $
 *
 *-------------------------------------------------------------------------
 */

#include "pg_regress.h"

#include <ctype.h>
#include <sys/stat.h>
#include <sys/wait.h>
#include <signal.h>
#include <unistd.h>

#ifdef __linux__
#include <mntent.h>
#endif

#ifdef HAVE_SYS_RESOURCE_H
#include <sys/time.h>
#include <sys/resource.h>
#endif

#include "getopt_long.h"
#include "pg_config_paths.h"

/* for resultmap we need a list of pairs of strings */
typedef struct _resultmap
{
	char	   *test;
	char	   *type;
	char	   *resultfile;
	struct _resultmap *next;
}	_resultmap;

/*
 * Values obtained from pg_config_paths.h and Makefile.  The PG installation
 * paths are only used in temp_install mode: we use these strings to find
 * out where "make install" will put stuff under the temp_install directory.
 * In non-temp_install mode, the only thing we need is the location of psql,
 * which we expect to find in psqldir, or in the PATH if psqldir isn't given.
 *
 * XXX Because pg_regress is not installed in bindir, we can't support
 * this for relocatable trees as it is.  --psqldir would need to be
 * specified in those cases.
 */
char	   *bindir = PGBINDIR;
char	   *libdir = LIBDIR;
char	   *datadir = PGSHAREDIR;
char	   *host_platform = HOST_TUPLE;

#ifndef WIN32_ONLY_COMPILER
static char *makeprog = MAKEPROG;
#endif

#ifndef WIN32					/* not used in WIN32 case */
static char *shellprog = SHELLPROG;
#endif

<<<<<<< HEAD
static char gpdiffprog[MAXPGPATH];
static char gpstringsubsprog[MAXPGPATH];

/* currently we can use the same diff switches on all platforms */
/* MPP:  Add stuff to ignore all the extra NOTICE messages we give */
const char *basic_diff_opts = "-w -I HINT: -I CONTEXT: -I GP_IGNORE:";
const char *pretty_diff_opts = "-w -I HINT: -I CONTEXT: -I GP_IGNORE: -U3";
=======
/*
 * On Windows we use -w in diff switches to avoid problems with inconsistent
 * newline representation.  The actual result files will generally have
 * Windows-style newlines, but the comparison files might or might not.
 */
#ifndef WIN32
const char *basic_diff_opts = "";
const char *pretty_diff_opts = "-C3";
#else
const char *basic_diff_opts = "-w";
const char *pretty_diff_opts = "-w -C3";
#endif
>>>>>>> 78a09145

/* options settable from command line */
_stringlist *dblist = NULL;
bool		debug = false;
char	   *inputdir = ".";
char	   *outputdir = ".";
char	   *psqldir = PGBINDIR;
bool 		optimizer_enabled = false;
bool 		resgroup_enabled = false;
static _stringlist *loadlanguage = NULL;
static int	max_connections = 0;
static char *encoding = NULL;
static _stringlist *schedulelist = NULL;
static _stringlist *exclude_tests = NULL;
static _stringlist *extra_tests = NULL;
static char *temp_install = NULL;
static char *temp_config = NULL;
static char *top_builddir = NULL;
static bool nolocale = false;
static char *hostname = NULL;
static int	port = -1;
static bool port_specified_by_user = false;
static char *dlpath = PKGLIBDIR;
static char *user = NULL;
static _stringlist *extraroles = NULL;
static char *initfile = NULL;
static char *aodir = NULL;
static char *resgroupdir = NULL;

/* internal variables */
static const char *progname;
static char *logfilename;
static FILE *logfile;
static char *difffilename;

static _resultmap *resultmap = NULL;

static PID_TYPE postmaster_pid = INVALID_PID;
static bool postmaster_running = false;

static int	success_count = 0;
static int	fail_count = 0;
static int	fail_ignore_count = 0;

static bool directory_exists(const char *dir);
static void make_directory(const char *dir);

static void create_database(const char *dbname);
static void drop_database_if_exists(const char *dbname);

static int
run_diff(const char *cmd, const char *filename);

static bool should_exclude_test(char *test);

static void
header(const char *fmt,...)
/* This extension allows gcc to check the format string for consistency with
   the supplied arguments. */
__attribute__((format(printf, 1, 2)));
static void
status(const char *fmt,...)
/* This extension allows gcc to check the format string for consistency with
   the supplied arguments. */
__attribute__((format(printf, 1, 2)));
static void
psql_command(const char *database, const char *query,...)
/* This extension allows gcc to check the format string for consistency with
   the supplied arguments. */
__attribute__((format(printf, 2, 3)));

#ifdef WIN32
typedef BOOL (WINAPI * __CreateRestrictedToken) (HANDLE, DWORD, DWORD, PSID_AND_ATTRIBUTES, DWORD, PLUID_AND_ATTRIBUTES, DWORD, PSID_AND_ATTRIBUTES, PHANDLE);

/* Windows API define missing from MingW headers */
#define DISABLE_MAX_PRIVILEGE	0x1
#endif

static bool detectCgroupMountPoint(char *cgdir, int len);

/*
 * allow core files if possible.
 */
#if defined(HAVE_GETRLIMIT) && defined(RLIMIT_CORE)
static void
unlimit_core_size(void)
{
	struct rlimit lim;

	getrlimit(RLIMIT_CORE, &lim);
	if (lim.rlim_max == 0)
	{
		fprintf(stderr,
				_("%s: could not set core size: disallowed by hard limit\n"),
				progname);
		return;
	}
	else if (lim.rlim_max == RLIM_INFINITY || lim.rlim_cur < lim.rlim_max)
	{
		lim.rlim_cur = lim.rlim_max;
		setrlimit(RLIMIT_CORE, &lim);
	}
}
#endif


/*
 * Add an item at the end of a stringlist.
 */
void
add_stringlist_item(_stringlist ** listhead, const char *str)
{
	_stringlist *newentry = malloc(sizeof(_stringlist));
	_stringlist *oldentry;

	newentry->str = strdup(str);
	newentry->next = NULL;
	if (*listhead == NULL)
		*listhead = newentry;
	else
	{
		for (oldentry = *listhead; oldentry->next; oldentry = oldentry->next)
			 /* skip */ ;
		oldentry->next = newentry;
	}
}

/*
 * Free a stringlist.
 */
static void
free_stringlist(_stringlist ** listhead)
{
	if (listhead == NULL || *listhead == NULL)
		return;
	if ((*listhead)->next != NULL)
		free_stringlist(&((*listhead)->next));
	free((*listhead)->str);
	free(*listhead);
	*listhead = NULL;
}

/*
 * Split a delimited string into a stringlist
 */
static void
split_to_stringlist(const char *s, const char *delim, _stringlist ** listhead)
{
	char	   *sc = strdup(s);
	char	   *token = strtok(sc, delim);

	while (token)
	{
		add_stringlist_item(listhead, token);
		token = strtok(NULL, delim);
	}
	free(sc);
}

/*
 * Print a progress banner on stdout.
 */
static void
header(const char *fmt,...)
{
	char		tmp[64];
	va_list		ap;

	va_start(ap, fmt);
	vsnprintf(tmp, sizeof(tmp), fmt, ap);
	va_end(ap);

	fprintf(stdout, "============== %-38s ==============\n", tmp);
	fflush(stdout);
}

/*
 * Print "doing something ..." --- supplied text should not end with newline
 */
static void
status(const char *fmt,...)
{
	va_list		ap;

	va_start(ap, fmt);
	vfprintf(stdout, fmt, ap);
	fflush(stdout);
	va_end(ap);

	if (logfile)
	{
		va_start(ap, fmt);
		vfprintf(logfile, fmt, ap);
		va_end(ap);
	}
}

/*
 * Done "doing something ..."
 */
static void
status_end(void)
{
	fprintf(stdout, "\n");
	fflush(stdout);
	if (logfile)
		fprintf(logfile, "\n");
}

/*
 * shut down temp postmaster
 */
static void
stop_postmaster(void)
{
	if (postmaster_running)
	{
		/* We use pg_ctl to issue the kill and wait for stop */
		char		buf[MAXPGPATH * 2];
		int			r;

		/* On Windows, system() seems not to force fflush, so... */
		fflush(stdout);
		fflush(stderr);

		snprintf(buf, sizeof(buf),
				 SYSTEMQUOTE "\"%s/pg_ctl\" stop -D \"%s/data\" -s -m fast" SYSTEMQUOTE,
				 bindir, temp_install);
		r = system(buf);
		if (r != 0)
		{
			fprintf(stderr, _("\n%s: could not stop postmaster: exit code was %d\n"),
					progname, r);
			exit(2);			/* not exit_nicely(), that would be recursive */
		}

		postmaster_running = false;
	}
}

/*
 * Always exit through here, not through plain exit(), to ensure we make
 * an effort to shut down a temp postmaster
 */
void
exit_nicely(int code)
{
	stop_postmaster();
	exit(code);
}

/*
 * Check whether string matches pattern
 *
 * In the original shell script, this function was implemented using expr(1),
 * which provides basic regular expressions restricted to match starting at
 * the string start (in conventional regex terms, there's an implicit "^"
 * at the start of the pattern --- but no implicit "$" at the end).
 *
 * For now, we only support "." and ".*" as non-literal metacharacters,
 * because that's all that anyone has found use for in resultmap.  This
 * code could be extended if more functionality is needed.
 */
static bool
string_matches_pattern(const char *str, const char *pattern)
{
	while (*str && *pattern)
	{
		if (*pattern == '.' && pattern[1] == '*')
		{
			pattern += 2;
			/* Trailing .* matches everything. */
			if (*pattern == '\0')
				return true;

			/*
			 * Otherwise, scan for a text position at which we can match the
			 * rest of the pattern.
			 */
			while (*str)
			{
				/*
				 * Optimization to prevent most recursion: don't recurse
				 * unless first pattern char might match this text char.
				 */
				if (*str == *pattern || *pattern == '.')
				{
					if (string_matches_pattern(str, pattern))
						return true;
				}

				str++;
			}

			/*
			 * End of text with no match.
			 */
			return false;
		}
		else if (*pattern != '.' && *str != *pattern)
		{
			/*
			 * Not the single-character wildcard and no explicit match? Then
			 * time to quit...
			 */
			return false;
		}

		str++;
		pattern++;
	}

	if (*pattern == '\0')
		return true;			/* end of pattern, so declare match */

	/* End of input string.  Do we have matching pattern remaining? */
	while (*pattern == '.' && pattern[1] == '*')
		pattern += 2;
	if (*pattern == '\0')
		return true;			/* end of pattern, so declare match */

	return false;
}

/*
 * Replace all occurances of a string in a string with a different string.
 * NOTE: Assumes there is enough room in the target buffer!
 */
void
replace_string(char *string, char *replace, char *replacement)
{
	char	   *ptr;

	while ((ptr = strstr(string, replace)) != NULL)
	{
		char	   *dup = strdup(string);

		strlcpy(string, dup, ptr - string + 1);
		strcat(string, replacement);
		strcat(string, dup + (ptr - string) + strlen(replace));
		free(dup);
	}
}

typedef struct replacements
{
	char *abs_srcdir;
	char *abs_builddir;
	char *testtablespace;
	char *dlpath;
	char *dlsuffix;
	char *bindir;
	char *orientation;
	char *cgroup_mnt_point;
} replacements;

/* Internal helper function to detect cgroup mount point at runtime.*/
static bool
detectCgroupMountPoint(char *cgdir, int len)
{
#ifdef __linux__
	struct mntent *me;
	FILE *fp;
	bool ret = false;

	fp = setmntent("/proc/self/mounts", "r");
	if (fp == NULL)
		return ret;

	while ((me = getmntent(fp)))
	{
		char *p;

		if (strcmp(me->mnt_type, "cgroup"))
			continue;

		strncpy(cgdir, me->mnt_dir, len);

		p = strrchr(cgdir, '/');
		if (p != NULL)
		{
			*p = 0;
			ret = true;
		}
		break;
	}

	endmntent(fp);
	return ret;
#else
	return false;
#endif
}

static void
convert_line(char *line, replacements *repls)
{
	replace_string(line, "@cgroup_mnt_point@", repls->cgroup_mnt_point);
	replace_string(line, "@abs_srcdir@", repls->abs_srcdir);
	replace_string(line, "@abs_builddir@", repls->abs_builddir);
	replace_string(line, "@testtablespace@", repls->testtablespace);
	replace_string(line, "@libdir@", repls->dlpath);
	replace_string(line, "@DLSUFFIX@", repls->dlsuffix);
	replace_string(line, "@bindir@", repls->bindir);
	if (repls->orientation)
	{
		replace_string(line, "@orientation@", repls->orientation);
		if (strcmp(repls->orientation, "row") == 0)
			replace_string(line, "@aoseg@", "aoseg");
		else
			replace_string(line, "@aoseg@", "aocsseg");
	}
}

/*
 * Generate two files for each UAO test case, one for row and the
 * other for column orientation.
 */
static int
generate_uao_sourcefiles(char *src_dir, char *dest_dir, char *suffix, replacements *repls)
{
	struct stat st;
	int			ret;
	char	  **name;
	char	  **names;
	int			count = 0;

	/*
	 * Return silently if src_dir or dest_dir is not a directory, in
	 * the same spirit as in convert_sourcefiles_in().
	 */
	ret = stat(src_dir, &st);
	if (ret != 0 || !S_ISDIR(st.st_mode))
		return 0;

	ret = stat(dest_dir, &st);
	if (ret != 0 || !S_ISDIR(st.st_mode))
		return 0;

	names = pgfnames(src_dir);
	if (!names)
		/* Error logged in pgfnames */
		exit_nicely(2);

	/* finally loop on each file and generate the files */
	for (name = names; *name; name++)
	{
		char		srcfile[MAXPGPATH];
		char		destfile_row[MAXPGPATH];
		char		destfile_col[MAXPGPATH];
		char		prefix[MAXPGPATH];
		FILE	   *infile,
				   *outfile_row,
				   *outfile_col;
		char		line[1024];
		char		line_row[1024];
		bool		has_tokens = false;

		/* reject filenames not finishing in ".source" */
		if (strlen(*name) < 8)
			continue;
		if (strcmp(*name + strlen(*name) - 7, ".source") != 0)
			continue;

		count++;

		/*
		 * Build the full actual paths to open.  Optimizer specific
		 * answer filenames must end with "optimizer".
		 */
		snprintf(srcfile, MAXPGPATH, "%s/%s", src_dir, *name);
		if (strlen(*name) > 17 &&
			strcmp(*name + strlen(*name) - 17, "_optimizer.source") == 0)
		{
			snprintf(prefix, strlen(*name) - 16, "%s", *name);
			snprintf(destfile_row, MAXPGPATH, "%s/%s_row_optimizer.%s",
					 dest_dir, prefix, suffix);
			snprintf(destfile_col, MAXPGPATH, "%s/%s_column_optimizer.%s",
					 dest_dir, prefix, suffix);
		}
		else
		{
			snprintf(prefix, strlen(*name) - 6, "%s", *name);
			snprintf(destfile_row, MAXPGPATH, "%s/%s_row.%s",
					 dest_dir, prefix, suffix);
			snprintf(destfile_col, MAXPGPATH, "%s/%s_column.%s",
					 dest_dir, prefix, suffix);
		}

		infile = fopen(srcfile, "r");
		if (!infile)
		{
			fprintf(stderr, _("%s: could not open file \"%s\" for reading: %s\n"),
					progname, srcfile, strerror(errno));
			exit_nicely(2);
		}
		outfile_row = fopen(destfile_row, "w");
		if (!outfile_row)
		{
			fprintf(stderr, _("%s: could not open file \"%s\" for writing: %s\n"),
					progname, destfile_row, strerror(errno));
			exit_nicely(2);
		}
		outfile_col = fopen(destfile_col, "w");
		if (!outfile_col)
		{
			fprintf(stderr, _("%s: could not open file \"%s\" for writing: %s\n"),
					progname, destfile_col, strerror(errno));
			exit_nicely(2);
		}

		while (fgets(line, sizeof(line), infile))
		{
			strncpy(line_row, line, sizeof(line));
			repls->orientation = "row";
			convert_line(line_row, repls);
			repls->orientation = "column";
			convert_line(line, repls);
			fputs(line, outfile_col);
			fputs(line_row, outfile_row);
			/*
			 * Remember if there are any more tokens that we didn't recognize.
			 * They need to be handled by the gpstringsubs.pl script
			 */
			if (!has_tokens && strchr(line, '@') != NULL)
				has_tokens = true;
		}

		fclose(infile);
		fclose(outfile_row);
		fclose(outfile_col);
		if (has_tokens)
		{
			char		cmd[MAXPGPATH * 3];
			snprintf(cmd, sizeof(cmd),
					 SYSTEMQUOTE "%s %s" SYSTEMQUOTE, gpstringsubsprog, destfile_row);
			if (run_diff(cmd, destfile_row) != 0)
			{
				fprintf(stderr, _("%s: could not convert %s\n"),
						progname, destfile_row);
			}
			snprintf(cmd, sizeof(cmd),
					 SYSTEMQUOTE "%s %s" SYSTEMQUOTE, gpstringsubsprog, destfile_col);
			if (run_diff(cmd, destfile_col) != 0)
			{
				fprintf(stderr, _("%s: could not convert %s\n"),
						progname, destfile_col);
			}
		}
	}

	pgfnames_cleanup(names);
	return count;
}

/*
 * Convert *.source found in the "source" directory, replacing certain tokens
 * in the file contents with their intended values, and put the resulting files
 * in the "dest" directory, replacing the ".source" prefix in their names with
 * the given suffix.
 */
static int
convert_sourcefiles_in(char *source_subdir, char *dest_dir, char *dest_subdir, char *suffix)
{
	char		testtablespace[MAXPGPATH];
	char		indir[MAXPGPATH];
	char		cgroup_mnt_point[MAXPGPATH];
	replacements repls;
	struct stat st;
	int			ret;
	char	  **name;
	char	  **names;
	int			count = 0;

	snprintf(indir, MAXPGPATH, "%s/%s", inputdir, source_subdir);

	/* Check that indir actually exists and is a directory */
	ret = stat(indir, &st);
	if (ret != 0 || !S_ISDIR(st.st_mode))
	{
		/*
		 * No warning, to avoid noise in tests that do not have these
		 * directories; for example, ecpg, contrib and src/pl.
		 */
		return count;
	}

	names = pgfnames(indir);
	if (!names)
		/* Error logged in pgfnames */
		exit_nicely(2);

	/* also create the output directory if not present */
	if (!directory_exists(dest_subdir))
		make_directory(dest_subdir);

	snprintf(testtablespace, MAXPGPATH, "%s/testtablespace", outputdir);

#ifdef WIN32

	/*
	 * On Windows only, clean out the test tablespace dir, or create it if it
	 * doesn't exist.  On other platforms we expect the Makefile to take care
	 * of that.  (We don't migrate that functionality in here because it'd be
	 * harder to cope with platform-specific issues such as SELinux.)
	 *
	 * XXX it would be better if pg_regress.c had nothing at all to do with
	 * testtablespace, and this were handled by a .BAT file or similar on
	 * Windows.  See pgsql-hackers discussion of 2008-01-18.
	 */
	if (directory_exists(testtablespace))
		rmtree(testtablespace, true);
	make_directory(testtablespace);
#endif

	memset(cgroup_mnt_point, 0, sizeof(cgroup_mnt_point));
	if (!detectCgroupMountPoint(cgroup_mnt_point,
								sizeof(cgroup_mnt_point) - 1))
		strcpy(cgroup_mnt_point, "/sys/fs/cgroup");

	memset(&repls, 0, sizeof(repls));
	repls.abs_srcdir = inputdir;
	repls.abs_builddir = outputdir;
	repls.testtablespace = testtablespace;
	repls.dlpath = dlpath;
	repls.dlsuffix = DLSUFFIX;
	repls.bindir = bindir;
	repls.cgroup_mnt_point = cgroup_mnt_point;

	/* finally loop on each file and do the replacement */
	for (name = names; *name; name++)
	{
		char		srcfile[MAXPGPATH];
		char		destfile[MAXPGPATH];
		char		prefix[MAXPGPATH];
		FILE	   *infile,
				   *outfile;
		char		line[1024];
		bool		has_tokens = false;

		if (aodir && strncmp(*name, aodir, strlen(aodir)) == 0 &&
			(strlen(*name) < 8 || strcmp(*name + strlen(*name) - 7, ".source") != 0))
		{
			snprintf(srcfile, MAXPGPATH, "%s/%s",  indir, *name);
			snprintf(destfile, MAXPGPATH, "%s/%s", dest_subdir, *name);
			count += generate_uao_sourcefiles(srcfile, destfile, suffix, &repls);
			continue;
		}

		if (resgroupdir && strncmp(*name, resgroupdir, strlen(resgroupdir)) == 0 &&
			(strlen(*name) < 8 || strcmp(*name + strlen(*name) - 7, ".source") != 0))
		{
			snprintf(srcfile, MAXPGPATH, "%s/%s", source_subdir, *name);
			snprintf(destfile, MAXPGPATH, "%s/%s", dest_subdir, *name);
			count += convert_sourcefiles_in(srcfile, dest_dir, destfile, suffix);
			continue;
		}

		/* reject filenames not finishing in ".source" */
		if (strlen(*name) < 8)
			continue;
		if (strcmp(*name + strlen(*name) - 7, ".source") != 0)
			continue;

		count++;

		/* build the full actual paths to open */
		snprintf(prefix, strlen(*name) - 6, "%s", *name);
		snprintf(srcfile, MAXPGPATH, "%s/%s", indir, *name);
		snprintf(destfile, MAXPGPATH, "%s/%s.%s", dest_subdir, prefix, suffix);

		infile = fopen(srcfile, "r");
		if (!infile)
		{
			fprintf(stderr, _("%s: could not open file \"%s\" for reading: %s\n"),
					progname, srcfile, strerror(errno));
			exit_nicely(2);
		}
		outfile = fopen(destfile, "w");
		if (!outfile)
		{
			fprintf(stderr, _("%s: could not open file \"%s\" for writing: %s\n"),
					progname, destfile, strerror(errno));
			exit_nicely(2);
		}
		while (fgets(line, sizeof(line), infile))
		{
			convert_line(line, &repls);
			fputs(line, outfile);

			/*
			 * Remember if there are any more tokens that we didn't recognize.
			 * They need to be handled by the gpstringsubs.pl script
			 */
			if (!has_tokens && strchr(line, '@') != NULL)
				has_tokens = true;
		}
		fclose(infile);
		fclose(outfile);

		if (has_tokens)
		{
			char		cmd[MAXPGPATH * 3];
			snprintf(cmd, sizeof(cmd),
					 SYSTEMQUOTE "%s %s" SYSTEMQUOTE, gpstringsubsprog, destfile);
			if (run_diff(cmd, destfile) != 0)
			{
				fprintf(stderr, _("%s: could not convert %s\n"),
						progname, destfile);
			}
		}

	}

	/*
	 * If we didn't process any files, complain because it probably means
	 * somebody neglected to pass the needed --inputdir argument.
	 */
	if (count <= 0)
	{
		fprintf(stderr, _("%s: no *.source files found in \"%s\"\n"),
				progname, indir);
		exit_nicely(2);
	}

	pgfnames_cleanup(names);

	return count;
}

/* Create the .sql, .out and .yml files from the .source files, if any */
static void
convert_sourcefiles(void)
{
	convert_sourcefiles_in("input", outputdir, "sql", "sql");
	convert_sourcefiles_in("output", outputdir, "expected", "out");

	convert_sourcefiles_in("yml_in", inputdir, "yml", "yml");
}

/*
 * Scan resultmap file to find which platform-specific expected files to use.
 *
 * The format of each line of the file is
 *		   testname/hostplatformpattern=substitutefile
 * where the hostplatformpattern is evaluated per the rules of expr(1),
 * namely, it is a standard regular expression with an implicit ^ at the start.
 * (We currently support only a very limited subset of regular expressions,
 * see string_matches_pattern() above.)  What hostplatformpattern will be
 * matched against is the config.guess output.	(In the shell-script version,
 * we also provided an indication of whether gcc or another compiler was in
 * use, but that facility isn't used anymore.)
 */
static void
load_resultmap(void)
{
	char		buf[MAXPGPATH];
	FILE	   *f;

	/* scan the file ... */
	snprintf(buf, sizeof(buf), "%s/resultmap", inputdir);
	f = fopen(buf, "r");
	if (!f)
	{
		/* OK if it doesn't exist, else complain */
		if (errno == ENOENT)
			return;
		fprintf(stderr, _("%s: could not open file \"%s\" for reading: %s\n"),
				progname, buf, strerror(errno));
		exit_nicely(2);
	}

	while (fgets(buf, sizeof(buf), f))
	{
		char	   *platform;
		char	   *file_type;
		char	   *expected;
		int			i;

		/* strip trailing whitespace, especially the newline */
		i = strlen(buf);
		while (i > 0 && isspace((unsigned char) buf[i - 1]))
			buf[--i] = '\0';

		/* parse out the line fields */
		file_type = strchr(buf, ':');
		if (!file_type)
		{
			fprintf(stderr, _("incorrectly formatted resultmap entry: %s\n"),
					buf);
			exit_nicely(2);
		}
		*file_type++ = '\0';

		platform = strchr(file_type, ':');
		if (!platform)
		{
			fprintf(stderr, _("incorrectly formatted resultmap entry: %s\n"),
					buf);
			exit_nicely(2);
		}
		*platform++ = '\0';
		expected = strchr(platform, '=');
		if (!expected)
		{
			fprintf(stderr, _("incorrectly formatted resultmap entry: %s\n"),
					buf);
			exit_nicely(2);
		}
		*expected++ = '\0';

		/*
		 * if it's for current platform, save it in resultmap list. Note: by
		 * adding at the front of the list, we ensure that in ambiguous cases,
		 * the last match in the resultmap file is used. This mimics the
		 * behavior of the old shell script.
		 */
		if (string_matches_pattern(host_platform, platform))
		{
			_resultmap *entry = malloc(sizeof(_resultmap));

			entry->test = strdup(buf);
			entry->type = strdup(file_type);
			entry->resultfile = strdup(expected);
			entry->next = resultmap;
			resultmap = entry;
		}
	}
	fclose(f);
}

/*
 * Check in resultmap if we should be looking at a different file
 */
static
const char *
get_expectfile(const char *testname, const char *file)
{
	char	   *file_type;
	_resultmap *rm;

	/*
	 * Determine the file type from the file name. This is just what is
	 * following the last dot in the file name.
	 */
	if (!file || !(file_type = strrchr(file, '.')))
		return NULL;

	file_type++;

	for (rm = resultmap; rm != NULL; rm = rm->next)
	{
		if (strcmp(testname, rm->test) == 0 && strcmp(file_type, rm->type) == 0)
		{
			return rm->resultfile;
		}
	}

	return NULL;
}

/*
 * Handy subroutine for setting an environment variable "var" to "val"
 */
static void
doputenv(const char *var, const char *val)
{
	char	   *s = malloc(strlen(var) + strlen(val) + 2);

	sprintf(s, "%s=%s", var, val);
	putenv(s);
}

/*
 * Set the environment variable "pathname", prepending "addval" to its
 * old value (if any).
 */
static void
add_to_path(const char *pathname, char separator, const char *addval)
{
	char	   *oldval = getenv(pathname);
	char	   *newval;

	if (!oldval || !oldval[0])
	{
		/* no previous value */
		newval = malloc(strlen(pathname) + strlen(addval) + 2);
		sprintf(newval, "%s=%s", pathname, addval);
	}
	else
	{
		newval = malloc(strlen(pathname) + strlen(addval) + strlen(oldval) + 3);
		sprintf(newval, "%s=%s%c%s", pathname, addval, separator, oldval);
	}
	putenv(newval);
}

/*
 * Prepare environment variables for running regression tests
 */
static void
initialize_environment(void)
{
	char	   *tmp;

	if (nolocale)
	{
		/*
		 * Clear out any non-C locale settings
		 */
		unsetenv("LC_COLLATE");
		unsetenv("LC_CTYPE");
		unsetenv("LC_MONETARY");
		unsetenv("LC_NUMERIC");
		unsetenv("LC_TIME");
		unsetenv("LANG");
		/* On Windows the default locale cannot be English, so force it */
#if defined(WIN32) || defined(__CYGWIN__)
		putenv("LANG=en");
#endif
	}

	/*
	 * Set translation-related settings to English; otherwise psql will
	 * produce translated messages and produce diffs.  (XXX If we ever support
	 * translation of pg_regress, this needs to be moved elsewhere, where psql
	 * is actually called.)
	 */
	unsetenv("LANGUAGE");
	unsetenv("LC_ALL");
	putenv("LC_MESSAGES=C");

	/*
	 * Set multibyte as requested
	 */
	if (encoding)
		doputenv("PGCLIENTENCODING", encoding);
	else
		unsetenv("PGCLIENTENCODING");

	/*
	 * Set timezone and datestyle for datetime-related tests
	 */
	putenv("PGTZ=PST8PDT");
	putenv("PGDATESTYLE=Postgres, MDY");

	/*
	 * Likewise set intervalstyle to ensure consistent results.  This is a bit
	 * more painful because we must use PGOPTIONS, and we want to preserve the
	 * user's ability to set other variables through that.
	 */
	{
		const char *my_pgoptions = "-c intervalstyle=postgres_verbose";
		const char *old_pgoptions = getenv("PGOPTIONS");
		char	   *new_pgoptions;

		if (!old_pgoptions)
			old_pgoptions = "";
		new_pgoptions = malloc(strlen(old_pgoptions) + strlen(my_pgoptions) + 12);
		sprintf(new_pgoptions, "PGOPTIONS=%s %s", old_pgoptions, my_pgoptions);
		putenv(new_pgoptions);
	}

	if (temp_install)
	{
		/*
		 * Clear out any environment vars that might cause psql to connect to
		 * the wrong postmaster, or otherwise behave in nondefault ways. (Note
		 * we also use psql's -X switch consistently, so that ~/.psqlrc files
		 * won't mess things up.)  Also, set PGPORT to the temp port, and set
		 * or unset PGHOST depending on whether we are using TCP or Unix
		 * sockets.
		 */
		unsetenv("PGDATABASE");
		unsetenv("PGUSER");
		unsetenv("PGSERVICE");
		unsetenv("PGSSLMODE");
		unsetenv("PGREQUIRESSL");
		unsetenv("PGCONNECT_TIMEOUT");
		unsetenv("PGDATA");
		if (hostname != NULL)
			doputenv("PGHOST", hostname);
		else
			unsetenv("PGHOST");
		unsetenv("PGHOSTADDR");
		if (port != -1)
		{
			char		s[16];

			sprintf(s, "%d", port);
			doputenv("PGPORT", s);
		}

		/*
		 * GNU make stores some flags in the MAKEFLAGS environment variable to
		 * pass arguments to its own children.	If we are invoked by make,
		 * that causes the make invoked by us to think its part of the make
		 * task invoking us, and so it tries to communicate with the toplevel
		 * make.  Which fails.
		 *
		 * Unset the variable to protect against such problems.  We also reset
		 * MAKELEVEL to be certain the child doesn't notice the make above us.
		 */
		unsetenv("MAKEFLAGS");
		unsetenv("MAKELEVEL");

		/*
		 * Adjust path variables to point into the temp-install tree
		 */
		tmp = malloc(strlen(temp_install) + 32 + strlen(bindir));
		sprintf(tmp, "%s/install/%s", temp_install, bindir);
		bindir = tmp;

		tmp = malloc(strlen(temp_install) + 32 + strlen(libdir));
		sprintf(tmp, "%s/install/%s", temp_install, libdir);
		libdir = tmp;

		tmp = malloc(strlen(temp_install) + 32 + strlen(datadir));
		sprintf(tmp, "%s/install/%s", temp_install, datadir);
		datadir = tmp;

		/* psql will be installed into temp-install bindir */
		psqldir = bindir;

		/*
		 * Set up shared library paths to include the temp install.
		 *
		 * LD_LIBRARY_PATH covers many platforms.  DYLD_LIBRARY_PATH works on
		 * Darwin, and maybe other Mach-based systems.	LIBPATH is for AIX.
		 * Windows needs shared libraries in PATH (only those linked into
		 * executables, not dlopen'ed ones). Feel free to account for others
		 * as well.
		 */
		add_to_path("LD_LIBRARY_PATH", ':', libdir);
		add_to_path("DYLD_LIBRARY_PATH", ':', libdir);
		add_to_path("LIBPATH", ':', libdir);
#if defined(WIN32)
		add_to_path("PATH", ';', libdir);
#elif defined(__CYGWIN__)
		add_to_path("PATH", ':', libdir);
#endif
	}
	else
	{
		const char *pghost;
		const char *pgport;

		/*
		 * When testing an existing install, we honor existing environment
		 * variables, except if they're overridden by command line options.
		 */
		if (hostname != NULL)
		{
			doputenv("PGHOST", hostname);
			unsetenv("PGHOSTADDR");
		}
		if (port != -1)
		{
			char		s[16];

			sprintf(s, "%d", port);
			doputenv("PGPORT", s);
		}
		if (user != NULL)
			doputenv("PGUSER", user);

		/*
		 * Report what we're connecting to
		 */
		pghost = getenv("PGHOST");
		pgport = getenv("PGPORT");
#ifndef HAVE_UNIX_SOCKETS
		if (!pghost)
			pghost = "localhost";
#endif

		if (pghost && pgport)
			printf(_("(using postmaster on %s, port %s)\n"), pghost, pgport);
		if (pghost && !pgport)
			printf(_("(using postmaster on %s, default port)\n"), pghost);
		if (!pghost && pgport)
			printf(_("(using postmaster on Unix socket, port %s)\n"), pgport);
		if (!pghost && !pgport)
			printf(_("(using postmaster on Unix socket, default port)\n"));
	}

	convert_sourcefiles();
	load_resultmap();
}

/*
 * Issue a command via psql, connecting to the specified database
 *
 * Since we use system(), this doesn't return until the operation finishes
 */
static void
psql_command(const char *database, const char *query,...)
{
	char		query_formatted[1024];
	char		query_escaped[2048];
	char		psql_cmd[MAXPGPATH + 2048];
	va_list		args;
	char	   *s;
	char	   *d;

	/* Generate the query with insertion of sprintf arguments */
	va_start(args, query);
	vsnprintf(query_formatted, sizeof(query_formatted), query, args);
	va_end(args);

	/* Now escape any shell double-quote metacharacters */
	d = query_escaped;
	for (s = query_formatted; *s; s++)
	{
		if (strchr("\\\"$`", *s))
			*d++ = '\\';
		*d++ = *s;
	}
	*d = '\0';

	/* And now we can build and execute the shell command */
	snprintf(psql_cmd, sizeof(psql_cmd),
			 SYSTEMQUOTE "\"%s%spsql\" -X -c \"%s\" \"%s\"" SYSTEMQUOTE,
			 psqldir ? psqldir : "",
			 psqldir ? "/" : "",
			 query_escaped,
			 database);

	if (system(psql_cmd) != 0)
	{
		/* psql probably already reported the error */
		fprintf(stderr, _("command failed: %s\n"), psql_cmd);
		exit_nicely(2);
	}
}

/*
 * Spawn a process to execute the given shell command; don't wait for it
 *
 * Returns the process ID (or HANDLE) so we can wait for it later
 */
PID_TYPE
spawn_process(const char *cmdline)
{
#ifndef WIN32
	pid_t		pid;

	/*
	 * Must flush I/O buffers before fork.	Ideally we'd use fflush(NULL) here
	 * ... does anyone still care about systems where that doesn't work?
	 */
	fflush(stdout);
	fflush(stderr);
	if (logfile)
		fflush(logfile);

	pid = fork();
	if (pid == -1)
	{
		fprintf(stderr, _("%s: could not fork: %s\n"),
				progname, strerror(errno));
		exit_nicely(2);
	}
	if (pid == 0)
	{
		/*
		 * In child
		 *
		 * Instead of using system(), exec the shell directly, and tell it to
		 * "exec" the command too.	This saves two useless processes per
		 * parallel test case.
		 */
		char	   *cmdline2 = malloc(strlen(cmdline) + 6);

		sprintf(cmdline2, "exec %s", cmdline);
		execl(shellprog, shellprog, "-c", cmdline2, (char *) NULL);
		fprintf(stderr, _("%s: could not exec \"%s\": %s\n"),
				progname, shellprog, strerror(errno));
		exit(1);				/* not exit_nicely here... */
	}
	/* in parent */
	return pid;
#else
	char	   *cmdline2;
	BOOL		b;
	STARTUPINFO si;
	PROCESS_INFORMATION pi;
	HANDLE		origToken;
	HANDLE		restrictedToken;
	SID_IDENTIFIER_AUTHORITY NtAuthority = {SECURITY_NT_AUTHORITY};
	SID_AND_ATTRIBUTES dropSids[2];
	__CreateRestrictedToken _CreateRestrictedToken = NULL;
	HANDLE		Advapi32Handle;

	ZeroMemory(&si, sizeof(si));
	si.cb = sizeof(si);

	Advapi32Handle = LoadLibrary("ADVAPI32.DLL");
	if (Advapi32Handle != NULL)
	{
		_CreateRestrictedToken = (__CreateRestrictedToken) GetProcAddress(Advapi32Handle, "CreateRestrictedToken");
	}

	if (_CreateRestrictedToken == NULL)
	{
		if (Advapi32Handle != NULL)
			FreeLibrary(Advapi32Handle);
		fprintf(stderr, _("%s: cannot create restricted tokens on this platform\n"),
				progname);
		exit_nicely(2);
	}

	/* Open the current token to use as base for the restricted one */
	if (!OpenProcessToken(GetCurrentProcess(), TOKEN_ALL_ACCESS, &origToken))
	{
		fprintf(stderr, _("could not open process token: %lu\n"),
				GetLastError());
		exit_nicely(2);
	}

	/* Allocate list of SIDs to remove */
	ZeroMemory(&dropSids, sizeof(dropSids));
	if (!AllocateAndInitializeSid(&NtAuthority, 2,
								  SECURITY_BUILTIN_DOMAIN_RID, DOMAIN_ALIAS_RID_ADMINS, 0, 0, 0, 0, 0, 0, &dropSids[0].Sid) ||
		!AllocateAndInitializeSid(&NtAuthority, 2,
								  SECURITY_BUILTIN_DOMAIN_RID, DOMAIN_ALIAS_RID_POWER_USERS, 0, 0, 0, 0, 0, 0, &dropSids[1].Sid))
	{
		fprintf(stderr, _("could not allocate SIDs: %lu\n"), GetLastError());
		exit_nicely(2);
	}

	b = _CreateRestrictedToken(origToken,
							   DISABLE_MAX_PRIVILEGE,
							   sizeof(dropSids) / sizeof(dropSids[0]),
							   dropSids,
							   0, NULL,
							   0, NULL,
							   &restrictedToken);

	FreeSid(dropSids[1].Sid);
	FreeSid(dropSids[0].Sid);
	CloseHandle(origToken);
	FreeLibrary(Advapi32Handle);

	if (!b)
	{
		fprintf(stderr, _("could not create restricted token: %lu\n"),
				GetLastError());
		exit_nicely(2);
	}

	cmdline2 = malloc(strlen(cmdline) + 8);
	sprintf(cmdline2, "cmd /c %s", cmdline);

#ifndef __CYGWIN__
	AddUserToTokenDacl(restrictedToken);
#endif

	if (!CreateProcessAsUser(restrictedToken,
							 NULL,
							 cmdline2,
							 NULL,
							 NULL,
							 TRUE,
							 CREATE_SUSPENDED,
							 NULL,
							 NULL,
							 &si,
							 &pi))
	{
		fprintf(stderr, _("could not start process for \"%s\": %lu\n"),
				cmdline2, GetLastError());
		exit_nicely(2);
	}

	free(cmdline2);

	ResumeThread(pi.hThread);
	CloseHandle(pi.hThread);
	return pi.hProcess;
#endif
}

/*
 * Count bytes in file
 */
static long
file_size(const char *file)
{
	long		r;
	FILE	   *f = fopen(file, "r");

	if (!f)
	{
		fprintf(stderr, _("%s: could not open file \"%s\" for reading: %s\n"),
				progname, file, strerror(errno));
		return -1;
	}
	fseek(f, 0, SEEK_END);
	r = ftell(f);
	fclose(f);
	return r;
}

/*
 * Count lines in file
 */
static int
file_line_count(const char *file)
{
	int			c;
	int			l = 0;
	FILE	   *f = fopen(file, "r");

	if (!f)
	{
		fprintf(stderr, _("%s: could not open file \"%s\" for reading: %s\n"),
				progname, file, strerror(errno));
		return -1;
	}
	while ((c = fgetc(f)) != EOF)
	{
		if (c == '\n')
			l++;
	}
	fclose(f);
	return l;
}

bool
file_exists(const char *file)
{
	FILE	   *f = fopen(file, "r");

	if (!f)
		return false;
	fclose(f);
	return true;
}

static bool
directory_exists(const char *dir)
{
	struct stat st;

	if (stat(dir, &st) != 0)
		return false;
	if (S_ISDIR(st.st_mode))
		return true;
	return false;
}

/* Create a directory */
static void
make_directory(const char *dir)
{
	if (mkdir(dir, S_IRWXU | S_IRWXG | S_IRWXO) < 0)
	{
		fprintf(stderr, _("%s: could not create directory \"%s\": %s\n"),
				progname, dir, strerror(errno));
		exit_nicely(2);
	}
}

/*
 * In: filename.ext, Return: filename_i.ext, where 0 < i <= 9
 */
static char *
get_alternative_expectfile(const char *expectfile, int i)
{
	char	   *last_dot;
	int			ssize = strlen(expectfile) + 2 + 1;
	char	   *tmp = (char *) malloc(ssize);
	char	   *s = (char *) malloc(ssize);

	strcpy(tmp, expectfile);
	last_dot = strrchr(tmp, '.');
	if (!last_dot)
	{
		free(tmp);
		free(s);
		return NULL;
	}
	*last_dot = '\0';
	snprintf(s, ssize, "%s_%d.%s", tmp, i, last_dot + 1);
	free(tmp);
	return s;
}

/*
 * Run a "diff" command and also check that it didn't crash
 */
static int
run_diff(const char *cmd, const char *filename)
{
	int			r;

	r = system(cmd);
	if (!WIFEXITED(r) || WEXITSTATUS(r) > 1)
	{
		fprintf(stderr, _("diff command failed with status %d: %s\n"), r, cmd);
		exit_nicely(2);
	}
#ifdef WIN32

	/*
	 * On WIN32, if the 'diff' command cannot be found, system() returns 1,
	 * but produces nothing to stdout, so we check for that here.
	 */
	if (WEXITSTATUS(r) == 1 && file_size(filename) <= 0)
	{
		fprintf(stderr, _("diff command not found: %s\n"), cmd);
		exit_nicely(2);
	}
#else
	UnusedArg(filename);
#endif

	return WEXITSTATUS(r);
}

/*
 * Check the actual result file for the given test against expected results
 *
 * Returns true if different (failure), false if correct match found.
 * In the true case, the diff is appended to the diffs file.
 */
static bool
results_differ(const char *testname, const char *resultsfile, const char *default_expectfile)
{
	char		expectfile[MAXPGPATH];
	char		diff[MAXPGPATH];
	char		cmd[MAXPGPATH * 3];
	char		best_expect_file[MAXPGPATH];
    char        diff_opts[MAXPGPATH];
    char        m_pretty_diff_opts[MAXPGPATH];
	FILE	   *difffile;
	int			best_line_count;
	int			i;
	int			l;
	const char *platform_expectfile;

	/*
	 * We can pass either the resultsfile or the expectfile, they should have
	 * the same type (filename.type) anyway.
	 */
	platform_expectfile = get_expectfile(testname, resultsfile);

	strlcpy(expectfile, default_expectfile, sizeof(expectfile));
	if (platform_expectfile)
	{
		/*
		 * Replace everything afer the last slash in expectfile with what the
		 * platform_expectfile contains.
		 */
		char	   *p = strrchr(expectfile, '/');

		if (p)
			strcpy(++p, platform_expectfile);
	}

	/* Name to use for temporary diff file */
	snprintf(diff, sizeof(diff), "%s.diff", resultsfile);
    
	/* Add init file arguments if provided via commandline */
	if (initfile)
	{
	  snprintf(diff_opts, sizeof(diff_opts),
			   "%s --gpd_init %s", basic_diff_opts, initfile);

	  snprintf(m_pretty_diff_opts, sizeof(m_pretty_diff_opts),
			   "%s --gpd_init %s", pretty_diff_opts, initfile);
	}
	else
	{
		snprintf(diff_opts, sizeof(diff_opts),
			   "%s", basic_diff_opts);

		snprintf(m_pretty_diff_opts, sizeof(m_pretty_diff_opts),
                 "%s", pretty_diff_opts);
	}

	/* OK, run the diff */
	snprintf(cmd, sizeof(cmd),
			 SYSTEMQUOTE "%s %s \"%s\" \"%s\" > \"%s\"" SYSTEMQUOTE,
			 gpdiffprog, diff_opts, expectfile, resultsfile, diff);

	/* Is the diff file empty? */
	if (run_diff(cmd, diff) == 0)
	{
		unlink(diff);
		return false;
	}

	/* There may be secondary comparison files that match better */
	best_line_count = file_line_count(diff);
	strcpy(best_expect_file, expectfile);

	for (i = 0; i <= 9; i++)
	{
		char	   *alt_expectfile;

		alt_expectfile = get_alternative_expectfile(expectfile, i);
		if (!file_exists(alt_expectfile))
			continue;

		snprintf(cmd, sizeof(cmd),
				 SYSTEMQUOTE "%s %s \"%s\" \"%s\" > \"%s\"" SYSTEMQUOTE,
				 gpdiffprog, diff_opts, alt_expectfile, resultsfile, diff);

		if (run_diff(cmd, diff) == 0)
		{
			unlink(diff);
			return false;
		}

		l = file_line_count(diff);
		if (l < best_line_count)
		{
			/* This diff was a better match than the last one */
			best_line_count = l;
			strlcpy(best_expect_file, alt_expectfile, sizeof(best_expect_file));
		}
		free(alt_expectfile);
	}

	/*
	 * fall back on the canonical results file if we haven't tried it yet and
	 * haven't found a complete match yet.
	 */

	if (platform_expectfile)
	{
		snprintf(cmd, sizeof(cmd),
				 SYSTEMQUOTE "%s %s \"%s\" \"%s\" > \"%s\"" SYSTEMQUOTE,
				 gpdiffprog, diff_opts, default_expectfile, resultsfile, diff);

		if (run_diff(cmd, diff) == 0)
		{
			/* No diff = no changes = good */
			unlink(diff);
			return false;
		}

		l = file_line_count(diff);
		if (l < best_line_count)
		{
			/* This diff was a better match than the last one */
			best_line_count = l;
			strlcpy(best_expect_file, default_expectfile, sizeof(best_expect_file));
		}
	}

	/*
	 * Use the best comparison file to generate the "pretty" diff, which we
	 * append to the diffs summary file.
	 */
	snprintf(cmd, sizeof(cmd),
			 SYSTEMQUOTE "%s %s \"%s\" \"%s\" >> \"%s\"" SYSTEMQUOTE,
			 gpdiffprog, m_pretty_diff_opts, best_expect_file, resultsfile, difffilename);
	run_diff(cmd, difffilename);

	/* And append a separator */
	difffile = fopen(difffilename, "a");
	if (difffile)
	{
		fprintf(difffile,
				"\n======================================================================\n\n");
		fclose(difffile);
	}

	unlink(diff);
	return true;
}

/*
 * Wait for specified subprocesses to finish, and return their exit
 * statuses into statuses[]
 *
 * If names isn't NULL, print each subprocess's name as it finishes
 *
 * Note: it's OK to scribble on the pids array, but not on the names array
 */
static void
wait_for_tests(PID_TYPE *pids, int *statuses, char **names, struct timeval *end_times, int num_tests)
{
	int			tests_left;
	int			i;

#ifdef WIN32
	PID_TYPE   *active_pids = malloc(num_tests * sizeof(PID_TYPE));

	memcpy(active_pids, pids, num_tests * sizeof(PID_TYPE));
#endif

	tests_left = num_tests;
	while (tests_left > 0)
	{
		PID_TYPE	p;

#ifndef WIN32
		int			exit_status;

		p = wait(&exit_status);

		if (p == INVALID_PID)
		{
			fprintf(stderr, _("failed to wait for subprocesses: %s\n"),
					strerror(errno));
			exit_nicely(2);
		}
#else
		DWORD		exit_status;
		int			r;

		r = WaitForMultipleObjects(tests_left, active_pids, FALSE, INFINITE);
		if (r < WAIT_OBJECT_0 || r >= WAIT_OBJECT_0 + tests_left)
		{
			fprintf(stderr, _("failed to wait for subprocesses: %lu\n"),
					GetLastError());
			exit_nicely(2);
		}
		p = active_pids[r - WAIT_OBJECT_0];
		/* compact the active_pids array */
		active_pids[r - WAIT_OBJECT_0] = active_pids[tests_left - 1];
#endif   /* WIN32 */

		for (i = 0; i < num_tests; i++)
		{
			if (p == pids[i])
			{
#ifdef WIN32
				GetExitCodeProcess(pids[i], &exit_status);
				CloseHandle(pids[i]);
#endif
				pids[i] = INVALID_PID;
				statuses[i] = (int) exit_status;
				if (names)
					status(" %s", names[i]);
				if (end_times)
					gettimeofday(&end_times[i], NULL);
				tests_left--;
				break;
			}
		}
	}

#ifdef WIN32
	free(active_pids);
#endif
}

/*
 * report nonzero exit code from a test process
 */
static void
log_child_failure(int exitstatus)
{
	if (WIFEXITED(exitstatus))
		status(_(" (test process exited with exit code %d)"),
			   WEXITSTATUS(exitstatus));
	else if (WIFSIGNALED(exitstatus))
	{
#if defined(WIN32)
		status(_(" (test process was terminated by exception 0x%X)"),
			   WTERMSIG(exitstatus));
#elif defined(HAVE_DECL_SYS_SIGLIST) && HAVE_DECL_SYS_SIGLIST
		status(_(" (test process was terminated by signal %d: %s)"),
			   WTERMSIG(exitstatus),
			   WTERMSIG(exitstatus) < NSIG ?
			   sys_siglist[WTERMSIG(exitstatus)] : "(unknown))");
#else
		status(_(" (test process was terminated by signal %d)"),
			   WTERMSIG(exitstatus));
#endif
	}
	else
		status(_(" (test process exited with unrecognized status %d)"),
			   exitstatus);
}

/*
 * Run all the tests specified in one schedule file
 */
static void
run_schedule(const char *schedule, test_function tfunc)
{
#define MAX_PARALLEL_TESTS 100
	char	   *tests[MAX_PARALLEL_TESTS];
	_stringlist *resultfiles[MAX_PARALLEL_TESTS];
	_stringlist *expectfiles[MAX_PARALLEL_TESTS];
	_stringlist *tags[MAX_PARALLEL_TESTS];
	PID_TYPE	pids[MAX_PARALLEL_TESTS];
	int			statuses[MAX_PARALLEL_TESTS];
	struct timeval end_times[MAX_PARALLEL_TESTS];
	_stringlist *ignorelist = NULL;
	char		scbuf[1024];
	FILE	   *scf;
	int			line_num = 0;

	memset(resultfiles, 0, sizeof(_stringlist *) * MAX_PARALLEL_TESTS);
	memset(expectfiles, 0, sizeof(_stringlist *) * MAX_PARALLEL_TESTS);
	memset(tags, 0, sizeof(_stringlist *) * MAX_PARALLEL_TESTS);
	memset(end_times, 0, sizeof(struct timeval) * MAX_PARALLEL_TESTS);

	scf = fopen(schedule, "r");
	if (!scf)
	{
		fprintf(stderr, _("%s: could not open file \"%s\" for reading: %s\n"),
				progname, schedule, strerror(errno));
		exit_nicely(2);
	}

	while (fgets(scbuf, sizeof(scbuf), scf))
	{
		char	   *test = NULL;
		char	   *c;
		int			num_tests;
		bool		inword;
		int			i;
		struct timeval start_time;

		line_num++;

		for (i = 0; i < MAX_PARALLEL_TESTS; i++)
		{
			if (resultfiles[i] == NULL)
				break;
			free_stringlist(&resultfiles[i]);
			free_stringlist(&expectfiles[i]);
			free_stringlist(&tags[i]);
		}

		/* strip trailing whitespace, especially the newline */
		i = strlen(scbuf);
		while (i > 0 && isspace((unsigned char) scbuf[i - 1]))
			scbuf[--i] = '\0';

		if (scbuf[0] == '\0' || scbuf[0] == '#')
			continue;
		if (strncmp(scbuf, "test: ", 6) == 0)
			test = scbuf + 6;
		else if (strncmp(scbuf, "ignore: ", 8) == 0)
		{
			c = scbuf + 8;
			while (*c && isspace((unsigned char) *c))
				c++;
			add_stringlist_item(&ignorelist, c);

			/*
			 * Note: ignore: lines do not run the test, they just say that
			 * failure of this test when run later on is to be ignored. A bit
			 * odd but that's how the shell-script version did it.
			 */
			continue;
		}
		else
		{
			fprintf(stderr, _("syntax error in schedule file \"%s\" line %d: %s\n"),
					schedule, line_num, scbuf);
			exit_nicely(2);
		}

		num_tests = 0;
		inword = false;
		for (c = test; *c; c++)
		{
			if (isspace((unsigned char) *c))
			{
				*c = '\0';
				inword = false;
			}
			else if (!inword)
			{
				if (num_tests >= MAX_PARALLEL_TESTS)
				{
					/* can't print scbuf here, it's already been trashed */
					fprintf(stderr, _("too many parallel tests in schedule file \"%s\", line %d\n"),
							schedule, line_num);
					exit_nicely(2);
				}

				if (num_tests - 1 >= 0 && should_exclude_test(tests[num_tests - 1]))
					num_tests--;

				tests[num_tests] = c;
				num_tests++;
				inword = true;
			}
		}

		/* The last test in the line needs to be checked for exclusion */
		if (num_tests - 1 >= 0 && should_exclude_test(tests[num_tests - 1]))
		{
			num_tests--;

			/* All tests in this line are to be excluded, so go to the next line */
			if (num_tests == 0)
				continue;
		}

		if (num_tests == 0)
		{
			fprintf(stderr, _("syntax error in schedule file \"%s\" line %d: %s\n"),
					schedule, line_num, scbuf);
			exit_nicely(2);
		}

		gettimeofday(&start_time, NULL);
		if (num_tests == 1)
		{
#ifdef TEST_EACH_SCRIPT_IN_ITS_OWN_DB
		    _stringlist *strList;
            for (strList = dblist; strList; strList = strList->next)
        	    drop_database_if_exists(strList->str);
            for (strList = dblist; strList; strList = strList->next)
        		create_database(strList->str);
#endif
			status(_("test %-20s ... "), tests[0]);
			pids[0] = (tfunc) (tests[0], &resultfiles[0], &expectfiles[0], &tags[0]);
			wait_for_tests(pids, statuses, NULL, end_times, 1);
			/* status line is finished below */
		}
		else if (max_connections > 0 && max_connections < num_tests)
		{
			int			oldest = 0;

			status(_("parallel group (%d tests, in groups of %d): "),
				   num_tests, max_connections);
			for (i = 0; i < num_tests; i++)
			{
				if (i - oldest >= max_connections)
				{
					wait_for_tests(pids + oldest, statuses + oldest,
								   tests + oldest, end_times + oldest, i - oldest);
					oldest = i;
				}
				pids[i] = (tfunc) (tests[i], &resultfiles[i], &expectfiles[i], &tags[i]);
			}
			wait_for_tests(pids + oldest, statuses + oldest,
						   tests + oldest, end_times + oldest, i - oldest);
			status_end();
		}
		else
		{
			status(_("parallel group (%d tests): "), num_tests);
			for (i = 0; i < num_tests; i++)
			{
				pids[i] = (tfunc) (tests[i], &resultfiles[i], &expectfiles[i], &tags[i]);
			}
			wait_for_tests(pids, statuses, tests, end_times, num_tests);
			status_end();
		}

		/* Check results for all tests */
		for (i = 0; i < num_tests; i++)
		{
			_stringlist *rl,
					   *el,
					   *tl;
			bool		differ = false;
			double		diff_secs = 0, diff_elapse = 0;
			struct timeval diff_start_time, diff_end_time;

			if (num_tests > 1)
				status(_("     %-20s ... "), tests[i]);

			diff_secs = end_times[i].tv_usec - start_time.tv_usec;
			diff_secs /= 1000000;
			diff_secs += end_times[i].tv_sec - start_time.tv_sec;
			/*
			 * Advance over all three lists simultaneously.
			 *
			 * Compare resultfiles[j] with expectfiles[j] always. Tags are
			 * optional but if there are tags, the tag list has the same
			 * length as the other two lists.
			 */

			gettimeofday(&diff_start_time, NULL);
			for (rl = resultfiles[i], el = expectfiles[i], tl = tags[i];
				 rl != NULL;	/* rl and el have the same length */
				 rl = rl->next, el = el->next)
			{
				bool		newdiff;

				if (tl)
					tl = tl->next;		/* tl has the same length as rl and el
										 * if it exists */

				newdiff = results_differ(tests[i], rl->str, el->str);
				if (newdiff && tl)
				{
					printf("%s ", tl->str);
				}
				differ |= newdiff;
			}
			gettimeofday(&diff_end_time, NULL);

			diff_elapse = diff_end_time.tv_usec - diff_start_time.tv_usec;
			diff_elapse /= 1000000;
			diff_elapse += diff_end_time.tv_sec - diff_start_time.tv_sec;

			if (differ)
			{
				bool		ignore = false;
				_stringlist *sl;

				for (sl = ignorelist; sl != NULL; sl = sl->next)
				{
					if (strcmp(tests[i], sl->str) == 0)
					{
						ignore = true;
						break;
					}
				}
				if (ignore)
				{
					status(_("failed (ignored)"));
					fail_ignore_count++;
				}
				else
				{
					status(_("FAILED"));
    				status(_(" (%.2f sec)  (diff:%.2f sec)"), diff_secs, diff_elapse);
					fail_count++;
				}
			}
			else
			{
				status(_("ok"));
				status(_(" (%.2f sec)  (diff:%.2f sec)"), diff_secs, diff_elapse);
				success_count++;
			}

			if (statuses[i] != 0)
				log_child_failure(statuses[i]);

			status_end();
		}
	}

	fclose(scf);
}

/*
 * Run a single test
 */
static void
run_single_test(const char *test, test_function tfunc)
{
	PID_TYPE	pid;
	int			exit_status;
	_stringlist *resultfiles = NULL;
	_stringlist *expectfiles = NULL;
	_stringlist *tags = NULL;
	_stringlist *rl,
			   *el,
			   *tl;
	bool		differ = false;

	status(_("test %-20s ... "), test);
	pid = (tfunc) (test, &resultfiles, &expectfiles, &tags);
	wait_for_tests(&pid, &exit_status, NULL, NULL, 1);

	/*
	 * Advance over all three lists simultaneously.
	 *
	 * Compare resultfiles[j] with expectfiles[j] always. Tags are optional
	 * but if there are tags, the tag list has the same length as the other
	 * two lists.
	 */
	for (rl = resultfiles, el = expectfiles, tl = tags;
		 rl != NULL;			/* rl and el have the same length */
		 rl = rl->next, el = el->next)
	{
		bool		newdiff;

		if (tl)
			tl = tl->next;		/* tl has the same length as rl and el if it
								 * exists */

		newdiff = results_differ(test, rl->str, el->str);
		if (newdiff && tl)
		{
			printf("%s ", tl->str);
		}
		differ |= newdiff;
	}

	if (differ)
	{
		status(_("FAILED"));
		fail_count++;
	}
	else
	{
		status(_("ok"));
		success_count++;
	}

	if (exit_status != 0)
		log_child_failure(exit_status);

	status_end();
}

/*
 * Find the other binaries that we need. Currently, gpdiff.pl and
 * gpstringsubs.pl.
 */
static void
find_helper_programs(const char *argv0)
{
	if (find_other_exec(argv0, "gpdiff.pl", NULL, gpdiffprog) != 0)
	{
		char		full_path[MAXPGPATH];

		if (find_my_exec(argv0, full_path) < 0)
			strlcpy(full_path, progname, sizeof(full_path));

		fprintf(stderr,
				_("The program \"gpdiff.pl\" is needed by %s "
				  "but was not found in the same directory as \"%s\".\n"),
				progname, full_path);
		exit(1);
	}
	if (find_other_exec(argv0, "gpstringsubs.pl", NULL, gpstringsubsprog) != 0)
	{
		char		full_path[MAXPGPATH];

		if (find_my_exec(argv0, full_path) < 0)
			strlcpy(full_path, progname, sizeof(full_path));

		fprintf(stderr,
				_("The program \"gpstringsubs.pl\" is needed by %s "
				  "but was not found in the same directory as \"%s\".\n"),
				progname, full_path);
		exit(1);
	}
}
/*
 * Create the summary-output files (making them empty if already existing)
 */
static void
open_result_files(void)
{
	char		file[MAXPGPATH];
	FILE	   *difffile;

	/* create the log file (copy of running status output) */
	snprintf(file, sizeof(file), "%s/regression.out", outputdir);
	logfilename = strdup(file);
	logfile = fopen(logfilename, "w");
	if (!logfile)
	{
		fprintf(stderr, _("%s: could not open file \"%s\" for writing: %s\n"),
				progname, logfilename, strerror(errno));
		exit_nicely(2);
	}

	/* create the diffs file as empty */
	snprintf(file, sizeof(file), "%s/regression.diffs", outputdir);
	difffilename = strdup(file);
	difffile = fopen(difffilename, "w");
	if (!difffile)
	{
		fprintf(stderr, _("%s: could not open file \"%s\" for writing: %s\n"),
				progname, difffilename, strerror(errno));
		exit_nicely(2);
	}
	/* we don't keep the diffs file open continuously */
	fclose(difffile);

	/* also create the output directory if not present */
	snprintf(file, sizeof(file), "%s/results", outputdir);
	if (!directory_exists(file))
		make_directory(file);
}

static void
drop_database_if_exists(const char *dbname)
{
	header(_("dropping database \"%s\""), dbname);
	psql_command("postgres", "DROP DATABASE IF EXISTS \"%s\"", dbname);
}

static void
create_database(const char *dbname)
{
	_stringlist *sl;

	/*
	 * We use template0 so that any installation-local cruft in template1 will
	 * not mess up the tests.
	 */
	header(_("creating database \"%s\""), dbname);
	if (encoding)
		psql_command("postgres", "CREATE DATABASE \"%s\" TEMPLATE=template0 ENCODING='%s'%s", dbname, encoding,
					 (nolocale) ? " LC_COLLATE='C' LC_CTYPE='C'" : "");
	else
		psql_command("postgres", "CREATE DATABASE \"%s\" TEMPLATE=template0%s", dbname,
					 (nolocale) ? " LC_COLLATE='C' LC_CTYPE='C'" : "");
	psql_command(dbname,
				 "ALTER DATABASE \"%s\" SET lc_messages TO 'C';"
				 "ALTER DATABASE \"%s\" SET lc_monetary TO 'C';"
				 "ALTER DATABASE \"%s\" SET lc_numeric TO 'C';"
				 "ALTER DATABASE \"%s\" SET lc_time TO 'C';"
			"ALTER DATABASE \"%s\" SET timezone_abbreviations TO 'Default';",
				 dbname, dbname, dbname, dbname, dbname);

	/*
	 * Install any requested procedural languages
	 */
	for (sl = loadlanguage; sl != NULL; sl = sl->next)
	{
		header(_("installing %s"), sl->str);
		psql_command(dbname, "CREATE LANGUAGE \"%s\"", sl->str);
	}
}

static void
drop_role_if_exists(const char *rolename)
{
	header(_("dropping role \"%s\""), rolename);
	psql_command("postgres", "DROP ROLE IF EXISTS \"%s\"", rolename);
}

static void
create_role(const char *rolename, const _stringlist * granted_dbs)
{
	header(_("creating role \"%s\""), rolename);
	psql_command("postgres", "CREATE ROLE \"%s\" WITH LOGIN", rolename);
	for (; granted_dbs != NULL; granted_dbs = granted_dbs->next)
	{
		psql_command("postgres", "GRANT ALL ON DATABASE \"%s\" TO \"%s\"",
					 granted_dbs->str, rolename);
	}
}

static char *
make_absolute_path(const char *in)
{
	char	   *result;

	if (is_absolute_path(in))
		result = strdup(in);
	else
	{
		static char cwdbuf[MAXPGPATH];

		if (!cwdbuf[0])
		{
			if (!getcwd(cwdbuf, sizeof(cwdbuf)))
			{
				fprintf(stderr, _("could not get current working directory: %s\n"), strerror(errno));
				exit_nicely(2);
			}
		}

		result = malloc(strlen(cwdbuf) + strlen(in) + 2);
		sprintf(result, "%s/%s", cwdbuf, in);
	}

	canonicalize_path(result);
	return result;
}

static char *
trim_white_space(char *str)
{
	char *end;
	while (isspace((unsigned char)*str))
	{
		str++;
	}

	if (*str == 0)
	{
		return str;
	}

	end = str + strlen(str) - 1;
	while (end > str && isspace((unsigned char)*end))
	{
		end--;
	}

	*(end+1) = 0;
	return str;
}

/*
 * Should the test be excluded from running
 */
static bool
should_exclude_test(char *test)
{
	_stringlist *sl;
	for (sl = exclude_tests; sl != NULL; sl = sl->next)
	{
		if (strcmp(test, sl->str) == 0)
			return true;
	}

	return false;
}

/*
 * @brief Check whether a feature (e.g. optimizer) is on or off.
 * If the input feature is optimizer, then set the global
 * variable "optimizer_enabled" accordingly.
 *
 * @param feature_name Name of the feature to be checked (e.g. optimizer)
 * @param feature_value Expected value when the feature is enabled (i.e., on or group)
 * @param on_msg Message to be printed when the feature is enabled
 * @param off_msg Message to be printed when the feature is disabled
 * @return true if the feature is enabled; false otherwise
 */
static bool
check_feature_status(const char *feature_name, const char *feature_value,
					 const char *on_msg, const char *off_msg)
{
	char psql_cmd[MAXPGPATH];
	char statusfilename[MAXPGPATH];
	char line[1024];
	bool isEnabled = false;
	int len;

	header(_("checking %s status"), feature_name);

	snprintf(statusfilename, sizeof(statusfilename), SYSTEMQUOTE "%s/%s_status.out" SYSTEMQUOTE, outputdir, feature_name);

	len = snprintf(psql_cmd, sizeof(psql_cmd),
			SYSTEMQUOTE "\"%s%spsql\" -X -t -c \"show %s;\" -o \"%s\" -d \"postgres\"" SYSTEMQUOTE,
			psqldir ? psqldir : "",
			psqldir ? "/" : "",
			feature_name,
			statusfilename);

	if (len >= sizeof(psql_cmd))
		exit_nicely(2);

	if (system(psql_cmd) != 0)
		exit_nicely(2);

	FILE *statusfile = fopen(statusfilename, "r");
	if (!statusfile)
	{
		fprintf(stderr, _("%s: could not open file \"%s\" for reading: %s\n"),
				progname, statusfilename, strerror(errno));
		exit_nicely(2);
	}

	while (fgets(line, sizeof(line), statusfile))
	{
		char *trimmed = trim_white_space(line);
		if (strcmp(trimmed, feature_value) == 0)
		{
			status(_("%s"), on_msg);
			isEnabled = true;
			break;
		}
	}
	if (!isEnabled)
		status(_("%s"), off_msg);

	status_end();
	fclose(statusfile);
	unlink(statusfilename);
	return isEnabled;
}

static void
help(void)
{
	printf(_("PostgreSQL regression test driver\n"));
	printf(_("\n"));
	printf(_("Usage: %s [options...] [extra tests...]\n"), progname);
	printf(_("\n"));
	printf(_("Options:\n"));
	printf(_("  --dbname=DB               use database DB (default \"regression\")\n"));
	printf(_("  --debug                   turn on debug mode in programs that are run\n"));
	printf(_("  --inputdir=DIR            take input files from DIR (default \".\")\n"));
	printf(_("  --load-language=lang      load the named language before running the\n"));
	printf(_("                            tests; can appear multiple times\n"));
	printf(_("  --create-role=ROLE        create the specified role before testing\n"));
	printf(_("  --max-connections=N       maximum number of concurrent connections\n"));
	printf(_("                            (default is 0 meaning unlimited)\n"));
	printf(_("  --multibyte=ENCODING      use ENCODING as the multibyte encoding\n"));
	printf(_("  --outputdir=DIR           place output files in DIR (default \".\")\n"));
	printf(_("  --schedule=FILE           use test ordering schedule from FILE\n"));
	printf(_("                            (can be used multiple times to concatenate)\n"));
	printf(_("  --exclude-tests=TEST      command or space delimited tests to exclude from running\n"));
	printf(_("  --dlpath=DIR              look for dynamic libraries in DIR\n"));
	printf(_("  --temp-install=DIR        create a temporary installation in DIR\n"));
    printf(_(" --init-file=GPD_INIT_FILE  init file to be used for gpdiff\n"));
	printf(_("  --ao-dir=DIR              directory name prefix containing generic\n"));
	printf(_("                            UAO row and column tests\n"));
	printf(_("  --resgroup-dir=DIR        directory name prefix containing resgroup tests\n"));
	printf(_("\n"));
	printf(_("Options for \"temp-install\" mode:\n"));
	printf(_("  --no-locale               use C locale\n"));
	printf(_("  --top-builddir=DIR        (relative) path to top level build directory\n"));
	printf(_("  --port=PORT               start postmaster on PORT\n"));
	printf(_("  --temp-config=PATH        append contents of PATH to temporary config\n"));
	printf(_("\n"));
	printf(_("Options for using an existing installation:\n"));
	printf(_("  --host=HOST               use postmaster running on HOST\n"));
	printf(_("  --port=PORT               use postmaster running at PORT\n"));
	printf(_("  --user=USER               connect as USER\n"));
	printf(_("  --psqldir=DIR             use psql in DIR (default: find in PATH)\n"));
	printf(_("\n"));
	printf(_("The exit status is 0 if all tests passed, 1 if some tests failed, and 2\n"));
	printf(_("if the tests could not be run for some reason.\n"));
	printf(_("\n"));
	printf(_("Report bugs to <bugs@greenplum.org>.\n"));
}

int
regression_main(int argc, char *argv[], init_function ifunc, test_function tfunc)
{
	_stringlist *sl;
	int			c;
	int			i;
	int			option_index;
	char		buf[MAXPGPATH * 4];
	char		buf2[MAXPGPATH * 4];

	static struct option long_options[] = {
		{"help", no_argument, NULL, 'h'},
		{"version", no_argument, NULL, 'V'},
		{"dbname", required_argument, NULL, 1},
		{"debug", no_argument, NULL, 2},
		{"inputdir", required_argument, NULL, 3},
		{"load-language", required_argument, NULL, 4},
		{"max-connections", required_argument, NULL, 5},
		{"multibyte", required_argument, NULL, 6},
		{"outputdir", required_argument, NULL, 7},
		{"schedule", required_argument, NULL, 8},
		{"temp-install", required_argument, NULL, 9},
		{"no-locale", no_argument, NULL, 10},
		{"top-builddir", required_argument, NULL, 11},
		{"host", required_argument, NULL, 13},
		{"port", required_argument, NULL, 14},
		{"user", required_argument, NULL, 15},
		{"psqldir", required_argument, NULL, 16},
		{"dlpath", required_argument, NULL, 17},
		{"create-role", required_argument, NULL, 18},
		{"temp-config", required_argument, NULL, 19},
        {"init-file", required_argument, NULL, 20},
        {"ao-dir", required_argument, NULL, 21},
        {"resgroup-dir", required_argument, NULL, 22},
        {"exclude-tests", required_argument, NULL, 23},
		{NULL, 0, NULL, 0}
	};

	progname = get_progname(argv[0]);
	set_pglocale_pgservice(argv[0], PG_TEXTDOMAIN("pg_regress"));

#ifndef HAVE_UNIX_SOCKETS
	/* no unix domain sockets available, so change default */
	hostname = "localhost";
#endif

	/*
	 * We call the initialization function here because that way we can set
	 * default parameters and let them be overwritten by the commandline.
	 */
	ifunc();

	while ((c = getopt_long(argc, argv, "hV", long_options, &option_index)) != -1)
	{
		switch (c)
		{
			case 'h':
				help();
				exit_nicely(0);
			case 'V':
				puts("pg_regress (PostgreSQL) " PG_VERSION);
				exit_nicely(0);
			case 1:

				/*
				 * If a default database was specified, we need to remove it
				 * before we add the specified one.
				 */
				free_stringlist(&dblist);
				split_to_stringlist(strdup(optarg), ", ", &dblist);
				break;
			case 2:
				debug = true;
				break;
			case 3:
				inputdir = strdup(optarg);
				break;
			case 4:
				add_stringlist_item(&loadlanguage, optarg);
				break;
			case 5:
				max_connections = atoi(optarg);
				break;
			case 6:
				encoding = strdup(optarg);
				break;
			case 7:
				outputdir = strdup(optarg);
				break;
			case 8:
				add_stringlist_item(&schedulelist, optarg);
				break;
			case 9:
				temp_install = make_absolute_path(optarg);
				break;
			case 10:
				nolocale = true;
				break;
			case 11:
				top_builddir = strdup(optarg);
				break;
			case 13:
				hostname = strdup(optarg);
				break;
			case 14:
				port = atoi(optarg);
				port_specified_by_user = true;
				break;
			case 15:
				user = strdup(optarg);
				break;
			case 16:
				/* "--psqldir=" should mean to use PATH */
				if (strlen(optarg))
					psqldir = strdup(optarg);
				break;
			case 17:
				dlpath = strdup(optarg);
				break;
			case 18:
				split_to_stringlist(strdup(optarg), ", ", &extraroles);
				break;
			case 19:
				temp_config = strdup(optarg);
				break;
            case 20:
                initfile = strdup(optarg);
                break;
            case 21:
                aodir = strdup(optarg);
                break;
            case 22:
                resgroupdir = strdup(optarg);
                break;
            case 23:
                split_to_stringlist(strdup(optarg), ", ", &exclude_tests);
                break;
			default:
				/* getopt_long already emitted a complaint */
				fprintf(stderr, _("\nTry \"%s -h\" for more information.\n"),
						progname);
				exit_nicely(2);
		}
	}

	/*
	 * if we still have arguments, they are extra tests to run
	 */
	while (argc - optind >= 1)
	{
		add_stringlist_item(&extra_tests, argv[optind]);
		optind++;
	}

	if (temp_install && !port_specified_by_user)

		/*
		 * To reduce chances of interference with parallel installations, use
		 * a port number starting in the private range (49152-65535)
		 * calculated from the version number.
		 */
		port = 0xC000 | (PG_VERSION_NUM & 0x3FFF);

	inputdir = make_absolute_path(inputdir);
	outputdir = make_absolute_path(outputdir);
	dlpath = make_absolute_path(dlpath);

	/*
	 * Initialization
	 */
	find_helper_programs(argv[0]);
	open_result_files();

	initialize_environment();

#if defined(HAVE_GETRLIMIT) && defined(RLIMIT_CORE)
	unlimit_core_size();
#endif

	if (temp_install)
	{
		FILE	   *pg_conf;

		/*
		 * Prepare the temp installation
		 */
		if (!top_builddir)
		{
			fprintf(stderr, _("--top-builddir must be specified when using --temp-install\n"));
			exit_nicely(2);
		}

		if (directory_exists(temp_install))
		{
			header(_("removing existing temp installation"));
			rmtree(temp_install, true);
		}

		header(_("creating temporary installation"));

		/* make the temp install top directory */
		make_directory(temp_install);

		/* and a directory for log files */
		snprintf(buf, sizeof(buf), "%s/log", outputdir);
		if (!directory_exists(buf))
			make_directory(buf);

		/* "make install" */
#ifndef WIN32_ONLY_COMPILER
		snprintf(buf, sizeof(buf),
				 SYSTEMQUOTE "\"%s\" -C \"%s\" DESTDIR=\"%s/install\" install with_perl=no with_python=no > \"%s/log/install.log\" 2>&1" SYSTEMQUOTE,
				 makeprog, top_builddir, temp_install, outputdir);
#else
		snprintf(buf, sizeof(buf),
				 SYSTEMQUOTE "perl \"%s/src/tools/msvc/install.pl\" \"%s/install\" >\"%s/log/install.log\" 2>&1" SYSTEMQUOTE,
				 top_builddir, temp_install, outputdir);
#endif
		if (system(buf))
		{
			fprintf(stderr, _("\n%s: installation failed\nExamine %s/log/install.log for the reason.\nCommand was: %s\n"), progname, outputdir, buf);
			exit_nicely(2);
		}

		/* initdb */
		header(_("initializing database system"));
		snprintf(buf, sizeof(buf),
				 SYSTEMQUOTE "\"%s/initdb\" -D \"%s/data\" -L \"%s\" --noclean%s%s > \"%s/log/initdb.log\" 2>&1" SYSTEMQUOTE,
				 bindir, temp_install, datadir,
				 debug ? " --debug" : "",
				 nolocale ? " --no-locale" : "",
				 outputdir);
		if (system(buf))
		{
			fprintf(stderr, _("\n%s: initdb failed\nExamine %s/log/initdb.log for the reason.\nCommand was: %s\n"), progname, outputdir, buf);
			exit_nicely(2);
		}

		/*
		 * Adjust the default postgresql.conf as needed for regression
		 * testing. The user can specify a file to be appended; in any case we
		 * set max_prepared_transactions to enable testing of prepared xacts.
		 * (Note: to reduce the probability of unexpected shmmax failures,
		 * don't set max_prepared_transactions any higher than actually needed
		 * by the prepared_xacts regression test.)
		 */
		snprintf(buf, sizeof(buf), "%s/data/postgresql.conf", temp_install);
		pg_conf = fopen(buf, "a");
		if (pg_conf == NULL)
		{
			fprintf(stderr, _("\n%s: could not open \"%s\" for adding extra config: %s\n"), progname, buf, strerror(errno));
			exit_nicely(2);
		}
		fputs("\n# Configuration added by pg_regress\n\n", pg_conf);
		fputs("max_prepared_transactions = 2\n", pg_conf);

		if (temp_config != NULL)
		{
			FILE	   *extra_conf;
			char		line_buf[1024];

			extra_conf = fopen(temp_config, "r");
			if (extra_conf == NULL)
			{
				fprintf(stderr, _("\n%s: could not open \"%s\" to read extra config: %s\n"), progname, temp_config, strerror(errno));
				exit_nicely(2);
			}
			while (fgets(line_buf, sizeof(line_buf), extra_conf) != NULL)
				fputs(line_buf, pg_conf);
			fclose(extra_conf);
		}

		fclose(pg_conf);

		/*
		 * Check if there is a postmaster running already.
		 */
		snprintf(buf2, sizeof(buf2),
				 SYSTEMQUOTE "\"%s/psql\" -X postgres <%s 2>%s" SYSTEMQUOTE,
				 bindir, DEVNULL, DEVNULL);

		for (i = 0; i < 16; i++)
		{
			if (system(buf2) == 0)
			{
				char		s[16];

				if (port_specified_by_user || i == 15)
				{
					fprintf(stderr, _("port %d apparently in use\n"), port);
					if (!port_specified_by_user)
						fprintf(stderr, _("%s: could not determine an available port\n"), progname);
					fprintf(stderr, _("Specify an unused port using the --port option or shut down any conflicting PostgreSQL servers.\n"));
					exit_nicely(2);
				}

				fprintf(stderr, _("port %d apparently in use, trying %d\n"), port, port + 1);
				port++;
				sprintf(s, "%d", port);
				doputenv("PGPORT", s);
			}
			else
				break;
		}

		/*
		 * Start the temp postmaster
		 */
		header(_("starting postmaster"));
		snprintf(buf, sizeof(buf),
				 SYSTEMQUOTE "\"%s/postgres\" -D \"%s/data\" -F%s -c \"listen_addresses=%s\" > \"%s/log/postmaster.log\" 2>&1" SYSTEMQUOTE,
				 bindir, temp_install,
				 debug ? " -d 5" : "",
				 hostname ? hostname : "",
				 outputdir);
		postmaster_pid = spawn_process(buf);
		if (postmaster_pid == INVALID_PID)
		{
			fprintf(stderr, _("\n%s: could not spawn postmaster: %s\n"),
					progname, strerror(errno));
			exit_nicely(2);
		}

		/*
		 * Wait till postmaster is able to accept connections (normally only a
		 * second or so, but Cygwin is reportedly *much* slower).  Don't wait
		 * forever, however.
		 */
		for (i = 0; i < 60; i++)
		{
			/* Done if psql succeeds */
			if (system(buf2) == 0)
				break;

			/*
			 * Fail immediately if postmaster has exited
			 */
#ifndef WIN32
			if (kill(postmaster_pid, 0) != 0)
#else
			if (WaitForSingleObject(postmaster_pid, 0) == WAIT_OBJECT_0)
#endif
			{
				fprintf(stderr, _("\n%s: postmaster failed\nExamine %s/log/postmaster.log for the reason\n"), progname, outputdir);
				exit_nicely(2);
			}

			pg_usleep(1000000L);
		}
		if (i >= 60)
		{
			fprintf(stderr, _("\n%s: postmaster did not respond within 60 seconds\nExamine %s/log/postmaster.log for the reason\n"), progname, outputdir);

			/*
			 * If we get here, the postmaster is probably wedged somewhere in
			 * startup.  Try to kill it ungracefully rather than leaving a
			 * stuck postmaster that might interfere with subsequent test
			 * attempts.
			 */
#ifndef WIN32
			if (kill(postmaster_pid, SIGKILL) != 0 &&
				errno != ESRCH)
				fprintf(stderr, _("\n%s: could not kill failed postmaster: %s\n"),
						progname, strerror(errno));
#else
			if (TerminateProcess(postmaster_pid, 255) == 0)
				fprintf(stderr, _("\n%s: could not kill failed postmaster: %lu\n"),
						progname, GetLastError());
#endif

			exit_nicely(2);
		}

		postmaster_running = true;

		printf(_("running on port %d with pid %lu\n"),
			   port, (unsigned long) postmaster_pid);
	}
	else
	{
		/*
		 * Using an existing installation, so may need to get rid of
		 * pre-existing database(s) and role(s)
		 */
		for (sl = dblist; sl; sl = sl->next)
			drop_database_if_exists(sl->str);
		for (sl = extraroles; sl; sl = sl->next)
			drop_role_if_exists(sl->str);
	}

	/*
	 * Create the test database(s) and role(s)
	 */
	for (sl = dblist; sl; sl = sl->next)
		create_database(sl->str);
	for (sl = extraroles; sl; sl = sl->next)
		create_role(sl->str, dblist);

	/*
	 * Find out if optimizer is on or off
	 */
	optimizer_enabled = check_feature_status("optimizer", "on",
			"Optimizer enabled. Using optimizer answer files whenever possible",
			"Optimizer disabled. Using planner answer files");

	/*
	 * Find out if gp_resource_manager is group or not
	 */
	resgroup_enabled = check_feature_status("gp_resource_manager", "group",
			"Resource group enabled. Using resource group answer files whenever possible",
			"Resource group disabled. Using default answer files");

	/*
	 * Ready to run the tests
	 */
	header(_("running regression test queries"));

	for (sl = schedulelist; sl != NULL; sl = sl->next)
	{
		run_schedule(sl->str, tfunc);
	}

	for (sl = extra_tests; sl != NULL; sl = sl->next)
	{
		run_single_test(sl->str, tfunc);
	}

	/*
	 * Shut down temp installation's postmaster
	 */
	if (temp_install)
	{
		header(_("shutting down postmaster"));
		stop_postmaster();
	}

	fclose(logfile);

	/*
	 * Emit nice-looking summary message
	 */
	if (fail_count == 0 && fail_ignore_count == 0)
		snprintf(buf, sizeof(buf),
				 _(" All %d tests passed. "),
				 success_count);
	else if (fail_count == 0)	/* fail_count=0, fail_ignore_count>0 */
		snprintf(buf, sizeof(buf),
				 _(" %d of %d tests passed, %d failed test(s) ignored. "),
				 success_count,
				 success_count + fail_ignore_count,
				 fail_ignore_count);
	else if (fail_ignore_count == 0)	/* fail_count>0 && fail_ignore_count=0 */
		snprintf(buf, sizeof(buf),
				 _(" %d of %d tests failed. "),
				 fail_count,
				 success_count + fail_count);
	else
		/* fail_count>0 && fail_ignore_count>0 */
		snprintf(buf, sizeof(buf),
				 _(" %d of %d tests failed, %d of these failures ignored. "),
				 fail_count + fail_ignore_count,
				 success_count + fail_count + fail_ignore_count,
				 fail_ignore_count);

	putchar('\n');
	for (i = strlen(buf); i > 0; i--)
		putchar('=');
	printf("\n%s\n", buf);
	for (i = strlen(buf); i > 0; i--)
		putchar('=');
	putchar('\n');
	putchar('\n');

	if (file_size(difffilename) > 0)
	{
		printf(_("The differences that caused some tests to fail can be viewed in the\n"
				 "file \"%s\".  A copy of the test summary that you see\n"
				 "above is saved in the file \"%s\".\n\n"),
			   difffilename, logfilename);
	}
	else
	{
		unlink(difffilename);
		unlink(logfilename);
	}

	if (fail_count != 0)
		exit_nicely(1);

	return 0;
}<|MERGE_RESOLUTION|>--- conflicted
+++ resolved
@@ -69,28 +69,22 @@
 static char *shellprog = SHELLPROG;
 #endif
 
-<<<<<<< HEAD
 static char gpdiffprog[MAXPGPATH];
 static char gpstringsubsprog[MAXPGPATH];
 
-/* currently we can use the same diff switches on all platforms */
-/* MPP:  Add stuff to ignore all the extra NOTICE messages we give */
-const char *basic_diff_opts = "-w -I HINT: -I CONTEXT: -I GP_IGNORE:";
-const char *pretty_diff_opts = "-w -I HINT: -I CONTEXT: -I GP_IGNORE: -U3";
-=======
 /*
  * On Windows we use -w in diff switches to avoid problems with inconsistent
  * newline representation.  The actual result files will generally have
  * Windows-style newlines, but the comparison files might or might not.
  */
 #ifndef WIN32
-const char *basic_diff_opts = "";
-const char *pretty_diff_opts = "-C3";
+/* GPDB:  Add stuff to ignore all the extra NOTICE messages we give */
+const char *basic_diff_opts = "-I HINT: -I CONTEXT: -I GP_IGNORE:";
+const char *pretty_diff_opts = "-I HINT: -I CONTEXT: -I GP_IGNORE: -U3";
 #else
 const char *basic_diff_opts = "-w";
 const char *pretty_diff_opts = "-w -C3";
 #endif
->>>>>>> 78a09145
 
 /* options settable from command line */
 _stringlist *dblist = NULL;
@@ -2188,8 +2182,7 @@
 	 */
 	header(_("creating database \"%s\""), dbname);
 	if (encoding)
-		psql_command("postgres", "CREATE DATABASE \"%s\" TEMPLATE=template0 ENCODING='%s'%s", dbname, encoding,
-					 (nolocale) ? " LC_COLLATE='C' LC_CTYPE='C'" : "");
+		psql_command("postgres", "CREATE DATABASE \"%s\" TEMPLATE=template0 ENCODING='%s'", dbname, encoding);
 	else
 		psql_command("postgres", "CREATE DATABASE \"%s\" TEMPLATE=template0%s", dbname,
 					 (nolocale) ? " LC_COLLATE='C' LC_CTYPE='C'" : "");
