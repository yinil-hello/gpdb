--- conflicted
+++ resolved
@@ -356,35 +356,19 @@
 SELECT CAST(cast(date 'today' + time with time zone '03:30'
   + interval '1 month 04:01' as timestamp without time zone) AS time) AS "07:31:00";
 
-<<<<<<< HEAD
-SELECT t.d1 + i.f1 AS "102" FROM TIMESTAMP_HOROLOGY_TBL t, INTERVAL_HOROLOGY_TBL i
-  WHERE t.d1 BETWEEN '1990-01-01' AND '2001-01-01'
-    AND i.f1 BETWEEN '00:00' AND '23:00' ORDER BY 1;
-
-SELECT t.d1 - i.f1 AS "102" FROM TIMESTAMP_HOROLOGY_TBL t, INTERVAL_HOROLOGY_TBL i
-  WHERE t.d1 BETWEEN '1990-01-01' AND '2001-01-01'
-    AND i.f1 BETWEEN '00:00' AND '23:00' ORDER BY 1;
-
-SELECT t.f1 + i.f1 AS "80" FROM TIME_HOROLOGY_TBL t, INTERVAL_HOROLOGY_TBL i ORDER BY 1;
-SELECT t.f1 - i.f1 AS "80" FROM TIME_HOROLOGY_TBL t, INTERVAL_HOROLOGY_TBL i ORDER BY 1;
-
-SELECT t.f1 + i.f1 AS "100" FROM TIMETZ_HOROLOGY_TBL t, INTERVAL_HOROLOGY_TBL i ORDER BY 1;
-SELECT t.f1 - i.f1 AS "100" FROM TIMETZ_HOROLOGY_TBL t, INTERVAL_HOROLOGY_TBL i ORDER BY 1;
-=======
 SELECT t.d1 AS t, i.f1 AS i, t.d1 + i.f1 AS "add", t.d1 - i.f1 AS "subtract"
-  FROM TIMESTAMP_TBL t, INTERVAL_TBL i
+  FROM TIMESTAMP_HOROLOGY_TBL t, INTERVAL_HOROLOGY_TBL i
   WHERE t.d1 BETWEEN '1990-01-01' AND '2001-01-01'
     AND i.f1 BETWEEN '00:00' AND '23:00'
   ORDER BY 1,2;
 
 SELECT t.f1 AS t, i.f1 AS i, t.f1 + i.f1 AS "add", t.f1 - i.f1 AS "subtract"
-  FROM TIME_TBL t, INTERVAL_TBL i
+  FROM TIME_HOROLOGY_TBL t, INTERVAL_HOROLOGY_TBL i
   ORDER BY 1,2;
 
 SELECT t.f1 AS t, i.f1 AS i, t.f1 + i.f1 AS "add", t.f1 - i.f1 AS "subtract"
-  FROM TIMETZ_TBL t, INTERVAL_TBL i
+  FROM TIMETZ_HOROLOGY_TBL t, INTERVAL_HOROLOGY_TBL i
   ORDER BY 1,2;
->>>>>>> d13f41d2
 
 -- SQL9x OVERLAPS operator
 -- test with time zone
