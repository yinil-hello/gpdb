#-------------------------------------------------------------------------
#
# Makefile for backend/catalog
#
# src/backend/catalog/Makefile
#
#-------------------------------------------------------------------------

subdir = src/backend/catalog
top_builddir = ../../..
include $(top_builddir)/src/Makefile.global

ifndef ADDON_DIR
QUICKLZ_COMPRESSION = quicklz_compression.o
endif

OBJS = catalog.o dependency.o heap.o index.o indexing.o namespace.o aclchk.o \
<<<<<<< HEAD
       objectaddress.o pg_aggregate.o pg_constraint.o pg_conversion.o pg_depend.o pg_enum.o \
       pg_inherits.o pg_largeobject.o pg_namespace.o pg_operator.o pg_proc.o \
       pg_db_role_setting.o pg_shdepend.o pg_type.o storage.o toasting.o \
       pg_exttable.o pg_extprotocol.o \
       pg_proc_callback.o \
       aoseg.o aoblkdir.o gp_fastsequence.o gp_segment_config.o \
       pg_attribute_encoding.o pg_compression.o aovisimap.o \
       pg_appendonly.o \
       oid_dispatch.o aocatalog.o zstd_compression.o $(QUICKLZ_COMPRESSION)
=======
       objectaddress.o pg_aggregate.o pg_collation.o pg_constraint.o pg_conversion.o \
       pg_depend.o pg_enum.o pg_inherits.o pg_largeobject.o pg_namespace.o \
       pg_operator.o pg_proc.o pg_db_role_setting.o pg_shdepend.o pg_type.o \
       storage.o toasting.o
>>>>>>> a4bebdd9

BKIFILES = postgres.bki postgres.description postgres.shdescription

CATALOG_JSON:= $(addprefix $(top_srcdir)/gpMgmt/bin/gppylib/data/, $(addsuffix .json,$(GP_MAJORVERSION)))

include $(top_srcdir)/src/backend/common.mk

all: $(BKIFILES) schemapg.h $(CATALOG_JSON)

# Note: there are some undocumented dependencies on the ordering in which
# the catalog header files are assembled into postgres.bki.  In particular,
# indexing.h had better be last, and toasting.h just before it.

POSTGRES_BKI_SRCS = $(addprefix $(top_srcdir)/src/include/catalog/,\
	pg_type.h pg_attribute.h pg_class.h \
	pg_attrdef.h pg_constraint.h pg_inherits.h pg_index.h pg_operator.h \
	pg_opfamily.h pg_opclass.h pg_am.h pg_amop.h pg_amproc.h \
	pg_language.h pg_largeobject_metadata.h pg_largeobject.h pg_aggregate.h \
	pg_statistic.h pg_rewrite.h pg_trigger.h pg_description.h \
	pg_cast.h pg_enum.h pg_namespace.h pg_conversion.h pg_depend.h \
	pg_database.h pg_db_role_setting.h pg_tablespace.h pg_pltemplate.h \
	pg_authid.h pg_auth_members.h pg_shdepend.h pg_shdescription.h \
	pg_ts_config.h pg_ts_config_map.h pg_ts_dict.h \
	pg_ts_parser.h pg_ts_template.h pg_extension.h \
	pg_foreign_data_wrapper.h pg_foreign_server.h pg_user_mapping.h \
<<<<<<< HEAD
	pg_default_acl.h \
	pg_resqueue.h pg_resqueuecapability.h pg_resourcetype.h \
	pg_resgroup.h pg_resgroupcapability.h \
	gp_configuration_history.h gp_id.h gp_policy.h gp_version.h \
	gp_segment_config.h \
	pg_exttable.h pg_appendonly.h \
	gp_fastsequence.h pg_extprotocol.h \
	pg_partition.h pg_partition_rule.h \
	pg_attribute_encoding.h \
	pg_auth_time_constraint.h \
	pg_compression.h \
	pg_proc_callback.h \
	pg_partition_encoding.h \
	pg_type_encoding.h \
	pg_stat_last_operation.h pg_stat_last_shoperation.h \
=======
	pg_foreign_table.h \
	pg_default_acl.h pg_seclabel.h pg_collation.h \
>>>>>>> a4bebdd9
	toasting.h indexing.h \
    )

POSTGRES_BKI_SRCS := pg_proc_combined.h $(POSTGRES_BKI_SRCS)


# location of Catalog.pm
catalogdir = $(top_srcdir)/src/backend/catalog

# locations of headers that genbki.pl needs to read
pg_includes = -I$(top_srcdir)/src/include/catalog -I$(top_builddir)/src/include/catalog

# see explanation in ../parser/Makefile
postgres.description: postgres.bki ;

postgres.shdescription: postgres.bki ;

schemapg.h: postgres.bki ;

# In Greenplum, contents of the pg_proc catalog is in two files, pg_proc.h
# and pg_proc_gp.h. Combine them into a single file, so that genbki.pl can
# process it.
pg_proc_combined.h: $(top_srcdir)/src/include/catalog/pg_proc.h $(top_srcdir)/src/include/catalog/pg_proc_gp.h
	cat $^ > $@

$(CATALOG_JSON): process_foreign_keys.pl $(POSTGRES_BKI_SRCS) $(top_srcdir)/src/include/catalog/catversion.h
	cat $(POSTGRES_BKI_SRCS) $(top_srcdir)/src/include/catalog/catversion.h | $(PERL) process_foreign_keys.pl > $@

postgres.bki: genbki.pl Catalog.pm $(POSTGRES_BKI_SRCS)
	$(PERL) -I $(catalogdir) $< $(pg_includes) --set-version=$(PG_MAJORVERSION) $(POSTGRES_BKI_SRCS)

.PHONY: install-data
install-data: $(BKIFILES) installdirs
	$(INSTALL_DATA) $(call vpathsearch,postgres.bki) '$(DESTDIR)$(datadir)/postgres.bki'
	$(INSTALL_DATA) $(call vpathsearch,postgres.description) '$(DESTDIR)$(datadir)/postgres.description'
	$(INSTALL_DATA) $(call vpathsearch,postgres.shdescription) '$(DESTDIR)$(datadir)/postgres.shdescription'
	$(INSTALL_DATA) $(srcdir)/system_views.sql '$(DESTDIR)$(datadir)/system_views.sql'
	$(INSTALL_DATA) $(srcdir)/information_schema.sql '$(DESTDIR)$(datadir)/information_schema.sql'
	$(INSTALL_DATA) $(call vpathsearch,cdb_util.sql) '$(DESTDIR)$(datadir)/cdb_util.sql'
	$(INSTALL_DATA) $(call vpathsearch,cdb_schema.sql) '$(DESTDIR)$(datadir)/cdb_init.d/cdb_schema.sql'
	$(INSTALL_DATA) $(srcdir)/sql_features.txt '$(DESTDIR)$(datadir)/sql_features.txt'
	$(INSTALL_DATA) $(call vpathsearch,gp_toolkit.sql) '$(DESTDIR)$(datadir)/cdb_init.d/gp_toolkit.sql'

installdirs:
	$(MKDIR_P) '$(DESTDIR)$(datadir)'

.PHONY: uninstall-data
uninstall-data:
	rm -f $(addprefix '$(DESTDIR)$(datadir)'/, $(BKIFILES) system_views.sql information_schema.sql cdb_init.d/cdb_schema.sql sql_features.txt)

# postgres.bki, postgres.description, postgres.shdescription, and schemapg.h
# are in the distribution tarball, so they are not cleaned here.
clean:
	rm -f pg_proc_combined.h

maintainer-clean: clean
	rm -f $(BKIFILES)<|MERGE_RESOLUTION|>--- conflicted
+++ resolved
@@ -15,22 +15,17 @@
 endif
 
 OBJS = catalog.o dependency.o heap.o index.o indexing.o namespace.o aclchk.o \
-<<<<<<< HEAD
-       objectaddress.o pg_aggregate.o pg_constraint.o pg_conversion.o pg_depend.o pg_enum.o \
-       pg_inherits.o pg_largeobject.o pg_namespace.o pg_operator.o pg_proc.o \
-       pg_db_role_setting.o pg_shdepend.o pg_type.o storage.o toasting.o \
-       pg_exttable.o pg_extprotocol.o \
+       objectaddress.o pg_aggregate.o pg_collation.o pg_constraint.o pg_conversion.o \
+       pg_depend.o pg_enum.o pg_inherits.o pg_largeobject.o pg_namespace.o \
+       pg_operator.o pg_proc.o pg_db_role_setting.o pg_shdepend.o pg_type.o \
+       storage.o toasting.o
+
+OBJS += pg_exttable.o pg_extprotocol.o \
        pg_proc_callback.o \
        aoseg.o aoblkdir.o gp_fastsequence.o gp_segment_config.o \
        pg_attribute_encoding.o pg_compression.o aovisimap.o \
        pg_appendonly.o \
        oid_dispatch.o aocatalog.o zstd_compression.o $(QUICKLZ_COMPRESSION)
-=======
-       objectaddress.o pg_aggregate.o pg_collation.o pg_constraint.o pg_conversion.o \
-       pg_depend.o pg_enum.o pg_inherits.o pg_largeobject.o pg_namespace.o \
-       pg_operator.o pg_proc.o pg_db_role_setting.o pg_shdepend.o pg_type.o \
-       storage.o toasting.o
->>>>>>> a4bebdd9
 
 BKIFILES = postgres.bki postgres.description postgres.shdescription
 
@@ -56,8 +51,8 @@
 	pg_ts_config.h pg_ts_config_map.h pg_ts_dict.h \
 	pg_ts_parser.h pg_ts_template.h pg_extension.h \
 	pg_foreign_data_wrapper.h pg_foreign_server.h pg_user_mapping.h \
-<<<<<<< HEAD
-	pg_default_acl.h \
+	pg_foreign_table.h \
+	pg_default_acl.h pg_seclabel.h pg_collation.h \
 	pg_resqueue.h pg_resqueuecapability.h pg_resourcetype.h \
 	pg_resgroup.h pg_resgroupcapability.h \
 	gp_configuration_history.h gp_id.h gp_policy.h gp_version.h \
@@ -72,10 +67,6 @@
 	pg_partition_encoding.h \
 	pg_type_encoding.h \
 	pg_stat_last_operation.h pg_stat_last_shoperation.h \
-=======
-	pg_foreign_table.h \
-	pg_default_acl.h pg_seclabel.h pg_collation.h \
->>>>>>> a4bebdd9
 	toasting.h indexing.h \
     )
 
