/*-------------------------------------------------------------------------
 *
 * pg_type.c
 *	  routines to support manipulation of the pg_type relation
 *
 * Portions Copyright (c) 1996-2012, PostgreSQL Global Development Group
 * Portions Copyright (c) 1994, Regents of the University of California
 *
 *
 * IDENTIFICATION
 *	  src/backend/catalog/pg_type.c
 *
 *-------------------------------------------------------------------------
 */
#include "postgres.h"

#include "access/heapam.h"
#include "access/xact.h"
#include "catalog/dependency.h"
#include "catalog/indexing.h"
#include "catalog/objectaccess.h"
#include "catalog/oid_dispatch.h"
#include "catalog/pg_collation.h"
#include "catalog/pg_namespace.h"
#include "catalog/pg_proc.h"
#include "catalog/pg_type.h"
#include "catalog/pg_type_encoding.h"
#include "catalog/pg_type_fn.h"
#include "commands/typecmds.h"
#include "miscadmin.h"
#include "parser/scansup.h"
#include "utils/acl.h"
#include "utils/builtins.h"
#include "utils/fmgroids.h"
#include "utils/lsyscache.h"
#include "utils/rel.h"
#include "utils/syscache.h"

#include "cdb/cdbvars.h"

/*
 * Record a type's default encoding clause in the catalog.
 */
void
add_type_encoding(Oid typid, Datum typoptions)
{
	Relation	pg_type_encoding_desc;
	TupleDesc	tupDesc;
	Datum		 values[Natts_pg_type_encoding];
	bool		 nulls[Natts_pg_type_encoding];
	HeapTuple	 tuple;

	/*
	 * open pg_type
	 */
	pg_type_encoding_desc = heap_open(TypeEncodingRelationId, RowExclusiveLock);
	tupDesc = pg_type_encoding_desc->rd_att;

	MemSet(nulls, false, sizeof(nulls));
	
	values[Anum_pg_type_encoding_typid - 1] = ObjectIdGetDatum(typid);
	values[Anum_pg_type_encoding_typoptions - 1] = typoptions;

	tuple = heap_form_tuple(tupDesc, values, nulls);

	/* Insert tuple into the relation */
	simple_heap_insert(pg_type_encoding_desc, tuple);

	CatalogUpdateIndexes(pg_type_encoding_desc, tuple);

	heap_close(pg_type_encoding_desc, RowExclusiveLock);
}

/* ----------------------------------------------------------------
 *		TypeShellMake
 *
 *		This procedure inserts a "shell" tuple into the pg_type relation.
 *		The type tuple inserted has valid but dummy values, and its
 *		"typisdefined" field is false indicating it's not really defined.
 *
 *		This is used so that a tuple exists in the catalogs.  The I/O
 *		functions for the type will link to this tuple.  When the full
 *		CREATE TYPE command is issued, the bogus values will be replaced
 *		with correct ones, and "typisdefined" will be set to true.
 * ----------------------------------------------------------------
 */
Oid
TypeShellMake(const char *typeName, Oid typeNamespace, Oid ownerId)
{
	Relation	pg_type_desc;
	TupleDesc	tupDesc;
	int			i;
	HeapTuple	tup;
	Datum		values[Natts_pg_type];
	bool		nulls[Natts_pg_type];
	Oid			typoid;
	NameData	name;

	Assert(PointerIsValid(typeName));

	/*
	 * open pg_type
	 */
	pg_type_desc = heap_open(TypeRelationId, RowExclusiveLock);
	tupDesc = pg_type_desc->rd_att;

	/*
	 * initialize our *nulls and *values arrays
	 */
	for (i = 0; i < Natts_pg_type; ++i)
	{
		nulls[i] = false;
		values[i] = (Datum) NULL;		/* redundant, but safe */
	}

	/*
	 * initialize *values with the type name and dummy values
	 *
	 * The representational details are the same as int4 ... it doesn't really
	 * matter what they are so long as they are consistent.  Also note that we
	 * give it typtype = TYPTYPE_PSEUDO as extra insurance that it won't be
	 * mistaken for a usable type.
	 */
	namestrcpy(&name, typeName);
	values[Anum_pg_type_typname - 1] = NameGetDatum(&name);
	values[Anum_pg_type_typnamespace - 1] = ObjectIdGetDatum(typeNamespace);
	values[Anum_pg_type_typowner - 1] = ObjectIdGetDatum(ownerId);
	values[Anum_pg_type_typlen - 1] = Int16GetDatum(sizeof(int4));
	values[Anum_pg_type_typbyval - 1] = BoolGetDatum(true);
	values[Anum_pg_type_typtype - 1] = CharGetDatum(TYPTYPE_PSEUDO);
	values[Anum_pg_type_typcategory - 1] = CharGetDatum(TYPCATEGORY_PSEUDOTYPE);
	values[Anum_pg_type_typispreferred - 1] = BoolGetDatum(false);
	values[Anum_pg_type_typisdefined - 1] = BoolGetDatum(false);
	values[Anum_pg_type_typdelim - 1] = CharGetDatum(DEFAULT_TYPDELIM);
	values[Anum_pg_type_typrelid - 1] = ObjectIdGetDatum(InvalidOid);
	values[Anum_pg_type_typelem - 1] = ObjectIdGetDatum(InvalidOid);
	values[Anum_pg_type_typarray - 1] = ObjectIdGetDatum(InvalidOid);
	values[Anum_pg_type_typinput - 1] = ObjectIdGetDatum(F_SHELL_IN);
	values[Anum_pg_type_typoutput - 1] = ObjectIdGetDatum(F_SHELL_OUT);
	values[Anum_pg_type_typreceive - 1] = ObjectIdGetDatum(InvalidOid);
	values[Anum_pg_type_typsend - 1] = ObjectIdGetDatum(InvalidOid);
	values[Anum_pg_type_typmodin - 1] = ObjectIdGetDatum(InvalidOid);
	values[Anum_pg_type_typmodout - 1] = ObjectIdGetDatum(InvalidOid);
	values[Anum_pg_type_typanalyze - 1] = ObjectIdGetDatum(InvalidOid);
	values[Anum_pg_type_typalign - 1] = CharGetDatum('i');
	values[Anum_pg_type_typstorage - 1] = CharGetDatum('p');
	values[Anum_pg_type_typnotnull - 1] = BoolGetDatum(false);
	values[Anum_pg_type_typbasetype - 1] = ObjectIdGetDatum(InvalidOid);
	values[Anum_pg_type_typtypmod - 1] = Int32GetDatum(-1);
	values[Anum_pg_type_typndims - 1] = Int32GetDatum(0);
	values[Anum_pg_type_typcollation - 1] = ObjectIdGetDatum(InvalidOid);
	nulls[Anum_pg_type_typdefaultbin - 1] = true;
	nulls[Anum_pg_type_typdefault - 1] = true;
	nulls[Anum_pg_type_typacl - 1] = true;

	/*
	 * create a new type tuple
	 */
	tup = heap_form_tuple(tupDesc, values, nulls);

	/*
	 * insert the tuple in the relation and get the tuple's oid.
	 */
	typoid = simple_heap_insert(pg_type_desc, tup);

	CatalogUpdateIndexes(pg_type_desc, tup);

	/*
	 * Create dependencies.  We can/must skip this in bootstrap mode.
	 */
	if (!IsBootstrapProcessingMode())
		GenerateTypeDependencies(typeNamespace,
								 typoid,
								 InvalidOid,
								 0,
								 ownerId,
								 F_SHELL_IN,
								 F_SHELL_OUT,
								 InvalidOid,
								 InvalidOid,
								 InvalidOid,
								 InvalidOid,
								 InvalidOid,
								 InvalidOid,
								 false,
								 InvalidOid,
								 InvalidOid,
								 NULL,
								 false);

	/* Post creation hook for new shell type */
	InvokeObjectAccessHook(OAT_POST_CREATE,
						   TypeRelationId, typoid, 0, NULL);

	/*
	 * clean up and return the type-oid
	 */
	heap_freetuple(tup);
	heap_close(pg_type_desc, RowExclusiveLock);

	return typoid;
}

/* ----------------------------------------------------------------
 *		TypeCreate
 *
 *		This does all the necessary work needed to define a new type.
 *
 *		Returns the OID assigned to the new type.  If newTypeOid is
 *		zero (the normal case), a new OID is created; otherwise we
 *		use exactly that OID.
 * ----------------------------------------------------------------
 */
Oid
TypeCreateWithOptions(Oid newTypeOid,
		   const char *typeName,
		   Oid typeNamespace,
		   Oid relationOid,		/* only for relation rowtypes */
		   char relationKind,	/* ditto */
		   Oid ownerId,
		   int16 internalSize,
		   char typeType,
		   char typeCategory,
		   bool typePreferred,
		   char typDelim,
		   Oid inputProcedure,
		   Oid outputProcedure,
		   Oid receiveProcedure,
		   Oid sendProcedure,
		   Oid typmodinProcedure,
		   Oid typmodoutProcedure,
		   Oid analyzeProcedure,
		   Oid elementType,
		   bool isImplicitArray,
		   Oid arrayType,
		   Oid baseType,
		   const char *defaultTypeValue,		/* human readable rep */
		   char *defaultTypeBin,	/* cooked rep */
		   bool passedByValue,
		   char alignment,
		   char storage,
		   int32 typeMod,
		   int32 typNDims,		/* Array dimensions for baseType */
		   bool typeNotNull,
		   Oid typeCollation,
		   Datum typoptions)
{
	Relation	pg_type_desc;
	Oid			typeObjectId;
	bool		rebuildDeps = false;
	HeapTuple	tup;
	bool		nulls[Natts_pg_type];
	bool		replaces[Natts_pg_type];
	Datum		values[Natts_pg_type];
	NameData	name;
	int			i;
	Acl		   *typacl = NULL;

	/*
	 * We assume that the caller validated the arguments individually, but did
	 * not check for bad combinations.
	 *
	 * Validate size specifications: either positive (fixed-length) or -1
	 * (varlena) or -2 (cstring).
	 */
	if (!(internalSize > 0 ||
		  internalSize == -1 ||
		  internalSize == -2))
		ereport(ERROR,
				(errcode(ERRCODE_INVALID_OBJECT_DEFINITION),
				 errmsg("invalid type internal size %d",
						internalSize)));

	if (passedByValue)
	{
		/*
		 * Pass-by-value types must have a fixed length that is one of the
		 * values supported by fetch_att() and store_att_byval(); and the
		 * alignment had better agree, too.  All this code must match
		 * access/tupmacs.h!
		 */
		if (internalSize == (int16) sizeof(char))
		{
			if (alignment != 'c')
				ereport(ERROR,
						(errcode(ERRCODE_INVALID_OBJECT_DEFINITION),
						 errmsg("alignment \"%c\" is invalid for passed-by-value type of size %d",
								alignment, internalSize)));
		}
		else if (internalSize == (int16) sizeof(int16))
		{
			if (alignment != 's')
				ereport(ERROR,
						(errcode(ERRCODE_INVALID_OBJECT_DEFINITION),
						 errmsg("alignment \"%c\" is invalid for passed-by-value type of size %d",
								alignment, internalSize)));
		}
		else if (internalSize == (int16) sizeof(int32))
		{
			if (alignment != 'i')
				ereport(ERROR,
						(errcode(ERRCODE_INVALID_OBJECT_DEFINITION),
						 errmsg("alignment \"%c\" is invalid for passed-by-value type of size %d",
								alignment, internalSize)));
		}
#if SIZEOF_DATUM == 8
		else if (internalSize == (int16) sizeof(Datum))
		{
			if (alignment != 'd')
				ereport(ERROR,
						(errcode(ERRCODE_INVALID_OBJECT_DEFINITION),
						 errmsg("alignment \"%c\" is invalid for passed-by-value type of size %d",
								alignment, internalSize)));
		}
#endif
		else
			ereport(ERROR,
					(errcode(ERRCODE_INVALID_OBJECT_DEFINITION),
			   errmsg("internal size %d is invalid for passed-by-value type",
					  internalSize)));
	}
	else
	{
		/* varlena types must have int align or better */
		if (internalSize == -1 && !(alignment == 'i' || alignment == 'd'))
			ereport(ERROR,
					(errcode(ERRCODE_INVALID_OBJECT_DEFINITION),
			   errmsg("alignment \"%c\" is invalid for variable-length type",
					  alignment)));
		/* cstring must have char alignment */
		if (internalSize == -2 && !(alignment == 'c'))
			ereport(ERROR,
					(errcode(ERRCODE_INVALID_OBJECT_DEFINITION),
			   errmsg("alignment \"%c\" is invalid for variable-length type",
					  alignment)));
	}

	/* Only varlena types can be toasted */
	if (storage != 'p' && internalSize != -1)
		ereport(ERROR,
				(errcode(ERRCODE_INVALID_OBJECT_DEFINITION),
				 errmsg("fixed-size types must have storage PLAIN")));

	/*
	 * initialize arrays needed for heap_form_tuple or heap_modify_tuple
	 */
	for (i = 0; i < Natts_pg_type; ++i)
	{
		nulls[i] = false;
		replaces[i] = true;
		values[i] = (Datum) 0;
	}

	/*
	 * insert data values
	 */
	namestrcpy(&name, typeName);
<<<<<<< HEAD
	values[i++] = NameGetDatum(&name);	/* typname */
	values[i++] = ObjectIdGetDatum(typeNamespace);		/* typnamespace */
	values[i++] = ObjectIdGetDatum(ownerId);	/* typowner */
	values[i++] = Int16GetDatum(internalSize);	/* typlen */
	values[i++] = BoolGetDatum(passedByValue);	/* typbyval */
	values[i++] = CharGetDatum(typeType);		/* typtype */
	values[i++] = CharGetDatum(typeCategory);	/* typcategory */
	values[i++] = BoolGetDatum(typePreferred);	/* typispreferred */
	values[i++] = BoolGetDatum(true);	/* typisdefined */
	values[i++] = CharGetDatum(typDelim);		/* typdelim */
	values[i++] = ObjectIdGetDatum(relationOid);		/* typrelid */
	values[i++] = ObjectIdGetDatum(elementType);		/* typelem */
	values[i++] = ObjectIdGetDatum(arrayType);			/* typarray */
	values[i++] = ObjectIdGetDatum(inputProcedure);		/* typinput */
	values[i++] = ObjectIdGetDatum(outputProcedure);	/* typoutput */
	values[i++] = ObjectIdGetDatum(receiveProcedure);	/* typreceive */
	values[i++] = ObjectIdGetDatum(sendProcedure);		/* typsend */
	values[i++] = ObjectIdGetDatum(typmodinProcedure);	/* typmodin */
	values[i++] = ObjectIdGetDatum(typmodoutProcedure); /* typmodout */
	values[i++] = ObjectIdGetDatum(analyzeProcedure);	/* typanalyze */
	values[i++] = CharGetDatum(alignment);		/* typalign */
	values[i++] = CharGetDatum(storage);		/* typstorage */
	values[i++] = BoolGetDatum(typeNotNull);	/* typnotnull */
	values[i++] = ObjectIdGetDatum(baseType);	/* typbasetype */
	values[i++] = Int32GetDatum(typeMod);		/* typtypmod */
	values[i++] = Int32GetDatum(typNDims);		/* typndims */
	values[i++] = ObjectIdGetDatum(typeCollation);		/* typcollation */
=======
	values[Anum_pg_type_typname - 1] = NameGetDatum(&name);
	values[Anum_pg_type_typnamespace - 1] = ObjectIdGetDatum(typeNamespace);
	values[Anum_pg_type_typowner - 1] = ObjectIdGetDatum(ownerId);
	values[Anum_pg_type_typlen - 1] = Int16GetDatum(internalSize);
	values[Anum_pg_type_typbyval - 1] = BoolGetDatum(passedByValue);
	values[Anum_pg_type_typtype - 1] = CharGetDatum(typeType);
	values[Anum_pg_type_typcategory - 1] = CharGetDatum(typeCategory);
	values[Anum_pg_type_typispreferred - 1] = BoolGetDatum(typePreferred);
	values[Anum_pg_type_typisdefined - 1] = BoolGetDatum(true);
	values[Anum_pg_type_typdelim - 1] = CharGetDatum(typDelim);
	values[Anum_pg_type_typrelid - 1] = ObjectIdGetDatum(relationOid);
	values[Anum_pg_type_typelem - 1] = ObjectIdGetDatum(elementType);
	values[Anum_pg_type_typarray - 1] = ObjectIdGetDatum(arrayType);
	values[Anum_pg_type_typinput - 1] = ObjectIdGetDatum(inputProcedure);
	values[Anum_pg_type_typoutput - 1] = ObjectIdGetDatum(outputProcedure);
	values[Anum_pg_type_typreceive - 1] = ObjectIdGetDatum(receiveProcedure);
	values[Anum_pg_type_typsend - 1] = ObjectIdGetDatum(sendProcedure);
	values[Anum_pg_type_typmodin - 1] = ObjectIdGetDatum(typmodinProcedure);
	values[Anum_pg_type_typmodout - 1] = ObjectIdGetDatum(typmodoutProcedure);
	values[Anum_pg_type_typanalyze - 1] = ObjectIdGetDatum(analyzeProcedure);
	values[Anum_pg_type_typalign - 1] = CharGetDatum(alignment);
	values[Anum_pg_type_typstorage - 1] = CharGetDatum(storage);
	values[Anum_pg_type_typnotnull - 1] = BoolGetDatum(typeNotNull);
	values[Anum_pg_type_typbasetype - 1] = ObjectIdGetDatum(baseType);
	values[Anum_pg_type_typtypmod - 1] = Int32GetDatum(typeMod);
	values[Anum_pg_type_typndims - 1] = Int32GetDatum(typNDims);
	values[Anum_pg_type_typcollation - 1] = ObjectIdGetDatum(typeCollation);
>>>>>>> 80edfd76

	/*
	 * initialize the default binary value for this type.  Check for nulls of
	 * course.
	 */
	if (defaultTypeBin)
		values[Anum_pg_type_typdefaultbin - 1] = CStringGetTextDatum(defaultTypeBin);
	else
		nulls[Anum_pg_type_typdefaultbin - 1] = true;

	/*
	 * initialize the default value for this type.
	 */
	if (defaultTypeValue)
		values[Anum_pg_type_typdefault - 1] = CStringGetTextDatum(defaultTypeValue);
	else
		nulls[Anum_pg_type_typdefault - 1] = true;

	typacl = get_user_default_acl(ACL_OBJECT_TYPE, ownerId,
								  typeNamespace);
	if (typacl != NULL)
		values[Anum_pg_type_typacl - 1] = PointerGetDatum(typacl);
	else
		nulls[Anum_pg_type_typacl - 1] = true;

	/*
	 * open pg_type and prepare to insert or update a row.
	 *
	 * NOTE: updating will not work correctly in bootstrap mode; but we don't
	 * expect to be overwriting any shell types in bootstrap mode.
	 */
	pg_type_desc = heap_open(TypeRelationId, RowExclusiveLock);

	tup = SearchSysCacheCopy2(TYPENAMENSP,
							  CStringGetDatum(typeName),
							  ObjectIdGetDatum(typeNamespace));
	if (HeapTupleIsValid(tup))
	{
		/*
		 * check that the type is not already defined.	It may exist as a
		 * shell type, however.
		 */
		if (((Form_pg_type) GETSTRUCT(tup))->typisdefined)
			ereport(ERROR,
					(errcode(ERRCODE_DUPLICATE_OBJECT),
					 errmsg("type \"%s\" already exists", typeName)));

		/*
		 * shell type must have been created by same owner
		 */
		if (((Form_pg_type) GETSTRUCT(tup))->typowner != ownerId)
			aclcheck_error(ACLCHECK_NOT_OWNER, ACL_KIND_TYPE, typeName);

		/* trouble if caller wanted to force the OID */
		if (OidIsValid(newTypeOid) &&
			newTypeOid != HeapTupleHeaderGetOid((tup)->t_data))
			elog(ERROR, "cannot assign new OID to existing shell type %u", HeapTupleHeaderGetOid((tup)->t_data));

		/*
		 * Okay to update existing shell type tuple
		 */
		tup = heap_modify_tuple(tup,
								RelationGetDescr(pg_type_desc),
								values,
								nulls,
								replaces);

		simple_heap_update(pg_type_desc, &tup->t_self, tup);

		typeObjectId = HeapTupleGetOid(tup);

		rebuildDeps = true;		/* get rid of shell type's dependencies */
	}
	else
	{
		tup = heap_form_tuple(RelationGetDescr(pg_type_desc),
							  values,
							  nulls);

		/* Force the OID if requested by caller */
		if (OidIsValid(newTypeOid))
			HeapTupleSetOid(tup, newTypeOid);
		/* else allow system to assign oid */

		typeObjectId = simple_heap_insert(pg_type_desc, tup);
	}

	/* Update indexes */
	CatalogUpdateIndexes(pg_type_desc, tup);

	/*
	 * Create dependencies.  We can/must skip this in bootstrap mode.
	 */
	if (!IsBootstrapProcessingMode())
		GenerateTypeDependencies(typeNamespace,
								 typeObjectId,
								 relationOid,
								 relationKind,
								 ownerId,
								 inputProcedure,
								 outputProcedure,
								 receiveProcedure,
								 sendProcedure,
								 typmodinProcedure,
								 typmodoutProcedure,
								 analyzeProcedure,
								 elementType,
								 isImplicitArray,
								 baseType,
								 typeCollation,
								 (defaultTypeBin ?
								  stringToNode(defaultTypeBin) :
								  NULL),
								 rebuildDeps);

	/* Post creation hook for new type */
	InvokeObjectAccessHook(OAT_POST_CREATE,
						   TypeRelationId, typeObjectId, 0, NULL);

	/*
	 * finish up with pg_type
	 */
	heap_close(pg_type_desc, RowExclusiveLock);

	/* now pg_type_encoding */
	if (DatumGetPointer(typoptions) != NULL)
		add_type_encoding(typeObjectId, typoptions);

	return typeObjectId;
}

Oid
TypeCreate(Oid newTypeOid,
		   const char *typeName,
		   Oid typeNamespace,
		   Oid relationOid,
		   char relationKind,
		   Oid ownerId,
		   int16 internalSize,
		   char typeType,
		   char typeCategory,
		   bool typePreferred,
		   char typDelim,
		   Oid inputProcedure,
		   Oid outputProcedure,
		   Oid receiveProcedure,
		   Oid sendProcedure,
		   Oid typmodinProcedure,
		   Oid typmodoutProcedure,
		   Oid analyzeProcedure,
		   Oid elementType,
		   bool isImplicitArray,
		   Oid arrayType,
		   Oid baseType,
		   const char *defaultTypeValue,
		   char *defaultTypeBin,
		   bool passedByValue,
		   char alignment,
		   char storage,
		   int32 typeMod,
		   int32 typNDims,
		   bool typeNotNull,
		   Oid typeCollation)
{
	return TypeCreateWithOptions(newTypeOid,
		   typeName,
		   typeNamespace,
		   relationOid,
		   relationKind,
		   ownerId,
		   internalSize,
		   typeType,
		   typeCategory,
		   typePreferred,
		   typDelim,
		   inputProcedure,
		   outputProcedure,
		   receiveProcedure,
		   sendProcedure,
		   typmodinProcedure,
		   typmodoutProcedure,
		   analyzeProcedure,
		   elementType,
		   isImplicitArray,
		   arrayType,
		   baseType,
		   defaultTypeValue,
		   defaultTypeBin,
		   passedByValue,
		   alignment,
		   storage,
		   typeMod,
		   typNDims,
		   typeNotNull,
		   typeCollation,
		   (Datum) 0);
}

/*
 * GenerateTypeDependencies: build the dependencies needed for a type
 *
 * If rebuild is true, we remove existing dependencies and rebuild them
 * from scratch.  This is needed for ALTER TYPE, and also when replacing
 * a shell type.  We don't remove an existing extension dependency, though.
 * (That means an extension can't absorb a shell type created in another
 * extension, nor ALTER a type created by another extension.  Also, if it
 * replaces a free-standing shell type or ALTERs a free-standing type,
 * that type will become a member of the extension.)
 */
void
GenerateTypeDependencies(Oid typeNamespace,
						 Oid typeObjectId,
						 Oid relationOid,		/* only for relation rowtypes */
						 char relationKind,		/* ditto */
						 Oid owner,
						 Oid inputProcedure,
						 Oid outputProcedure,
						 Oid receiveProcedure,
						 Oid sendProcedure,
						 Oid typmodinProcedure,
						 Oid typmodoutProcedure,
						 Oid analyzeProcedure,
						 Oid elementType,
						 bool isImplicitArray,
						 Oid baseType,
						 Oid typeCollation,
						 Node *defaultExpr,
						 bool rebuild)
{
	ObjectAddress myself,
				referenced;

	/* If rebuild, first flush old dependencies, except extension deps */
	if (rebuild)
	{
		deleteDependencyRecordsFor(TypeRelationId, typeObjectId, true);
		deleteSharedDependencyRecordsFor(TypeRelationId, typeObjectId, 0);
	}

	myself.classId = TypeRelationId;
	myself.objectId = typeObjectId;
	myself.objectSubId = 0;

	/*
	 * Make dependencies on namespace, owner, extension.
	 *
	 * For a relation rowtype (that's not a composite type), we should skip
	 * these because we'll depend on them indirectly through the pg_class
	 * entry.  Likewise, skip for implicit arrays since we'll depend on them
	 * through the element type.
	 */
	if ((!OidIsValid(relationOid) || relationKind == RELKIND_COMPOSITE_TYPE) &&
		!isImplicitArray)
	{
		referenced.classId = NamespaceRelationId;
		referenced.objectId = typeNamespace;
		referenced.objectSubId = 0;
		recordDependencyOn(&myself, &referenced, DEPENDENCY_NORMAL);

		recordDependencyOnOwner(TypeRelationId, typeObjectId, owner);
<<<<<<< HEAD
		/* dependency on extension */
=======

>>>>>>> 80edfd76
		recordDependencyOnCurrentExtension(&myself, rebuild);
	}

	/* Normal dependencies on the I/O functions */
	if (OidIsValid(inputProcedure))
	{
		referenced.classId = ProcedureRelationId;
		referenced.objectId = inputProcedure;
		referenced.objectSubId = 0;
		recordDependencyOn(&myself, &referenced, DEPENDENCY_NORMAL);
	}

	if (OidIsValid(outputProcedure))
	{
		referenced.classId = ProcedureRelationId;
		referenced.objectId = outputProcedure;
		referenced.objectSubId = 0;
		recordDependencyOn(&myself, &referenced, DEPENDENCY_NORMAL);
	}

	if (OidIsValid(receiveProcedure))
	{
		referenced.classId = ProcedureRelationId;
		referenced.objectId = receiveProcedure;
		referenced.objectSubId = 0;
		recordDependencyOn(&myself, &referenced, DEPENDENCY_NORMAL);
	}

	if (OidIsValid(sendProcedure))
	{
		referenced.classId = ProcedureRelationId;
		referenced.objectId = sendProcedure;
		referenced.objectSubId = 0;
		recordDependencyOn(&myself, &referenced, DEPENDENCY_NORMAL);
	}

	if (OidIsValid(typmodinProcedure))
	{
		referenced.classId = ProcedureRelationId;
		referenced.objectId = typmodinProcedure;
		referenced.objectSubId = 0;
		recordDependencyOn(&myself, &referenced, DEPENDENCY_NORMAL);
	}

	if (OidIsValid(typmodoutProcedure))
	{
		referenced.classId = ProcedureRelationId;
		referenced.objectId = typmodoutProcedure;
		referenced.objectSubId = 0;
		recordDependencyOn(&myself, &referenced, DEPENDENCY_NORMAL);
	}

	if (OidIsValid(analyzeProcedure))
	{
		referenced.classId = ProcedureRelationId;
		referenced.objectId = analyzeProcedure;
		referenced.objectSubId = 0;
		recordDependencyOn(&myself, &referenced, DEPENDENCY_NORMAL);
	}

	/*
	 * If the type is a rowtype for a relation, mark it as internally
	 * dependent on the relation, *unless* it is a stand-alone composite type
	 * relation. For the latter case, we have to reverse the dependency.
	 *
	 * In the former case, this allows the type to be auto-dropped when the
	 * relation is, and not otherwise. And in the latter, of course we get the
	 * opposite effect.
	 */
	if (OidIsValid(relationOid))
	{
		referenced.classId = RelationRelationId;
		referenced.objectId = relationOid;
		referenced.objectSubId = 0;

		if (relationKind != RELKIND_COMPOSITE_TYPE)
			recordDependencyOn(&myself, &referenced, DEPENDENCY_INTERNAL);
		else
			recordDependencyOn(&referenced, &myself, DEPENDENCY_INTERNAL);
	}

	/*
	 * If the type is an implicitly-created array type, mark it as internally
	 * dependent on the element type.  Otherwise, if it has an element type,
	 * the dependency is a normal one.
	 */
	if (OidIsValid(elementType))
	{
		referenced.classId = TypeRelationId;
		referenced.objectId = elementType;
		referenced.objectSubId = 0;
		recordDependencyOn(&myself, &referenced,
				  isImplicitArray ? DEPENDENCY_INTERNAL : DEPENDENCY_NORMAL);
	}

	/* Normal dependency from a domain to its base type. */
	if (OidIsValid(baseType))
	{
		referenced.classId = TypeRelationId;
		referenced.objectId = baseType;
		referenced.objectSubId = 0;
		recordDependencyOn(&myself, &referenced, DEPENDENCY_NORMAL);
	}

	/* Normal dependency from a domain to its collation. */
	/* We know the default collation is pinned, so don't bother recording it */
	if (OidIsValid(typeCollation) && typeCollation != DEFAULT_COLLATION_OID)
	{
		referenced.classId = CollationRelationId;
		referenced.objectId = typeCollation;
		referenced.objectSubId = 0;
		recordDependencyOn(&myself, &referenced, DEPENDENCY_NORMAL);
	}

	/* Normal dependency on the default expression. */
	if (defaultExpr)
		recordDependencyOnExpr(&myself, defaultExpr, NIL, DEPENDENCY_NORMAL);
}

/*
 * RenameTypeInternal
 *		This renames a type, as well as any associated array type.
 *
 * Caller must have already checked privileges.
 *
 * Currently this is used for renaming table rowtypes and for
 * ALTER TYPE RENAME TO command.
 */
void
RenameTypeInternal(Oid typeOid, const char *newTypeName, Oid typeNamespace)
{
	Relation	pg_type_desc;
	HeapTuple	tuple;
	Form_pg_type typ;
	Oid			arrayOid;

	pg_type_desc = heap_open(TypeRelationId, RowExclusiveLock);

	tuple = SearchSysCacheCopy1(TYPEOID, ObjectIdGetDatum(typeOid));
	if (!HeapTupleIsValid(tuple))
		elog(ERROR, "cache lookup failed for type %u", typeOid);
	typ = (Form_pg_type) GETSTRUCT(tuple);

	/* We are not supposed to be changing schemas here */
	Assert(typeNamespace == typ->typnamespace);

	arrayOid = typ->typarray;

	/* Just to give a more friendly error than unique-index violation */
	if (SearchSysCacheExists2(TYPENAMENSP,
							  CStringGetDatum(newTypeName),
							  ObjectIdGetDatum(typeNamespace)))
		ereport(ERROR,
				(errcode(ERRCODE_DUPLICATE_OBJECT),
				 errmsg("type \"%s\" already exists", newTypeName)));

	/* OK, do the rename --- tuple is a copy, so OK to scribble on it */
	namestrcpy(&(typ->typname), newTypeName);

	simple_heap_update(pg_type_desc, &tuple->t_self, tuple);

	/* update the system catalog indexes */
	CatalogUpdateIndexes(pg_type_desc, tuple);

	heap_freetuple(tuple);
	heap_close(pg_type_desc, RowExclusiveLock);

	/* If the type has an array type, recurse to handle that */
	if (OidIsValid(arrayOid))
	{
		char	   *arrname = makeArrayTypeName(newTypeName, typeNamespace);

		RenameTypeInternal(arrayOid, arrname, typeNamespace);
		pfree(arrname);
	}
}


/*
 * makeArrayTypeName
 *	  - given a base type name, make an array type name for it
 *
 * the caller is responsible for pfreeing the result
 */
char *
makeArrayTypeName(const char *typeName, Oid typeNamespace)
{
	char	   *arr = (char *) palloc(NAMEDATALEN);
	int			namelen = strlen(typeName);
	Relation	pg_type_desc;
	int			i;

	/*
	 * The idea is to prepend underscores as needed until we make a name that
	 * doesn't collide with anything...
	 */
	pg_type_desc = heap_open(TypeRelationId, AccessShareLock);

	for (i = 1; i < NAMEDATALEN - 1; i++)
	{
		arr[i - 1] = '_';
		if (i + namelen < NAMEDATALEN)
			strcpy(arr + i, typeName);
		else
		{
			memcpy(arr + i, typeName, NAMEDATALEN - i);
			truncate_identifier(arr, NAMEDATALEN, false);
		}
		if (!SearchSysCacheExists2(TYPENAMENSP,
								   CStringGetDatum(arr),
								   ObjectIdGetDatum(typeNamespace)))
			break;
	}

	heap_close(pg_type_desc, AccessShareLock);

	if (i >= NAMEDATALEN - 1)
		ereport(ERROR,
				(errcode(ERRCODE_DUPLICATE_OBJECT),
				 errmsg("could not form array type name for type \"%s\"",
						typeName)));

	return arr;
}


/*
 * moveArrayTypeName
 *	  - try to reassign an array type name that the user wants to use.
 *
 * The given type name has been discovered to already exist (with the given
 * OID).  If it is an autogenerated array type, change the array type's name
 * to not conflict.  This allows the user to create type "foo" followed by
 * type "_foo" without problems.  (Of course, there are race conditions if
 * two backends try to create similarly-named types concurrently, but the
 * worst that can happen is an unnecessary failure --- anything we do here
 * will be rolled back if the type creation fails due to conflicting names.)
 *
 * Note that this must be called *before* calling makeArrayTypeName to
 * determine the new type's own array type name; else the latter will
 * certainly pick the same name.
 *
 * Returns TRUE if successfully moved the type, FALSE if not.
 *
 * We also return TRUE if the given type is a shell type.  In this case
 * the type has not been renamed out of the way, but nonetheless it can
 * be expected that TypeCreate will succeed.  This behavior is convenient
 * for most callers --- those that need to distinguish the shell-type case
 * must do their own typisdefined test.
 */
bool
moveArrayTypeName(Oid typeOid, const char *typeName, Oid typeNamespace)
{
	Oid			elemOid;
	char	   *newname;

	/* We need do nothing if it's a shell type. */
	if (!get_typisdefined(typeOid))
		return true;

	/* Can't change it if it's not an autogenerated array type. */
	elemOid = get_element_type(typeOid);
	if (!OidIsValid(elemOid) ||
		get_array_type(elemOid) != typeOid)
		return false;

	/*
	 * OK, use makeArrayTypeName to pick an unused modification of the name.
	 * Note that since makeArrayTypeName is an iterative process, this will
	 * produce a name that it might have produced the first time, had the
	 * conflicting type we are about to create already existed.
	 */
	newname = makeArrayTypeName(typeName, typeNamespace);

	/* Apply the rename */
	RenameTypeInternal(typeOid, newname, typeNamespace);

	/*
	 * We must bump the command counter so that any subsequent use of
	 * makeArrayTypeName sees what we just did and doesn't pick the same name.
	 */
	CommandCounterIncrement();

	pfree(newname);

	return true;
}<|MERGE_RESOLUTION|>--- conflicted
+++ resolved
@@ -355,35 +355,6 @@
 	 * insert data values
 	 */
 	namestrcpy(&name, typeName);
-<<<<<<< HEAD
-	values[i++] = NameGetDatum(&name);	/* typname */
-	values[i++] = ObjectIdGetDatum(typeNamespace);		/* typnamespace */
-	values[i++] = ObjectIdGetDatum(ownerId);	/* typowner */
-	values[i++] = Int16GetDatum(internalSize);	/* typlen */
-	values[i++] = BoolGetDatum(passedByValue);	/* typbyval */
-	values[i++] = CharGetDatum(typeType);		/* typtype */
-	values[i++] = CharGetDatum(typeCategory);	/* typcategory */
-	values[i++] = BoolGetDatum(typePreferred);	/* typispreferred */
-	values[i++] = BoolGetDatum(true);	/* typisdefined */
-	values[i++] = CharGetDatum(typDelim);		/* typdelim */
-	values[i++] = ObjectIdGetDatum(relationOid);		/* typrelid */
-	values[i++] = ObjectIdGetDatum(elementType);		/* typelem */
-	values[i++] = ObjectIdGetDatum(arrayType);			/* typarray */
-	values[i++] = ObjectIdGetDatum(inputProcedure);		/* typinput */
-	values[i++] = ObjectIdGetDatum(outputProcedure);	/* typoutput */
-	values[i++] = ObjectIdGetDatum(receiveProcedure);	/* typreceive */
-	values[i++] = ObjectIdGetDatum(sendProcedure);		/* typsend */
-	values[i++] = ObjectIdGetDatum(typmodinProcedure);	/* typmodin */
-	values[i++] = ObjectIdGetDatum(typmodoutProcedure); /* typmodout */
-	values[i++] = ObjectIdGetDatum(analyzeProcedure);	/* typanalyze */
-	values[i++] = CharGetDatum(alignment);		/* typalign */
-	values[i++] = CharGetDatum(storage);		/* typstorage */
-	values[i++] = BoolGetDatum(typeNotNull);	/* typnotnull */
-	values[i++] = ObjectIdGetDatum(baseType);	/* typbasetype */
-	values[i++] = Int32GetDatum(typeMod);		/* typtypmod */
-	values[i++] = Int32GetDatum(typNDims);		/* typndims */
-	values[i++] = ObjectIdGetDatum(typeCollation);		/* typcollation */
-=======
 	values[Anum_pg_type_typname - 1] = NameGetDatum(&name);
 	values[Anum_pg_type_typnamespace - 1] = ObjectIdGetDatum(typeNamespace);
 	values[Anum_pg_type_typowner - 1] = ObjectIdGetDatum(ownerId);
@@ -411,7 +382,6 @@
 	values[Anum_pg_type_typtypmod - 1] = Int32GetDatum(typeMod);
 	values[Anum_pg_type_typndims - 1] = Int32GetDatum(typNDims);
 	values[Anum_pg_type_typcollation - 1] = ObjectIdGetDatum(typeCollation);
->>>>>>> 80edfd76
 
 	/*
 	 * initialize the default binary value for this type.  Check for nulls of
@@ -672,11 +642,7 @@
 		recordDependencyOn(&myself, &referenced, DEPENDENCY_NORMAL);
 
 		recordDependencyOnOwner(TypeRelationId, typeObjectId, owner);
-<<<<<<< HEAD
 		/* dependency on extension */
-=======
-
->>>>>>> 80edfd76
 		recordDependencyOnCurrentExtension(&myself, rebuild);
 	}
 
