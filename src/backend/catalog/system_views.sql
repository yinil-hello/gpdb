/*
 * PostgreSQL System Views
 *
<<<<<<< HEAD
 * Portions Copyright (c) 2006-2010, Greenplum inc.
 * Portions Copyright (c) 2012-Present Pivotal Software, Inc.
=======
>>>>>>> 1084f317
 * Copyright (c) 1996-2010, PostgreSQL Global Development Group
 *
 * $PostgreSQL: pgsql/src/backend/catalog/system_views.sql,v 1.66 2010/04/26 14:22:37 momjian Exp $
 */

CREATE VIEW pg_roles AS 
    SELECT 
        rolname,
        rolsuper,
        rolinherit,
        rolcreaterole,
        rolcreatedb,
        rolcatupdate,
        rolcanlogin,
        rolconnlimit,
        '********'::text as rolpassword,
        rolvaliduntil,
        setconfig as rolconfig,
		rolresqueue,
        pg_authid.oid,
        rolcreaterextgpfd,
        rolcreaterexthttp,
        rolcreatewextgpfd,
        rolcreaterexthdfs,
        rolcreatewexthdfs,
        rolresgroup
    FROM pg_authid LEFT JOIN pg_db_role_setting s
    ON (pg_authid.oid = setrole AND setdatabase = 0);

CREATE VIEW pg_shadow AS
    SELECT
        rolname AS usename,
        pg_authid.oid AS usesysid,
        rolcreatedb AS usecreatedb,
        rolsuper AS usesuper,
        rolcatupdate AS usecatupd,
        rolpassword AS passwd,
        rolvaliduntil::abstime AS valuntil,
        setconfig AS useconfig
    FROM pg_authid LEFT JOIN pg_db_role_setting s
    ON (pg_authid.oid = setrole AND setdatabase = 0)
    WHERE rolcanlogin;

REVOKE ALL on pg_shadow FROM public;

CREATE VIEW pg_group AS
    SELECT
        rolname AS groname,
        oid AS grosysid,
        ARRAY(SELECT member FROM pg_auth_members WHERE roleid = oid) AS grolist
    FROM pg_authid
    WHERE NOT rolcanlogin;

CREATE VIEW pg_user AS 
    SELECT 
        usename, 
        usesysid, 
        usecreatedb, 
        usesuper, 
        usecatupd, 
        '********'::text as passwd, 
        valuntil, 
        useconfig 
    FROM pg_shadow;

CREATE VIEW pg_rules AS 
    SELECT 
        N.nspname AS schemaname, 
        C.relname AS tablename, 
        R.rulename AS rulename, 
        pg_get_ruledef(R.oid) AS definition 
    FROM (pg_rewrite R JOIN pg_class C ON (C.oid = R.ev_class)) 
        LEFT JOIN pg_namespace N ON (N.oid = C.relnamespace) 
    WHERE R.rulename != '_RETURN';

CREATE VIEW pg_views AS 
    SELECT 
        N.nspname AS schemaname, 
        C.relname AS viewname, 
        pg_get_userbyid(C.relowner) AS viewowner, 
        pg_get_viewdef(C.oid) AS definition 
    FROM pg_class C LEFT JOIN pg_namespace N ON (N.oid = C.relnamespace) 
    WHERE C.relkind = 'v';

CREATE VIEW pg_tables AS 
    SELECT 
        N.nspname AS schemaname, 
        C.relname AS tablename, 
        pg_get_userbyid(C.relowner) AS tableowner, 
        T.spcname AS tablespace,
        C.relhasindex AS hasindexes, 
        C.relhasrules AS hasrules, 
        C.relhastriggers AS hastriggers 
    FROM pg_class C LEFT JOIN pg_namespace N ON (N.oid = C.relnamespace) 
         LEFT JOIN pg_tablespace T ON (T.oid = C.reltablespace)
    WHERE C.relkind = 'r';

CREATE VIEW pg_indexes AS 
    SELECT 
        N.nspname AS schemaname, 
        C.relname AS tablename, 
        I.relname AS indexname, 
        T.spcname AS tablespace,
        pg_get_indexdef(I.oid) AS indexdef 
    FROM pg_index X JOIN pg_class C ON (C.oid = X.indrelid) 
         JOIN pg_class I ON (I.oid = X.indexrelid) 
         LEFT JOIN pg_namespace N ON (N.oid = C.relnamespace) 
         LEFT JOIN pg_tablespace T ON (T.oid = I.reltablespace)
    WHERE C.relkind = 'r' AND I.relkind = 'i';

CREATE VIEW pg_stats AS 
    SELECT 
        nspname AS schemaname, 
        relname AS tablename, 
        attname AS attname, 
        stainherit AS inherited, 
        stanullfrac AS null_frac, 
        stawidth AS avg_width, 
        stadistinct AS n_distinct, 
        CASE
            WHEN stakind1 IN (1, 4) THEN stavalues1
            WHEN stakind2 IN (1, 4) THEN stavalues2
            WHEN stakind3 IN (1, 4) THEN stavalues3
            WHEN stakind4 IN (1, 4) THEN stavalues4
        END AS most_common_vals,
        CASE
            WHEN stakind1 IN (1, 4) THEN stanumbers1
            WHEN stakind2 IN (1, 4) THEN stanumbers2
            WHEN stakind3 IN (1, 4) THEN stanumbers3
            WHEN stakind4 IN (1, 4) THEN stanumbers4
        END AS most_common_freqs,
        CASE
            WHEN stakind1 = 2 THEN stavalues1
            WHEN stakind2 = 2 THEN stavalues2
            WHEN stakind3 = 2 THEN stavalues3
            WHEN stakind4 = 2 THEN stavalues4
        END AS histogram_bounds,
        CASE
            WHEN stakind1 = 3 THEN stanumbers1[1]
            WHEN stakind2 = 3 THEN stanumbers2[1]
            WHEN stakind3 = 3 THEN stanumbers3[1]
            WHEN stakind4 = 3 THEN stanumbers4[1]
        END AS correlation
    FROM pg_statistic s JOIN pg_class c ON (c.oid = s.starelid) 
         JOIN pg_attribute a ON (c.oid = attrelid AND attnum = s.staattnum) 
         LEFT JOIN pg_namespace n ON (n.oid = c.relnamespace) 
    WHERE NOT attisdropped AND has_column_privilege(c.oid, a.attnum, 'select');

REVOKE ALL on pg_statistic FROM public;

CREATE VIEW pg_locks AS 
    SELECT * FROM pg_lock_status() AS L;

CREATE VIEW pg_cursors AS
    SELECT * FROM pg_cursor() AS C;

CREATE VIEW pg_available_extensions AS
    SELECT E.name, E.default_version, X.extversion AS installed_version,
           E.comment
      FROM pg_available_extensions() AS E
           LEFT JOIN pg_extension AS X ON E.name = X.extname;

CREATE VIEW pg_available_extension_versions AS
    SELECT E.name, E.version, (X.extname IS NOT NULL) AS installed,
           E.superuser, E.relocatable, E.schema, E.requires, E.comment
      FROM pg_available_extension_versions() AS E
           LEFT JOIN pg_extension AS X
             ON E.name = X.extname AND E.version = X.extversion;

CREATE VIEW pg_prepared_xacts AS
    SELECT P.transaction, P.gid, P.prepared,
           U.rolname AS owner, D.datname AS database
    FROM pg_prepared_xact() AS P
         LEFT JOIN pg_authid U ON P.ownerid = U.oid
         LEFT JOIN pg_database D ON P.dbid = D.oid;

CREATE VIEW pg_prepared_statements AS
    SELECT * FROM pg_prepared_statement() AS P;

CREATE VIEW pg_settings AS 
    SELECT * FROM pg_show_all_settings() AS A; 

CREATE RULE pg_settings_u AS 
    ON UPDATE TO pg_settings 
    WHERE new.name = old.name DO 
    SELECT set_config(old.name, new.setting, 'f');

CREATE RULE pg_settings_n AS 
    ON UPDATE TO pg_settings 
    DO INSTEAD NOTHING;

GRANT SELECT, UPDATE ON pg_settings TO PUBLIC;

CREATE VIEW pg_timezone_abbrevs AS
    SELECT * FROM pg_timezone_abbrevs();

CREATE VIEW pg_timezone_names AS
    SELECT * FROM pg_timezone_names();

-- Statistics views

CREATE VIEW pg_stat_all_tables AS 
    SELECT 
            C.oid AS relid, 
            N.nspname AS schemaname, 
            C.relname AS relname, 
            pg_stat_get_numscans(C.oid) AS seq_scan, 
            pg_stat_get_tuples_returned(C.oid) AS seq_tup_read, 
            sum(pg_stat_get_numscans(I.indexrelid))::bigint AS idx_scan, 
            sum(pg_stat_get_tuples_fetched(I.indexrelid))::bigint +
            pg_stat_get_tuples_fetched(C.oid) AS idx_tup_fetch, 
            pg_stat_get_tuples_inserted(C.oid) AS n_tup_ins, 
            pg_stat_get_tuples_updated(C.oid) AS n_tup_upd, 
            pg_stat_get_tuples_deleted(C.oid) AS n_tup_del,
            pg_stat_get_tuples_hot_updated(C.oid) AS n_tup_hot_upd,
            pg_stat_get_live_tuples(C.oid) AS n_live_tup, 
            pg_stat_get_dead_tuples(C.oid) AS n_dead_tup,
            pg_stat_get_last_vacuum_time(C.oid) as last_vacuum,
            pg_stat_get_last_autovacuum_time(C.oid) as last_autovacuum,
            pg_stat_get_last_analyze_time(C.oid) as last_analyze,
            pg_stat_get_last_autoanalyze_time(C.oid) as last_autoanalyze
    FROM pg_class C LEFT JOIN 
         pg_index I ON C.oid = I.indrelid 
         LEFT JOIN pg_namespace N ON (N.oid = C.relnamespace) 
    WHERE C.relkind IN ('r', 't')
    GROUP BY C.oid, N.nspname, C.relname;

CREATE VIEW pg_stat_sys_tables AS 
    SELECT * FROM pg_stat_all_tables 
    WHERE schemaname IN ('pg_catalog', 'information_schema') OR
          schemaname ~ '^pg_toast';

CREATE VIEW pg_stat_user_tables AS 
    SELECT * FROM pg_stat_all_tables 
    WHERE schemaname NOT IN ('pg_catalog', 'information_schema') AND
          schemaname !~ '^pg_toast';

CREATE VIEW pg_statio_all_tables AS 
    SELECT 
            C.oid AS relid, 
            N.nspname AS schemaname, 
            C.relname AS relname, 
            pg_stat_get_blocks_fetched(C.oid) - 
                    pg_stat_get_blocks_hit(C.oid) AS heap_blks_read, 
            pg_stat_get_blocks_hit(C.oid) AS heap_blks_hit, 
            sum(pg_stat_get_blocks_fetched(I.indexrelid) - 
                    pg_stat_get_blocks_hit(I.indexrelid))::bigint AS idx_blks_read, 
            sum(pg_stat_get_blocks_hit(I.indexrelid))::bigint AS idx_blks_hit, 
            pg_stat_get_blocks_fetched(T.oid) - 
                    pg_stat_get_blocks_hit(T.oid) AS toast_blks_read, 
            pg_stat_get_blocks_hit(T.oid) AS toast_blks_hit, 
            pg_stat_get_blocks_fetched(X.oid) - 
                    pg_stat_get_blocks_hit(X.oid) AS tidx_blks_read, 
            pg_stat_get_blocks_hit(X.oid) AS tidx_blks_hit 
    FROM pg_class C LEFT JOIN 
            pg_index I ON C.oid = I.indrelid LEFT JOIN 
            pg_class T ON C.reltoastrelid = T.oid LEFT JOIN 
            pg_class X ON T.reltoastidxid = X.oid 
            LEFT JOIN pg_namespace N ON (N.oid = C.relnamespace) 
    WHERE C.relkind IN ('r', 't')
    GROUP BY C.oid, N.nspname, C.relname, T.oid, X.oid;

CREATE VIEW pg_statio_sys_tables AS 
    SELECT * FROM pg_statio_all_tables 
    WHERE schemaname IN ('pg_catalog', 'information_schema') OR
          schemaname ~ '^pg_toast';

CREATE VIEW pg_statio_user_tables AS 
    SELECT * FROM pg_statio_all_tables 
    WHERE schemaname NOT IN ('pg_catalog', 'information_schema') AND
          schemaname !~ '^pg_toast';

CREATE VIEW pg_stat_all_indexes AS 
    SELECT 
            C.oid AS relid, 
            I.oid AS indexrelid, 
            N.nspname AS schemaname, 
            C.relname AS relname, 
            I.relname AS indexrelname, 
            pg_stat_get_numscans(I.oid) AS idx_scan, 
            pg_stat_get_tuples_returned(I.oid) AS idx_tup_read, 
            pg_stat_get_tuples_fetched(I.oid) AS idx_tup_fetch 
    FROM pg_class C JOIN 
            pg_index X ON C.oid = X.indrelid JOIN 
            pg_class I ON I.oid = X.indexrelid 
            LEFT JOIN pg_namespace N ON (N.oid = C.relnamespace) 
    WHERE C.relkind IN ('r', 't');

CREATE VIEW pg_stat_sys_indexes AS 
    SELECT * FROM pg_stat_all_indexes 
    WHERE schemaname IN ('pg_catalog', 'information_schema') OR
          schemaname ~ '^pg_toast';

CREATE VIEW pg_stat_user_indexes AS 
    SELECT * FROM pg_stat_all_indexes 
    WHERE schemaname NOT IN ('pg_catalog', 'information_schema') AND
          schemaname !~ '^pg_toast';

CREATE VIEW pg_statio_all_indexes AS 
    SELECT 
            C.oid AS relid, 
            I.oid AS indexrelid, 
            N.nspname AS schemaname, 
            C.relname AS relname, 
            I.relname AS indexrelname, 
            pg_stat_get_blocks_fetched(I.oid) - 
                    pg_stat_get_blocks_hit(I.oid) AS idx_blks_read, 
            pg_stat_get_blocks_hit(I.oid) AS idx_blks_hit 
    FROM pg_class C JOIN 
            pg_index X ON C.oid = X.indrelid JOIN 
            pg_class I ON I.oid = X.indexrelid 
            LEFT JOIN pg_namespace N ON (N.oid = C.relnamespace) 
    WHERE C.relkind IN ('r', 't');

CREATE VIEW pg_statio_sys_indexes AS 
    SELECT * FROM pg_statio_all_indexes 
    WHERE schemaname IN ('pg_catalog', 'information_schema') OR
          schemaname ~ '^pg_toast';

CREATE VIEW pg_statio_user_indexes AS 
    SELECT * FROM pg_statio_all_indexes 
    WHERE schemaname NOT IN ('pg_catalog', 'information_schema') AND
          schemaname !~ '^pg_toast';

CREATE VIEW pg_statio_all_sequences AS 
    SELECT 
            C.oid AS relid, 
            N.nspname AS schemaname, 
            C.relname AS relname, 
            pg_stat_get_blocks_fetched(C.oid) - 
                    pg_stat_get_blocks_hit(C.oid) AS blks_read, 
            pg_stat_get_blocks_hit(C.oid) AS blks_hit 
    FROM pg_class C 
            LEFT JOIN pg_namespace N ON (N.oid = C.relnamespace) 
    WHERE C.relkind = 'S';

CREATE VIEW pg_statio_sys_sequences AS 
    SELECT * FROM pg_statio_all_sequences 
    WHERE schemaname IN ('pg_catalog', 'information_schema') OR
          schemaname ~ '^pg_toast';

CREATE VIEW pg_statio_user_sequences AS 
    SELECT * FROM pg_statio_all_sequences 
    WHERE schemaname NOT IN ('pg_catalog', 'information_schema') AND
          schemaname !~ '^pg_toast';

CREATE VIEW pg_stat_activity AS 
    SELECT 
            S.datid AS datid,
            D.datname AS datname,
            S.procpid,
            S.sess_id,
            S.usesysid,
            U.rolname AS usename,
            S.application_name,
            S.client_addr,
            S.client_port,
            S.backend_start,
            S.xact_start,
            S.query_start,
<<<<<<< HEAD
            S.backend_start,
            S.client_addr,
            S.client_port,

            S.waiting_reason,
            S.rsgid,
            S.rsgname,
            S.rsgqueueduration
=======
            S.waiting,
            S.current_query
>>>>>>> 1084f317
    FROM pg_database D, pg_stat_get_activity(NULL) AS S, pg_authid U
    WHERE S.datid = D.oid AND 
            S.usesysid = U.oid;

CREATE VIEW pg_stat_replication AS
    SELECT
            S.procpid,
            S.usesysid,
            U.rolname AS usename,
            S.application_name,
            S.client_addr,
            S.client_port,
            S.backend_start,
            W.state,
            W.sent_location,
            W.write_location,
            W.flush_location,
            W.replay_location,
            W.sync_priority,
            W.sync_state
    FROM pg_stat_get_activity(NULL) AS S, pg_authid U,
            pg_stat_get_wal_senders() AS W
    WHERE S.usesysid = U.oid AND
            S.procpid = W.pid;

CREATE FUNCTION gp_stat_get_master_replication() RETURNS SETOF RECORD AS
$$
    SELECT pg_catalog.gp_execution_segment() AS gp_segment_id, *
    FROM pg_catalog.pg_stat_replication
$$
LANGUAGE SQL EXECUTE ON MASTER;

CREATE FUNCTION gp_stat_get_segment_replication() RETURNS SETOF RECORD AS
$$
    SELECT pg_catalog.gp_execution_segment() AS gp_segment_id, *
    FROM pg_catalog.pg_stat_replication
$$
LANGUAGE SQL EXECUTE ON ALL SEGMENTS;

CREATE FUNCTION gp_stat_get_segment_replication_error() RETURNS SETOF RECORD AS
$$
    SELECT pg_catalog.gp_execution_segment() AS gp_segment_id, pg_catalog.gp_replication_error() as sync_error
$$
LANGUAGE SQL EXECUTE ON ALL SEGMENTS;

CREATE VIEW gp_stat_replication AS
    SELECT *, pg_catalog.gp_replication_error() AS sync_error
    FROM pg_catalog.gp_stat_get_master_replication() AS R
    (gp_segment_id integer, procpid integer, usesysid oid,
     usename name, application_name text, client_addr inet,
     client_port integer, backend_start timestamptz, state text,
     sent_location text, write_location text, flush_location text,
     replay_location text, sync_priority integer, sync_state text)
    UNION ALL
    (
        SELECT G.gp_segment_id
            , R.procpid, R.usesysid, R.usename, R.application_name, R.client_addr
            , R.client_port, R.backend_start, R.state, R.sent_location
            , R.write_location, R.flush_location, R.replay_location
            , R.sync_priority, R.sync_state
            , G.sync_error
        FROM (
            SELECT E.*
            FROM pg_catalog.gp_segment_configuration C
            JOIN pg_catalog.gp_stat_get_segment_replication_error() AS E (gp_segment_id integer, sync_error text)
            ON c.content = E.gp_segment_id
            WHERE C.role = 'm'
        ) G
        LEFT OUTER JOIN pg_catalog.gp_stat_get_segment_replication() AS R
        (gp_segment_id integer, procpid integer, usesysid oid,
         usename name, application_name text, client_addr inet,
         client_port integer, backend_start timestamptz, state text,
         sent_location text, write_location text, flush_location text,
         replay_location text, sync_priority integer, sync_state text)
         ON G.gp_segment_id = R.gp_segment_id
    );

CREATE VIEW pg_stat_database AS 
    SELECT 
            D.oid AS datid, 
            D.datname AS datname, 
            pg_stat_get_db_numbackends(D.oid) AS numbackends, 
            pg_stat_get_db_xact_commit(D.oid) AS xact_commit, 
            pg_stat_get_db_xact_rollback(D.oid) AS xact_rollback, 
            pg_stat_get_db_blocks_fetched(D.oid) - 
                    pg_stat_get_db_blocks_hit(D.oid) AS blks_read, 
            pg_stat_get_db_blocks_hit(D.oid) AS blks_hit,
            pg_stat_get_db_tuples_returned(D.oid) AS tup_returned,
            pg_stat_get_db_tuples_fetched(D.oid) AS tup_fetched,
            pg_stat_get_db_tuples_inserted(D.oid) AS tup_inserted,
            pg_stat_get_db_tuples_updated(D.oid) AS tup_updated,
            pg_stat_get_db_tuples_deleted(D.oid) AS tup_deleted
    FROM pg_database D;

CREATE VIEW pg_stat_resqueues AS
	SELECT
		Q.oid AS queueid,
		Q.rsqname AS queuename,
		pg_stat_get_queue_num_exec(Q.oid) AS n_queries_exec,
		pg_stat_get_queue_num_wait(Q.oid) AS n_queries_wait,
		pg_stat_get_queue_elapsed_exec(Q.oid) AS elapsed_exec,
		pg_stat_get_queue_elapsed_wait(Q.oid) AS elapsed_wait
	FROM pg_resqueue AS Q;

-- Resource queue views

CREATE VIEW pg_resqueue_status AS
	SELECT 
			q.rsqname, 
			q.rsqcountlimit, 
			s.queuecountvalue AS rsqcountvalue,
			q.rsqcostlimit, 
			s.queuecostvalue AS rsqcostvalue,
			s.queuewaiters AS rsqwaiters,
			s.queueholders AS rsqholders
	FROM pg_resqueue AS q 
			INNER JOIN pg_resqueue_status() AS s 
			(	queueid oid, 
	 			queuecountvalue float4, 
				queuecostvalue float4,
				queuewaiters int4,
				queueholders int4)
			ON (s.queueid = q.oid);
			
-- External table views

CREATE VIEW pg_max_external_files AS
    SELECT   address::name as hostname, count(*) as maxfiles
    FROM     gp_segment_configuration
    WHERE    content >= 0 
    AND      role='p'
    GROUP BY address;

-- partitioning
create view pg_partitions as
  select 
      schemaname, 
      tablename, 
      partitionschemaname, 
      partitiontablename, 
      partitionname, 
      parentpartitiontablename, 
      parentpartitionname, 
      partitiontype, 
      partitionlevel, 
      -- Only the non-default parts of range partitions have 
      -- a non-null partition rank.  For these the rank is
      -- from (1, 2, ...) in keeping with the use of RANK(n)
      -- to identify the parts of a range partition in the 
      -- ALTER statement.
      case
          when partitiontype <> 'range'::text then null::bigint
          when partitionnodefault > 0 then partitionrank
          when partitionrank = 0 then null::bigint
          else partitionrank
          end as partitionrank, 
      partitionposition, 
      partitionlistvalues, 
      partitionrangestart, 
      case
          when partitiontype = 'range'::text then partitionstartinclusive
          else null::boolean
          end as partitionstartinclusive, partitionrangeend, 
      case
          when partitiontype = 'range'::text then partitionendinclusive
          else null::boolean
          end as partitionendinclusive, 
      partitioneveryclause, 
      parisdefault as partitionisdefault, 
      partitionboundary,
      parentspace as parenttablespace,
      partspace as partitiontablespace
  from 
      ( 
          select 
              n.nspname as schemaname, 
              cl.relname as tablename, 
              n2.nspname as partitionschemaname, 
              cl2.relname as partitiontablename, 
              pr1.parname as partitionname, 
              cl3.relname as parentpartitiontablename, 
              pr2.parname as parentpartitionname, 
              case
                  when pp.parkind = 'h'::"char" then 'hash'::text
                  when pp.parkind = 'r'::"char" then 'range'::text
                  when pp.parkind = 'l'::"char" then 'list'::text
                  else null::text
                  end as partitiontype, 
              pp.parlevel as partitionlevel, 
              pr1.parruleord as partitionposition, 
              case
                  when pp.parkind != 'r'::"char" or pr1.parisdefault then null::bigint
                  else
                      rank() over(
                      partition by pp.oid, cl.relname, pp.parlevel, cl3.relname
                      order by pr1.parisdefault, pr1.parruleord) 
                  end as partitionrank, 
              pg_get_expr(pr1.parlistvalues, pr1.parchildrelid) as partitionlistvalues, 
              pg_get_expr(pr1.parrangestart, pr1.parchildrelid) as partitionrangestart, 
              pr1.parrangestartincl as partitionstartinclusive, 
              pg_get_expr(pr1.parrangeend, pr1.parchildrelid) as partitionrangeend, 
              pr1.parrangeendincl as partitionendinclusive, 
              pg_get_expr(pr1.parrangeevery, pr1.parchildrelid) as partitioneveryclause, 
              min(pr1.parruleord) over(
                  partition by pp.oid, cl.relname, pp.parlevel, cl3.relname
                  order by pr1.parruleord) as partitionnodefault, 
              pr1.parisdefault, 
              pg_get_partition_rule_def(pr1.oid, true) as partitionboundary,
              coalesce(sp.spcname, dfltspcname) as parentspace,
              coalesce(sp3.spcname, dfltspcname) as partspace
          from 
              pg_namespace n, 
              pg_namespace n2, 
              pg_class cl
                  left join
              pg_tablespace sp on cl.reltablespace = sp.oid, 
              pg_class cl2
                  left join
              pg_tablespace sp3 on cl2.reltablespace = sp3.oid,
              pg_partition pp, 
              pg_partition_rule pr1
                  left join 
              pg_partition_rule pr2 on pr1.parparentrule = pr2.oid
                  left join 
              pg_class cl3 on pr2.parchildrelid = cl3.oid,
              (select s.spcname
               from pg_database, pg_tablespace s
               where datname = current_database()
                 and dattablespace = s.oid) d(dfltspcname)
      where 
          pp.paristemplate = false and 
          pp.parrelid = cl.oid and 
          pr1.paroid = pp.oid and 
          cl2.oid = pr1.parchildrelid and 
          cl.relnamespace = n.oid and 
          cl2.relnamespace = n2.oid) p1;

create view pg_partition_columns as											 
select																		  
n.nspname as schemaname,														
c.relname as tablename,														 
a.attname as columnname,														
p.parlevel as partitionlevel,												   
p.i + 1 as position_in_partition_key											
from pg_namespace n,															
pg_class c,																	 
pg_attribute a,																 
(select p.parrelid, p.parlevel, p.paratts[i] as attnum, i from pg_partition p,  
 generate_series(0,															 
				 (select max(array_upper(paratts, 1)) from pg_partition)																   
				) i
		where paratts[i] is not null
) p
where p.parrelid = c.oid and c.relnamespace = n.oid and
   p.attnum = a.attnum and a.attrelid = c.oid;

create view pg_partition_templates as
select
schemaname,
tablename, 
partitionname,
partitiontype, 
partitionlevel,
-- if not a range partition, no partition rank
-- for range partitions, the parruleord of the default partition is zero,
-- so if no_default (min of parruleord) > 0 then there is no default partition
-- so return the normal rank.  However, if there is a default partition, it
-- is rank 1, so skip it, and decrement remaining ranks by 1 so the first
-- non-default partition starts at 1
--
case when (partitiontype != 'range') then NULL
	 when (partitionnodefault > 0) then partitionrank
	 when (partitionrank = 1) then NULL
	 else  partitionrank - 1
end as partitionrank,
partitionposition,
partitionlistvalues,
partitionrangestart,
case when (partitiontype = 'range') then partitionstartinclusive
	 else NULL
end as partitionstartinclusive,
partitionrangeend,
case when (partitiontype = 'range') then partitionendinclusive
	else NULL
end as partitionendinclusive,
partitioneveryclause,
parisdefault as partitionisdefault,
partitionboundary
from (
select
n.nspname as schemaname,
cl.relname as tablename,
pr1.parname as partitionname,
p.parlevel as partitionlevel,
pr1.parruleord as partitionposition,
rank() over (partition by p.oid, cl.relname, p.parlevel 
			 order by pr1.parruleord) as partitionrank,
pg_get_expr(pr1.parlistvalues, p.parrelid) as partitionlistvalues,
pg_get_expr(pr1.parrangestart, p.parrelid) as partitionrangestart,
pr1.parrangestartincl as partitionstartinclusive,
pg_get_expr(pr1.parrangeend, p.parrelid) as partitionrangeend,
pr1.parrangeendincl as partitionendinclusive,
pg_get_expr(pr1.parrangeevery, p.parrelid) as partitioneveryclause,

min(pr1.parruleord) over (partition by p.oid, cl.relname, p.parlevel
	order by pr1.parruleord) as partitionnodefault,
pr1.parisdefault,
case when p.parkind = 'h' then 'hash' when p.parkind = 'r' then 'range'
	 when p.parkind = 'l' then 'list' else null end as partitiontype, 
pg_get_partition_rule_def(pr1.oid, true) as partitionboundary
from pg_namespace n, pg_class cl, pg_partition p, pg_partition_rule pr1
where 
 p.parrelid = cl.oid and 
 pr1.paroid = p.oid and
 cl.relnamespace = n.oid and
 p.paristemplate = 't'
 ) p1;

-- metadata tracking
CREATE VIEW pg_stat_operations
AS
SELECT 
'pg_authid' AS classname, 
a.rolname AS objname, 
c.objid, NULL AS schemaname,
CASE WHEN 
((b.oid = c.stasysid) AND (b.rolname = c.stausename) )
THEN 'CURRENT'
 WHEN 
(b.rolname != c.stausename)
THEN 'CHANGED'
ELSE 'DROPPED' END AS usestatus, 
CASE WHEN b.rolname IS NULL THEN c.stausename
ELSE b.rolname END AS usename, 
c.staactionname AS actionname, 
c.stasubtype AS subtype,
--
c.statime 
FROM 
pg_authid a, 
(pg_authid b FULL JOIN
pg_stat_last_shoperation c ON ((b.oid = c.stasysid))) WHERE ((a.oid
= c.objid) AND (c.classid = (SELECT pg_class.oid FROM pg_class WHERE
(pg_class.relname = 'pg_authid'::name))))
UNION 
SELECT 
'pg_class' AS classname, 
a.relname AS objname, 
c.objid,  N.nspname AS schemaname,
CASE WHEN 
((b.oid = c.stasysid) AND (b.rolname = c.stausename) )
THEN 'CURRENT'
 WHEN 
(b.rolname != c.stausename) 
THEN 'CHANGED'
ELSE 'DROPPED' END AS usestatus, 
CASE WHEN b.rolname IS NULL THEN c.stausename
ELSE b.rolname END AS usename, 
c.staactionname AS actionname, 
c.stasubtype AS subtype,
--
c.statime 
FROM pg_class
a, pg_namespace n, (pg_authid b FULL JOIN 
pg_stat_last_operation c ON ((b.oid =
c.stasysid))) WHERE 
a.relnamespace = n.oid AND
((a.oid = c.objid) AND (c.classid = (SELECT
pg_class.oid FROM pg_class WHERE ((pg_class.relname =
'pg_class'::name) AND (pg_class.relnamespace = (SELECT
pg_namespace.oid FROM pg_namespace WHERE (pg_namespace.nspname =
'pg_catalog'::name)))))))
UNION
SELECT
'pg_namespace' AS classname, a.nspname AS objname, 
c.objid,  NULL AS schemaname,
CASE WHEN 
((b.oid = c.stasysid) AND (b.rolname = c.stausename) )
THEN 'CURRENT'
 WHEN 
(b.rolname != c.stausename)
THEN 'CHANGED'
ELSE 'DROPPED' END AS usestatus, 
CASE WHEN b.rolname IS NULL THEN c.stausename
ELSE b.rolname END AS usename, 
c.staactionname AS actionname, 
c.stasubtype AS subtype,
--
c.statime
FROM pg_namespace a, (pg_authid b FULL JOIN pg_stat_last_operation c ON
((b.oid = c.stasysid))) WHERE ((a.oid = c.objid) AND (c.classid =
(SELECT pg_class.oid FROM pg_class WHERE ((pg_class.relname =
'pg_namespace'::name) AND (pg_class.relnamespace = (SELECT
pg_namespace.oid FROM pg_namespace WHERE (pg_namespace.nspname =
'pg_catalog'::name)))))))
UNION
SELECT
'pg_database' AS classname, a.datname AS objname, 
c.objid,  NULL AS schemaname,
CASE WHEN 
((b.oid = c.stasysid) AND (b.rolname = c.stausename) )
THEN 'CURRENT'
 WHEN 
(b.rolname != c.stausename)
THEN 'CHANGED'
ELSE 'DROPPED' END AS usestatus, 
CASE WHEN b.rolname IS NULL THEN c.stausename
ELSE b.rolname END AS usename, 
c.staactionname AS actionname, 
c.stasubtype AS subtype,
--
c.statime
FROM pg_database a, (pg_authid b FULL JOIN pg_stat_last_shoperation c ON
((b.oid = c.stasysid))) WHERE ((a.oid = c.objid) AND (c.classid =
(SELECT pg_class.oid FROM pg_class WHERE ((pg_class.relname =
'pg_database'::name) AND (pg_class.relnamespace = (SELECT
pg_namespace.oid FROM pg_namespace WHERE (pg_namespace.nspname =
'pg_catalog'::name)))))))
UNION 
SELECT
'pg_tablespace' AS classname, a.spcname AS objname, 
c.objid,  NULL AS schemaname,
CASE WHEN 
((b.oid = c.stasysid) AND (b.rolname = c.stausename) )
THEN 'CURRENT'
 WHEN 
(b.rolname != c.stausename)
THEN 'CHANGED'
ELSE 'DROPPED' END AS usestatus, 
CASE WHEN b.rolname IS NULL THEN c.stausename
ELSE b.rolname END AS usename, 
c.staactionname AS actionname, 
c.stasubtype AS subtype,
--
c.statime
FROM pg_tablespace a, (pg_authid b FULL JOIN pg_stat_last_shoperation c ON
((b.oid = c.stasysid))) WHERE ((a.oid = c.objid) AND (c.classid =
(SELECT pg_class.oid FROM pg_class WHERE ((pg_class.relname =
'pg_tablespace'::name) AND (pg_class.relnamespace = (SELECT
pg_namespace.oid FROM pg_namespace WHERE (pg_namespace.nspname =
'pg_catalog'::name)))))))
UNION
SELECT 'pg_resqueue' AS classname,
a.rsqname as objname,
c.objid, NULL AS schemaname,
CASE WHEN 
((b.oid = c.stasysid) AND (b.rolname = c.stausename) )
THEN 'CURRENT'
 WHEN 
(b.rolname != c.stausename)
THEN 'CHANGED'
ELSE 'DROPPED' END AS usestatus, 
CASE WHEN b.rolname IS NULL THEN c.stausename
ELSE b.rolname END AS usename, 
c.staactionname AS actionname, 
c.stasubtype AS subtype,
--
c.statime 
FROM pg_resqueue a, (pg_authid
b FULL JOIN pg_stat_last_shoperation c ON ((b.oid = c.stasysid)))
WHERE ((a.oid = c.objid) AND (c.classid = (SELECT pg_class.oid FROM
pg_class WHERE ((pg_class.relname = 'pg_resqueue'::name) AND
(pg_class.relnamespace = (SELECT pg_namespace.oid FROM pg_namespace
WHERE (pg_namespace.nspname = 'pg_catalog'::name))))))) ORDER BY 9;

CREATE VIEW
pg_stat_partition_operations
AS
SELECT pso.*,
CASE WHEN  pr.parlevel IS NOT NULL 
THEN pr.parlevel 
ELSE pr2.parlevel END AS partitionlevel,
pcns.relname AS parenttablename,
pcns.nspname AS parentschemaname,
pr.parrelid AS parent_relid
FROM
(pg_stat_operations pso
LEFT OUTER JOIN
pg_partition_rule ppr
ON pso.objid=ppr.parchildrelid
LEFT OUTER JOIN
pg_partition pr
ON pr.oid = ppr.paroid) LEFT OUTER JOIN 
--
-- only want lowest parlevel for parenttable
--
(SELECT MIN(parlevel) AS parlevel, parrelid FROM 
pg_partition prx GROUP BY parrelid ) AS pr2
ON pr2.parrelid = pso.objid
LEFT OUTER JOIN 
( SELECT pc.oid, * FROM pg_class AS pc FULL JOIN pg_namespace AS ns 
ON ns.oid = pc.relnamespace) AS pcns
ON pcns.oid = pr.parrelid
;

-- MPP-7807: show all resqueue attributes
CREATE VIEW pg_resqueue_attributes AS
SELECT rsqname, 'active_statements' AS resname,
rsqcountlimit::text AS ressetting,
1 AS restypid FROM pg_resqueue
UNION
SELECT rsqname, 'max_cost' AS resname,
rsqcostlimit::text AS ressetting,
2 AS restypid FROM pg_resqueue
UNION
SELECT rsqname, 'cost_overcommit' AS resname,
case when rsqovercommit then '1'
else '0' end AS ressetting,
4 AS restypid FROM pg_resqueue
UNION
SELECT rsqname, 'min_cost' AS resname,
rsqignorecostlimit::text AS ressetting,
3 AS restypid FROM pg_resqueue
UNION
SELECT rq.rsqname , rt.resname, rc.ressetting,
rt.restypid AS restypid FROM
pg_resqueue rq, pg_resourcetype rt,
pg_resqueuecapability rc WHERE
rq.oid=rc.resqueueid AND rc.restypid = rt.restypid
ORDER BY rsqname, restypid
;

CREATE VIEW pg_stat_user_functions AS 
    SELECT
            P.oid AS funcid, 
            N.nspname AS schemaname,
            P.proname AS funcname,
            pg_stat_get_function_calls(P.oid) AS calls,
            pg_stat_get_function_time(P.oid) / 1000 AS total_time,
            pg_stat_get_function_self_time(P.oid) / 1000 AS self_time
    FROM pg_proc P LEFT JOIN pg_namespace N ON (N.oid = P.pronamespace)
    WHERE P.prolang != 12  -- fast check to eliminate built-in functions   
          AND pg_stat_get_function_calls(P.oid) IS NOT NULL;

CREATE VIEW pg_stat_bgwriter AS
    SELECT
        pg_stat_get_bgwriter_timed_checkpoints() AS checkpoints_timed,
        pg_stat_get_bgwriter_requested_checkpoints() AS checkpoints_req,
        pg_stat_get_bgwriter_buf_written_checkpoints() AS buffers_checkpoint,
        pg_stat_get_bgwriter_buf_written_clean() AS buffers_clean,
        pg_stat_get_bgwriter_maxwritten_clean() AS maxwritten_clean,
        pg_stat_get_buf_written_backend() AS buffers_backend,
        pg_stat_get_buf_alloc() AS buffers_alloc;

CREATE VIEW pg_user_mappings AS
    SELECT
        U.oid       AS umid,
        S.oid       AS srvid,
        S.srvname   AS srvname,
        U.umuser    AS umuser,
        CASE WHEN U.umuser = 0 THEN
            'public'
        ELSE
            A.rolname
        END AS usename,
        CASE WHEN pg_has_role(S.srvowner, 'USAGE') OR has_server_privilege(S.oid, 'USAGE') THEN
            U.umoptions
        ELSE
            NULL
        END AS umoptions
    FROM pg_user_mapping U
         LEFT JOIN pg_authid A ON (A.oid = U.umuser) JOIN
        pg_foreign_server S ON (U.umserver = S.oid);

REVOKE ALL on pg_user_mapping FROM public;

--
-- We have a few function definitions in here, too.
-- At some point there might be enough to justify breaking them out into
-- a separate "system_functions.sql" file.
--

-- Tsearch debug function.  Defined here because it'd be pretty unwieldy
-- to put it into pg_proc.h

CREATE FUNCTION ts_debug(IN config regconfig, IN document text,
    OUT alias text,
    OUT description text,
    OUT token text,
    OUT dictionaries regdictionary[],
    OUT dictionary regdictionary,
    OUT lexemes text[])
RETURNS SETOF record AS
$$
SELECT 
    tt.alias AS alias,
    tt.description AS description,
    parse.token AS token,
    ARRAY ( SELECT m.mapdict::pg_catalog.regdictionary
            FROM pg_catalog.pg_ts_config_map AS m
            WHERE m.mapcfg = $1 AND m.maptokentype = parse.tokid
            ORDER BY m.mapseqno )
    AS dictionaries,
    ( SELECT mapdict::pg_catalog.regdictionary
      FROM pg_catalog.pg_ts_config_map AS m
      WHERE m.mapcfg = $1 AND m.maptokentype = parse.tokid
      ORDER BY pg_catalog.ts_lexize(mapdict, parse.token) IS NULL, m.mapseqno
      LIMIT 1
    ) AS dictionary,
    ( SELECT pg_catalog.ts_lexize(mapdict, parse.token)
      FROM pg_catalog.pg_ts_config_map AS m
      WHERE m.mapcfg = $1 AND m.maptokentype = parse.tokid
      ORDER BY pg_catalog.ts_lexize(mapdict, parse.token) IS NULL, m.mapseqno
      LIMIT 1
    ) AS lexemes
FROM pg_catalog.ts_parse(
        (SELECT cfgparser FROM pg_catalog.pg_ts_config WHERE oid = $1 ), $2 
    ) AS parse,
     pg_catalog.ts_token_type(
        (SELECT cfgparser FROM pg_catalog.pg_ts_config WHERE oid = $1 )
    ) AS tt
WHERE tt.tokid = parse.tokid
$$
LANGUAGE SQL STRICT STABLE;

COMMENT ON FUNCTION ts_debug(regconfig,text) IS
    'debug function for text search configuration';

CREATE FUNCTION ts_debug(IN document text,
    OUT alias text,
    OUT description text,
    OUT token text,
    OUT dictionaries regdictionary[],
    OUT dictionary regdictionary,
    OUT lexemes text[])
RETURNS SETOF record AS
$$
    SELECT * FROM pg_catalog.ts_debug( pg_catalog.get_current_ts_config(), $1);
$$
LANGUAGE SQL STRICT STABLE;

COMMENT ON FUNCTION ts_debug(text) IS
    'debug function for current text search configuration';

--
-- Redeclare built-in functions that need default values attached to their
-- arguments.  It's impractical to set those up directly in pg_proc.h because
-- of the complexity and platform-dependency of the expression tree
-- representation.  (Note that internal functions still have to have entries
-- in pg_proc.h; we are merely causing their proargnames and proargdefaults
-- to get filled in.)
--

CREATE OR REPLACE FUNCTION
  pg_start_backup(label text, fast boolean DEFAULT false)
  RETURNS text STRICT VOLATILE LANGUAGE internal AS 'pg_start_backup';

CREATE OR REPLACE FUNCTION
  json_populate_record(base anyelement, from_json json, use_json_as_text boolean DEFAULT false)
  RETURNS anyelement LANGUAGE internal STABLE AS 'json_populate_record';

CREATE OR REPLACE FUNCTION
  json_populate_recordset(base anyelement, from_json json, use_json_as_text boolean DEFAULT false)
  RETURNS SETOF anyelement LANGUAGE internal STABLE ROWS 100  AS 'json_populate_recordset';<|MERGE_RESOLUTION|>--- conflicted
+++ resolved
@@ -1,11 +1,8 @@
 /*
  * PostgreSQL System Views
  *
-<<<<<<< HEAD
  * Portions Copyright (c) 2006-2010, Greenplum inc.
  * Portions Copyright (c) 2012-Present Pivotal Software, Inc.
-=======
->>>>>>> 1084f317
  * Copyright (c) 1996-2010, PostgreSQL Global Development Group
  *
  * $PostgreSQL: pgsql/src/backend/catalog/system_views.sql,v 1.66 2010/04/26 14:22:37 momjian Exp $
@@ -366,19 +363,13 @@
             S.backend_start,
             S.xact_start,
             S.query_start,
-<<<<<<< HEAD
-            S.backend_start,
-            S.client_addr,
-            S.client_port,
+            S.waiting,
+            S.current_query,
 
             S.waiting_reason,
             S.rsgid,
             S.rsgname,
             S.rsgqueueduration
-=======
-            S.waiting,
-            S.current_query
->>>>>>> 1084f317
     FROM pg_database D, pg_stat_get_activity(NULL) AS S, pg_authid U
     WHERE S.datid = D.oid AND 
             S.usesysid = U.oid;
