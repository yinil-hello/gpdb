/*
 * PostgreSQL System Views
 *
<<<<<<< HEAD
 * Portions Copyright (c) 2006-2010, Greenplum inc.
 * Portions Copyright (c) 2012-Present Pivotal Software, Inc.
 * Copyright (c) 1996-2014, PostgreSQL Global Development Group
=======
 * Copyright (c) 1996-2015, PostgreSQL Global Development Group
>>>>>>> ab93f90c
 *
 * src/backend/catalog/system_views.sql
 */

CREATE VIEW pg_roles AS
    SELECT
        rolname,
        rolsuper,
        rolinherit,
        rolcreaterole,
        rolcreatedb,
        rolcanlogin,
        rolreplication,
        rolconnlimit,
        '********'::text as rolpassword,
        rolvaliduntil,
        rolbypassrls,
        setconfig as rolconfig,
		rolresqueue,
        pg_authid.oid,
        rolcreaterextgpfd,
        rolcreaterexthttp,
        rolcreatewextgpfd,
        rolresgroup
    FROM pg_authid LEFT JOIN pg_db_role_setting s
    ON (pg_authid.oid = setrole AND setdatabase = 0);

CREATE VIEW pg_shadow AS
    SELECT
        rolname AS usename,
        pg_authid.oid AS usesysid,
        rolcreatedb AS usecreatedb,
        rolsuper AS usesuper,
        rolreplication AS userepl,
        rolbypassrls AS usebypassrls,
        rolpassword AS passwd,
        rolvaliduntil::abstime AS valuntil,
        setconfig AS useconfig
    FROM pg_authid LEFT JOIN pg_db_role_setting s
    ON (pg_authid.oid = setrole AND setdatabase = 0)
    WHERE rolcanlogin;

REVOKE ALL on pg_shadow FROM public;

CREATE VIEW pg_group AS
    SELECT
        rolname AS groname,
        oid AS grosysid,
        ARRAY(SELECT member FROM pg_auth_members WHERE roleid = oid) AS grolist
    FROM pg_authid
    WHERE NOT rolcanlogin;

CREATE VIEW pg_user AS
    SELECT
        usename,
        usesysid,
        usecreatedb,
        usesuper,
        userepl,
        usebypassrls,
        '********'::text as passwd,
        valuntil,
        useconfig
    FROM pg_shadow;

CREATE VIEW pg_policies AS
    SELECT
        N.nspname AS schemaname,
        C.relname AS tablename,
        pol.polname AS policyname,
        CASE
            WHEN pol.polroles = '{0}' THEN
                string_to_array('public', '')
            ELSE
                ARRAY
                (
                    SELECT rolname
                    FROM pg_catalog.pg_authid
                    WHERE oid = ANY (pol.polroles) ORDER BY 1
                )
        END AS roles,
        CASE pol.polcmd
            WHEN 'r' THEN 'SELECT'
            WHEN 'a' THEN 'INSERT'
            WHEN 'w' THEN 'UPDATE'
            WHEN 'd' THEN 'DELETE'
            WHEN '*' THEN 'ALL'
        END AS cmd,
        pg_catalog.pg_get_expr(pol.polqual, pol.polrelid) AS qual,
        pg_catalog.pg_get_expr(pol.polwithcheck, pol.polrelid) AS with_check
    FROM pg_catalog.pg_policy pol
    JOIN pg_catalog.pg_class C ON (C.oid = pol.polrelid)
    LEFT JOIN pg_catalog.pg_namespace N ON (N.oid = C.relnamespace);

CREATE VIEW pg_rules AS
    SELECT
        N.nspname AS schemaname,
        C.relname AS tablename,
        R.rulename AS rulename,
        pg_get_ruledef(R.oid) AS definition
    FROM (pg_rewrite R JOIN pg_class C ON (C.oid = R.ev_class))
        LEFT JOIN pg_namespace N ON (N.oid = C.relnamespace)
    WHERE R.rulename != '_RETURN';

CREATE VIEW pg_views AS
    SELECT
        N.nspname AS schemaname,
        C.relname AS viewname,
        pg_get_userbyid(C.relowner) AS viewowner,
        pg_get_viewdef(C.oid) AS definition
    FROM pg_class C LEFT JOIN pg_namespace N ON (N.oid = C.relnamespace)
    WHERE C.relkind = 'v';

CREATE VIEW pg_tables AS
    SELECT
        N.nspname AS schemaname,
        C.relname AS tablename,
        pg_get_userbyid(C.relowner) AS tableowner,
        T.spcname AS tablespace,
        C.relhasindex AS hasindexes,
        C.relhasrules AS hasrules,
        C.relhastriggers AS hastriggers,
        C.relrowsecurity AS rowsecurity
    FROM pg_class C LEFT JOIN pg_namespace N ON (N.oid = C.relnamespace)
         LEFT JOIN pg_tablespace T ON (T.oid = C.reltablespace)
    WHERE C.relkind = 'r';

CREATE VIEW pg_matviews AS
    SELECT
        N.nspname AS schemaname,
        C.relname AS matviewname,
        pg_get_userbyid(C.relowner) AS matviewowner,
        T.spcname AS tablespace,
        C.relhasindex AS hasindexes,
        C.relispopulated AS ispopulated,
        pg_get_viewdef(C.oid) AS definition
    FROM pg_class C LEFT JOIN pg_namespace N ON (N.oid = C.relnamespace)
         LEFT JOIN pg_tablespace T ON (T.oid = C.reltablespace)
    WHERE C.relkind = 'm';

CREATE VIEW pg_indexes AS
    SELECT
        N.nspname AS schemaname,
        C.relname AS tablename,
        I.relname AS indexname,
        T.spcname AS tablespace,
        pg_get_indexdef(I.oid) AS indexdef
    FROM pg_index X JOIN pg_class C ON (C.oid = X.indrelid)
         JOIN pg_class I ON (I.oid = X.indexrelid)
         LEFT JOIN pg_namespace N ON (N.oid = C.relnamespace)
         LEFT JOIN pg_tablespace T ON (T.oid = I.reltablespace)
    WHERE C.relkind IN ('r', 'm') AND I.relkind = 'i';

CREATE VIEW pg_stats AS
    SELECT
        nspname AS schemaname,
        relname AS tablename,
        attname AS attname,
        stainherit AS inherited,
        stanullfrac AS null_frac,
        stawidth AS avg_width,
        stadistinct AS n_distinct,
        CASE
            WHEN stakind1 = 1 THEN stavalues1
            WHEN stakind2 = 1 THEN stavalues2
            WHEN stakind3 = 1 THEN stavalues3
            WHEN stakind4 = 1 THEN stavalues4
            WHEN stakind5 = 1 THEN stavalues5
        END AS most_common_vals,
        CASE
            WHEN stakind1 = 1 THEN stanumbers1
            WHEN stakind2 = 1 THEN stanumbers2
            WHEN stakind3 = 1 THEN stanumbers3
            WHEN stakind4 = 1 THEN stanumbers4
            WHEN stakind5 = 1 THEN stanumbers5
        END AS most_common_freqs,
        CASE
            WHEN stakind1 = 2 THEN stavalues1
            WHEN stakind2 = 2 THEN stavalues2
            WHEN stakind3 = 2 THEN stavalues3
            WHEN stakind4 = 2 THEN stavalues4
            WHEN stakind5 = 2 THEN stavalues5
        END AS histogram_bounds,
        CASE
            WHEN stakind1 = 3 THEN stanumbers1[1]
            WHEN stakind2 = 3 THEN stanumbers2[1]
            WHEN stakind3 = 3 THEN stanumbers3[1]
            WHEN stakind4 = 3 THEN stanumbers4[1]
            WHEN stakind5 = 3 THEN stanumbers5[1]
        END AS correlation,
        CASE
            WHEN stakind1 = 4 THEN stavalues1
            WHEN stakind2 = 4 THEN stavalues2
            WHEN stakind3 = 4 THEN stavalues3
            WHEN stakind4 = 4 THEN stavalues4
            WHEN stakind5 = 4 THEN stavalues5
        END AS most_common_elems,
        CASE
            WHEN stakind1 = 4 THEN stanumbers1
            WHEN stakind2 = 4 THEN stanumbers2
            WHEN stakind3 = 4 THEN stanumbers3
            WHEN stakind4 = 4 THEN stanumbers4
            WHEN stakind5 = 4 THEN stanumbers5
        END AS most_common_elem_freqs,
        CASE
            WHEN stakind1 = 5 THEN stanumbers1
            WHEN stakind2 = 5 THEN stanumbers2
            WHEN stakind3 = 5 THEN stanumbers3
            WHEN stakind4 = 5 THEN stanumbers4
            WHEN stakind5 = 5 THEN stanumbers5
        END AS elem_count_histogram
    FROM pg_statistic s JOIN pg_class c ON (c.oid = s.starelid)
         JOIN pg_attribute a ON (c.oid = attrelid AND attnum = s.staattnum)
         LEFT JOIN pg_namespace n ON (n.oid = c.relnamespace)
    WHERE NOT attisdropped AND has_column_privilege(c.oid, a.attnum, 'select');

REVOKE ALL on pg_statistic FROM public;

CREATE VIEW pg_locks AS
    SELECT * FROM pg_lock_status() AS L;

CREATE VIEW pg_cursors AS
    SELECT * FROM pg_cursor() AS C;

CREATE VIEW pg_available_extensions AS
    SELECT E.name, E.default_version, X.extversion AS installed_version,
           E.comment
      FROM pg_available_extensions() AS E
           LEFT JOIN pg_extension AS X ON E.name = X.extname;

CREATE VIEW pg_available_extension_versions AS
    SELECT E.name, E.version, (X.extname IS NOT NULL) AS installed,
           E.superuser, E.relocatable, E.schema, E.requires, E.comment
      FROM pg_available_extension_versions() AS E
           LEFT JOIN pg_extension AS X
             ON E.name = X.extname AND E.version = X.extversion;

CREATE VIEW pg_prepared_xacts AS
    SELECT P.transaction, P.gid, P.prepared,
           U.rolname AS owner, D.datname AS database
    FROM pg_prepared_xact() AS P
         LEFT JOIN pg_authid U ON P.ownerid = U.oid
         LEFT JOIN pg_database D ON P.dbid = D.oid;

CREATE VIEW pg_prepared_statements AS
    SELECT * FROM pg_prepared_statement() AS P;

CREATE VIEW pg_seclabels AS
SELECT
	l.objoid, l.classoid, l.objsubid,
	CASE WHEN rel.relkind = 'r' THEN 'table'::text
		 WHEN rel.relkind = 'v' THEN 'view'::text
		 WHEN rel.relkind = 'm' THEN 'materialized view'::text
		 WHEN rel.relkind = 'S' THEN 'sequence'::text
		 WHEN rel.relkind = 'f' THEN 'foreign table'::text END AS objtype,
	rel.relnamespace AS objnamespace,
	CASE WHEN pg_table_is_visible(rel.oid)
	     THEN quote_ident(rel.relname)
	     ELSE quote_ident(nsp.nspname) || '.' || quote_ident(rel.relname)
	     END AS objname,
	l.provider, l.label
FROM
	pg_seclabel l
	JOIN pg_class rel ON l.classoid = rel.tableoid AND l.objoid = rel.oid
	JOIN pg_namespace nsp ON rel.relnamespace = nsp.oid
WHERE
	l.objsubid = 0
UNION ALL
SELECT
	l.objoid, l.classoid, l.objsubid,
	'column'::text AS objtype,
	rel.relnamespace AS objnamespace,
	CASE WHEN pg_table_is_visible(rel.oid)
	     THEN quote_ident(rel.relname)
	     ELSE quote_ident(nsp.nspname) || '.' || quote_ident(rel.relname)
	     END || '.' || att.attname AS objname,
	l.provider, l.label
FROM
	pg_seclabel l
	JOIN pg_class rel ON l.classoid = rel.tableoid AND l.objoid = rel.oid
	JOIN pg_attribute att
	     ON rel.oid = att.attrelid AND l.objsubid = att.attnum
	JOIN pg_namespace nsp ON rel.relnamespace = nsp.oid
WHERE
	l.objsubid != 0
UNION ALL
SELECT
	l.objoid, l.classoid, l.objsubid,
	CASE WHEN pro.proisagg = true THEN 'aggregate'::text
	     WHEN pro.proisagg = false THEN 'function'::text
	END AS objtype,
	pro.pronamespace AS objnamespace,
	CASE WHEN pg_function_is_visible(pro.oid)
	     THEN quote_ident(pro.proname)
	     ELSE quote_ident(nsp.nspname) || '.' || quote_ident(pro.proname)
	END || '(' || pg_catalog.pg_get_function_arguments(pro.oid) || ')' AS objname,
	l.provider, l.label
FROM
	pg_seclabel l
	JOIN pg_proc pro ON l.classoid = pro.tableoid AND l.objoid = pro.oid
	JOIN pg_namespace nsp ON pro.pronamespace = nsp.oid
WHERE
	l.objsubid = 0
UNION ALL
SELECT
	l.objoid, l.classoid, l.objsubid,
	CASE WHEN typ.typtype = 'd' THEN 'domain'::text
	ELSE 'type'::text END AS objtype,
	typ.typnamespace AS objnamespace,
	CASE WHEN pg_type_is_visible(typ.oid)
	THEN quote_ident(typ.typname)
	ELSE quote_ident(nsp.nspname) || '.' || quote_ident(typ.typname)
	END AS objname,
	l.provider, l.label
FROM
	pg_seclabel l
	JOIN pg_type typ ON l.classoid = typ.tableoid AND l.objoid = typ.oid
	JOIN pg_namespace nsp ON typ.typnamespace = nsp.oid
WHERE
	l.objsubid = 0
UNION ALL
SELECT
	l.objoid, l.classoid, l.objsubid,
	'large object'::text AS objtype,
	NULL::oid AS objnamespace,
	l.objoid::text AS objname,
	l.provider, l.label
FROM
	pg_seclabel l
	JOIN pg_largeobject_metadata lom ON l.objoid = lom.oid
WHERE
	l.classoid = 'pg_catalog.pg_largeobject'::regclass AND l.objsubid = 0
UNION ALL
SELECT
	l.objoid, l.classoid, l.objsubid,
	'language'::text AS objtype,
	NULL::oid AS objnamespace,
	quote_ident(lan.lanname) AS objname,
	l.provider, l.label
FROM
	pg_seclabel l
	JOIN pg_language lan ON l.classoid = lan.tableoid AND l.objoid = lan.oid
WHERE
	l.objsubid = 0
UNION ALL
SELECT
	l.objoid, l.classoid, l.objsubid,
	'schema'::text AS objtype,
	nsp.oid AS objnamespace,
	quote_ident(nsp.nspname) AS objname,
	l.provider, l.label
FROM
	pg_seclabel l
	JOIN pg_namespace nsp ON l.classoid = nsp.tableoid AND l.objoid = nsp.oid
WHERE
	l.objsubid = 0
UNION ALL
SELECT
	l.objoid, l.classoid, l.objsubid,
	'event trigger'::text AS objtype,
	NULL::oid AS objnamespace,
	quote_ident(evt.evtname) AS objname,
	l.provider, l.label
FROM
	pg_seclabel l
	JOIN pg_event_trigger evt ON l.classoid = evt.tableoid
		AND l.objoid = evt.oid
WHERE
	l.objsubid = 0
UNION ALL
SELECT
	l.objoid, l.classoid, 0::int4 AS objsubid,
	'database'::text AS objtype,
	NULL::oid AS objnamespace,
	quote_ident(dat.datname) AS objname,
	l.provider, l.label
FROM
	pg_shseclabel l
	JOIN pg_database dat ON l.classoid = dat.tableoid AND l.objoid = dat.oid
UNION ALL
SELECT
	l.objoid, l.classoid, 0::int4 AS objsubid,
	'tablespace'::text AS objtype,
	NULL::oid AS objnamespace,
	quote_ident(spc.spcname) AS objname,
	l.provider, l.label
FROM
	pg_shseclabel l
	JOIN pg_tablespace spc ON l.classoid = spc.tableoid AND l.objoid = spc.oid
UNION ALL
SELECT
	l.objoid, l.classoid, 0::int4 AS objsubid,
	'role'::text AS objtype,
	NULL::oid AS objnamespace,
	quote_ident(rol.rolname) AS objname,
	l.provider, l.label
FROM
	pg_shseclabel l
	JOIN pg_authid rol ON l.classoid = rol.tableoid AND l.objoid = rol.oid;

CREATE VIEW pg_settings AS
    SELECT * FROM pg_show_all_settings() AS A;

CREATE RULE pg_settings_u AS
    ON UPDATE TO pg_settings
    WHERE new.name = old.name DO
    SELECT set_config(old.name, new.setting, 'f');

CREATE RULE pg_settings_n AS
    ON UPDATE TO pg_settings
    DO INSTEAD NOTHING;

GRANT SELECT, UPDATE ON pg_settings TO PUBLIC;

CREATE VIEW pg_file_settings AS
   SELECT * FROM pg_show_all_file_settings() AS A;

REVOKE ALL on pg_file_settings FROM PUBLIC;
REVOKE EXECUTE ON FUNCTION pg_show_all_file_settings() FROM PUBLIC;

CREATE VIEW pg_timezone_abbrevs AS
    SELECT * FROM pg_timezone_abbrevs();

CREATE VIEW pg_timezone_names AS
    SELECT * FROM pg_timezone_names();

-- Statistics views

CREATE VIEW pg_stat_all_tables AS
    SELECT
            C.oid AS relid,
            N.nspname AS schemaname,
            C.relname AS relname,
            pg_stat_get_numscans(C.oid) AS seq_scan,
            pg_stat_get_tuples_returned(C.oid) AS seq_tup_read,
            sum(pg_stat_get_numscans(I.indexrelid))::bigint AS idx_scan,
            sum(pg_stat_get_tuples_fetched(I.indexrelid))::bigint +
            pg_stat_get_tuples_fetched(C.oid) AS idx_tup_fetch,
            pg_stat_get_tuples_inserted(C.oid) AS n_tup_ins,
            pg_stat_get_tuples_updated(C.oid) AS n_tup_upd,
            pg_stat_get_tuples_deleted(C.oid) AS n_tup_del,
            pg_stat_get_tuples_hot_updated(C.oid) AS n_tup_hot_upd,
            pg_stat_get_live_tuples(C.oid) AS n_live_tup,
            pg_stat_get_dead_tuples(C.oid) AS n_dead_tup,
            pg_stat_get_mod_since_analyze(C.oid) AS n_mod_since_analyze,
            pg_stat_get_last_vacuum_time(C.oid) as last_vacuum,
            pg_stat_get_last_autovacuum_time(C.oid) as last_autovacuum,
            pg_stat_get_last_analyze_time(C.oid) as last_analyze,
            pg_stat_get_last_autoanalyze_time(C.oid) as last_autoanalyze,
            pg_stat_get_vacuum_count(C.oid) AS vacuum_count,
            pg_stat_get_autovacuum_count(C.oid) AS autovacuum_count,
            pg_stat_get_analyze_count(C.oid) AS analyze_count,
            pg_stat_get_autoanalyze_count(C.oid) AS autoanalyze_count
    FROM pg_class C LEFT JOIN
         pg_index I ON C.oid = I.indrelid
         LEFT JOIN pg_namespace N ON (N.oid = C.relnamespace)
    WHERE C.relkind IN ('r', 't', 'm')
    GROUP BY C.oid, N.nspname, C.relname;

CREATE VIEW pg_stat_xact_all_tables AS
    SELECT
            C.oid AS relid,
            N.nspname AS schemaname,
            C.relname AS relname,
            pg_stat_get_xact_numscans(C.oid) AS seq_scan,
            pg_stat_get_xact_tuples_returned(C.oid) AS seq_tup_read,
            sum(pg_stat_get_xact_numscans(I.indexrelid))::bigint AS idx_scan,
            sum(pg_stat_get_xact_tuples_fetched(I.indexrelid))::bigint +
            pg_stat_get_xact_tuples_fetched(C.oid) AS idx_tup_fetch,
            pg_stat_get_xact_tuples_inserted(C.oid) AS n_tup_ins,
            pg_stat_get_xact_tuples_updated(C.oid) AS n_tup_upd,
            pg_stat_get_xact_tuples_deleted(C.oid) AS n_tup_del,
            pg_stat_get_xact_tuples_hot_updated(C.oid) AS n_tup_hot_upd
    FROM pg_class C LEFT JOIN
         pg_index I ON C.oid = I.indrelid
         LEFT JOIN pg_namespace N ON (N.oid = C.relnamespace)
    WHERE C.relkind IN ('r', 't', 'm')
    GROUP BY C.oid, N.nspname, C.relname;

CREATE VIEW pg_stat_sys_tables AS
    SELECT * FROM pg_stat_all_tables
    WHERE schemaname IN ('pg_catalog', 'information_schema') OR
          schemaname ~ '^pg_toast';

CREATE VIEW pg_stat_xact_sys_tables AS
    SELECT * FROM pg_stat_xact_all_tables
    WHERE schemaname IN ('pg_catalog', 'information_schema') OR
          schemaname ~ '^pg_toast';

CREATE VIEW pg_stat_user_tables AS
    SELECT * FROM pg_stat_all_tables
    WHERE schemaname NOT IN ('pg_catalog', 'information_schema') AND
          schemaname !~ '^pg_toast';

CREATE VIEW pg_stat_xact_user_tables AS
    SELECT * FROM pg_stat_xact_all_tables
    WHERE schemaname NOT IN ('pg_catalog', 'information_schema') AND
          schemaname !~ '^pg_toast';

CREATE VIEW pg_statio_all_tables AS
    SELECT
            C.oid AS relid,
            N.nspname AS schemaname,
            C.relname AS relname,
            pg_stat_get_blocks_fetched(C.oid) -
                    pg_stat_get_blocks_hit(C.oid) AS heap_blks_read,
            pg_stat_get_blocks_hit(C.oid) AS heap_blks_hit,
            sum(pg_stat_get_blocks_fetched(I.indexrelid) -
                    pg_stat_get_blocks_hit(I.indexrelid))::bigint AS idx_blks_read,
            sum(pg_stat_get_blocks_hit(I.indexrelid))::bigint AS idx_blks_hit,
            pg_stat_get_blocks_fetched(T.oid) -
                    pg_stat_get_blocks_hit(T.oid) AS toast_blks_read,
            pg_stat_get_blocks_hit(T.oid) AS toast_blks_hit,
            sum(pg_stat_get_blocks_fetched(X.indexrelid) -
                    pg_stat_get_blocks_hit(X.indexrelid))::bigint AS tidx_blks_read,
            sum(pg_stat_get_blocks_hit(X.indexrelid))::bigint AS tidx_blks_hit
    FROM pg_class C LEFT JOIN
            pg_index I ON C.oid = I.indrelid LEFT JOIN
            pg_class T ON C.reltoastrelid = T.oid LEFT JOIN
            pg_index X ON T.oid = X.indrelid
            LEFT JOIN pg_namespace N ON (N.oid = C.relnamespace)
    WHERE C.relkind IN ('r', 't', 'm')
    GROUP BY C.oid, N.nspname, C.relname, T.oid, X.indrelid;

CREATE VIEW pg_statio_sys_tables AS
    SELECT * FROM pg_statio_all_tables
    WHERE schemaname IN ('pg_catalog', 'information_schema') OR
          schemaname ~ '^pg_toast';

CREATE VIEW pg_statio_user_tables AS
    SELECT * FROM pg_statio_all_tables
    WHERE schemaname NOT IN ('pg_catalog', 'information_schema') AND
          schemaname !~ '^pg_toast';

CREATE VIEW pg_stat_all_indexes AS
    SELECT
            C.oid AS relid,
            I.oid AS indexrelid,
            N.nspname AS schemaname,
            C.relname AS relname,
            I.relname AS indexrelname,
            pg_stat_get_numscans(I.oid) AS idx_scan,
            pg_stat_get_tuples_returned(I.oid) AS idx_tup_read,
            pg_stat_get_tuples_fetched(I.oid) AS idx_tup_fetch
    FROM pg_class C JOIN
            pg_index X ON C.oid = X.indrelid JOIN
            pg_class I ON I.oid = X.indexrelid
            LEFT JOIN pg_namespace N ON (N.oid = C.relnamespace)
    WHERE C.relkind IN ('r', 't', 'm');

CREATE VIEW pg_stat_sys_indexes AS
    SELECT * FROM pg_stat_all_indexes
    WHERE schemaname IN ('pg_catalog', 'information_schema') OR
          schemaname ~ '^pg_toast';

CREATE VIEW pg_stat_user_indexes AS
    SELECT * FROM pg_stat_all_indexes
    WHERE schemaname NOT IN ('pg_catalog', 'information_schema') AND
          schemaname !~ '^pg_toast';

CREATE VIEW pg_statio_all_indexes AS
    SELECT
            C.oid AS relid,
            I.oid AS indexrelid,
            N.nspname AS schemaname,
            C.relname AS relname,
            I.relname AS indexrelname,
            pg_stat_get_blocks_fetched(I.oid) -
                    pg_stat_get_blocks_hit(I.oid) AS idx_blks_read,
            pg_stat_get_blocks_hit(I.oid) AS idx_blks_hit
    FROM pg_class C JOIN
            pg_index X ON C.oid = X.indrelid JOIN
            pg_class I ON I.oid = X.indexrelid
            LEFT JOIN pg_namespace N ON (N.oid = C.relnamespace)
    WHERE C.relkind IN ('r', 't', 'm');

CREATE VIEW pg_statio_sys_indexes AS
    SELECT * FROM pg_statio_all_indexes
    WHERE schemaname IN ('pg_catalog', 'information_schema') OR
          schemaname ~ '^pg_toast';

CREATE VIEW pg_statio_user_indexes AS
    SELECT * FROM pg_statio_all_indexes
    WHERE schemaname NOT IN ('pg_catalog', 'information_schema') AND
          schemaname !~ '^pg_toast';

CREATE VIEW pg_statio_all_sequences AS
    SELECT
            C.oid AS relid,
            N.nspname AS schemaname,
            C.relname AS relname,
            pg_stat_get_blocks_fetched(C.oid) -
                    pg_stat_get_blocks_hit(C.oid) AS blks_read,
            pg_stat_get_blocks_hit(C.oid) AS blks_hit
    FROM pg_class C
            LEFT JOIN pg_namespace N ON (N.oid = C.relnamespace)
    WHERE C.relkind = 'S';

CREATE VIEW pg_statio_sys_sequences AS
    SELECT * FROM pg_statio_all_sequences
    WHERE schemaname IN ('pg_catalog', 'information_schema') OR
          schemaname ~ '^pg_toast';

CREATE VIEW pg_statio_user_sequences AS
    SELECT * FROM pg_statio_all_sequences
    WHERE schemaname NOT IN ('pg_catalog', 'information_schema') AND
          schemaname !~ '^pg_toast';

CREATE VIEW pg_stat_activity AS
    SELECT
            S.datid AS datid,
            D.datname AS datname,
            S.pid,
            S.sess_id,
            S.usesysid,
            U.rolname AS usename,
            S.application_name,
            S.client_addr,
            S.client_hostname,
            S.client_port,
            S.backend_start,
            S.xact_start,
            S.query_start,
            S.state_change,
            S.waiting,
            S.state,
            S.backend_xid,
            s.backend_xmin,
            S.query,

            S.waiting_reason,
            S.rsgid,
            S.rsgname,
            S.rsgqueueduration
    FROM pg_database D, pg_stat_get_activity(NULL) AS S, pg_authid U
    WHERE S.datid = D.oid AND
            S.usesysid = U.oid;

CREATE VIEW pg_stat_replication AS
    SELECT
            S.pid,
            S.usesysid,
            U.rolname AS usename,
            S.application_name,
            S.client_addr,
            S.client_hostname,
            S.client_port,
            S.backend_start,
            S.backend_xmin,
            W.state,
            W.sent_location,
            W.write_location,
            W.flush_location,
            W.replay_location,
            W.sync_priority,
            W.sync_state
    FROM pg_stat_get_activity(NULL) AS S, pg_authid U,
            pg_stat_get_wal_senders() AS W
    WHERE S.usesysid = U.oid AND
            S.pid = W.pid;

<<<<<<< HEAD
CREATE FUNCTION gp_stat_get_master_replication() RETURNS SETOF RECORD AS
$$
    SELECT pg_catalog.gp_execution_segment() AS gp_segment_id, *
    FROM pg_catalog.pg_stat_replication
$$
LANGUAGE SQL EXECUTE ON MASTER;

CREATE FUNCTION gp_stat_get_segment_replication() RETURNS SETOF RECORD AS
$$
    SELECT pg_catalog.gp_execution_segment() AS gp_segment_id, *
    FROM pg_catalog.pg_stat_replication
$$
LANGUAGE SQL EXECUTE ON ALL SEGMENTS;

CREATE FUNCTION gp_stat_get_segment_replication_error() RETURNS SETOF RECORD AS
$$
    SELECT pg_catalog.gp_execution_segment() AS gp_segment_id, pg_catalog.gp_replication_error() as sync_error
$$
LANGUAGE SQL EXECUTE ON ALL SEGMENTS;

CREATE VIEW gp_stat_replication AS
    SELECT *, pg_catalog.gp_replication_error() AS sync_error
    FROM pg_catalog.gp_stat_get_master_replication() AS R
    (gp_segment_id integer, pid integer, usesysid oid,
     usename name, application_name text, client_addr inet, client_hostname text,
     client_port integer, backend_start timestamptz, backend_xmin xid, state text,
     sent_location pg_lsn, write_location pg_lsn, flush_location pg_lsn,
     replay_location pg_lsn, sync_priority integer, sync_state text)
    UNION ALL
    (
        SELECT G.gp_segment_id
            , R.pid, R.usesysid, R.usename, R.application_name, R.client_addr
            , R.client_hostname, R.client_port, R.backend_start, R.backend_xmin, R.state
	    , R.sent_location, R.write_location, R.flush_location
	    , R.replay_location, R.sync_priority, R.sync_state, G.sync_error
        FROM (
            SELECT E.*
            FROM pg_catalog.gp_segment_configuration C
            JOIN pg_catalog.gp_stat_get_segment_replication_error()
	    AS E (gp_segment_id integer, sync_error text)
            ON c.content = E.gp_segment_id
            WHERE C.role = 'm'
        ) G
        LEFT OUTER JOIN pg_catalog.gp_stat_get_segment_replication() AS R
        (gp_segment_id integer, pid integer, usesysid oid,
         usename name, application_name text, client_addr inet,
	 client_hostname text, client_port integer, backend_start timestamptz,
	 backend_xmin xid, state text, sent_location pg_lsn,
	 write_location pg_lsn, flush_location pg_lsn,
         replay_location pg_lsn, sync_priority integer, sync_state text)
         ON G.gp_segment_id = R.gp_segment_id
    );
=======
CREATE VIEW pg_stat_ssl AS
    SELECT
            S.pid,
            S.ssl,
            S.sslversion AS version,
            S.sslcipher AS cipher,
            S.sslbits AS bits,
            S.sslcompression AS compression,
            S.sslclientdn AS clientdn
    FROM pg_stat_get_activity(NULL) AS S;
>>>>>>> ab93f90c

CREATE VIEW pg_replication_slots AS
    SELECT
            L.slot_name,
            L.plugin,
            L.slot_type,
            L.datoid,
            D.datname AS database,
            L.active,
            L.active_pid,
            L.xmin,
            L.catalog_xmin,
            L.restart_lsn
    FROM pg_get_replication_slots() AS L
            LEFT JOIN pg_database D ON (L.datoid = D.oid);

CREATE VIEW pg_stat_database AS
    SELECT
            D.oid AS datid,
            D.datname AS datname,
            pg_stat_get_db_numbackends(D.oid) AS numbackends,
            pg_stat_get_db_xact_commit(D.oid) AS xact_commit,
            pg_stat_get_db_xact_rollback(D.oid) AS xact_rollback,
            pg_stat_get_db_blocks_fetched(D.oid) -
                    pg_stat_get_db_blocks_hit(D.oid) AS blks_read,
            pg_stat_get_db_blocks_hit(D.oid) AS blks_hit,
            pg_stat_get_db_tuples_returned(D.oid) AS tup_returned,
            pg_stat_get_db_tuples_fetched(D.oid) AS tup_fetched,
            pg_stat_get_db_tuples_inserted(D.oid) AS tup_inserted,
            pg_stat_get_db_tuples_updated(D.oid) AS tup_updated,
            pg_stat_get_db_tuples_deleted(D.oid) AS tup_deleted,
            pg_stat_get_db_conflict_all(D.oid) AS conflicts,
            pg_stat_get_db_temp_files(D.oid) AS temp_files,
            pg_stat_get_db_temp_bytes(D.oid) AS temp_bytes,
            pg_stat_get_db_deadlocks(D.oid) AS deadlocks,
            pg_stat_get_db_blk_read_time(D.oid) AS blk_read_time,
            pg_stat_get_db_blk_write_time(D.oid) AS blk_write_time,
            pg_stat_get_db_stat_reset_time(D.oid) AS stats_reset
    FROM pg_database D;

CREATE VIEW pg_stat_resqueues AS
	SELECT
		Q.oid AS queueid,
		Q.rsqname AS queuename,
		pg_stat_get_queue_num_exec(Q.oid) AS n_queries_exec,
		pg_stat_get_queue_num_wait(Q.oid) AS n_queries_wait,
		pg_stat_get_queue_elapsed_exec(Q.oid) AS elapsed_exec,
		pg_stat_get_queue_elapsed_wait(Q.oid) AS elapsed_wait
	FROM pg_resqueue AS Q;

-- Resource queue views

CREATE VIEW pg_resqueue_status AS
	SELECT 
			q.rsqname, 
			q.rsqcountlimit, 
			s.queuecountvalue AS rsqcountvalue,
			q.rsqcostlimit, 
			s.queuecostvalue AS rsqcostvalue,
			s.queuewaiters AS rsqwaiters,
			s.queueholders AS rsqholders
	FROM pg_resqueue AS q 
			INNER JOIN pg_resqueue_status() AS s 
			(	queueid oid, 
	 			queuecountvalue float4, 
				queuecostvalue float4,
				queuewaiters int4,
				queueholders int4)
			ON (s.queueid = q.oid);
			
-- External table views

CREATE VIEW pg_max_external_files AS
    SELECT   address::name as hostname, count(*) as maxfiles
    FROM     gp_segment_configuration
    WHERE    content >= 0 
    AND      role='p'
    GROUP BY address;

-- partitioning
create view pg_partitions as
  select 
      schemaname, 
      tablename, 
      partitionschemaname, 
      partitiontablename, 
      partitionname, 
      parentpartitiontablename, 
      parentpartitionname, 
      partitiontype, 
      partitionlevel, 
      -- Only the non-default parts of range partitions have 
      -- a non-null partition rank.  For these the rank is
      -- from (1, 2, ...) in keeping with the use of RANK(n)
      -- to identify the parts of a range partition in the 
      -- ALTER statement.
      case
          when partitiontype <> 'range'::text then null::bigint
          when partitionnodefault > 0 then partitionrank
          when partitionrank = 0 then null::bigint
          else partitionrank
          end as partitionrank, 
      partitionposition, 
      partitionlistvalues, 
      partitionrangestart, 
      case
          when partitiontype = 'range'::text then partitionstartinclusive
          else null::boolean
          end as partitionstartinclusive, partitionrangeend, 
      case
          when partitiontype = 'range'::text then partitionendinclusive
          else null::boolean
          end as partitionendinclusive, 
      partitioneveryclause, 
      parisdefault as partitionisdefault, 
      partitionboundary,
      parentspace as parenttablespace,
      partspace as partitiontablespace
  from 
      ( 
          select 
              n.nspname as schemaname, 
              cl.relname as tablename, 
              n2.nspname as partitionschemaname, 
              cl2.relname as partitiontablename, 
              pr1.parname as partitionname, 
              cl3.relname as parentpartitiontablename, 
              pr2.parname as parentpartitionname, 
              case
                  when pp.parkind = 'h'::"char" then 'hash'::text
                  when pp.parkind = 'r'::"char" then 'range'::text
                  when pp.parkind = 'l'::"char" then 'list'::text
                  else null::text
                  end as partitiontype, 
              pp.parlevel as partitionlevel, 
              pr1.parruleord as partitionposition, 
              case
                  when pp.parkind != 'r'::"char" or pr1.parisdefault then null::bigint
                  else
                      rank() over(
                      partition by pp.oid, cl.relname, pp.parlevel, cl3.relname
                      order by pr1.parisdefault, pr1.parruleord) 
                  end as partitionrank, 
              pg_get_expr(pr1.parlistvalues, pr1.parchildrelid, false, true) as partitionlistvalues, 
              pg_get_expr(pr1.parrangestart, pr1.parchildrelid, false, true) as partitionrangestart, 
              pr1.parrangestartincl as partitionstartinclusive, 
              pg_get_expr(pr1.parrangeend, pr1.parchildrelid, false, true) as partitionrangeend, 
              pr1.parrangeendincl as partitionendinclusive, 
              pg_get_expr(pr1.parrangeevery, pr1.parchildrelid, false, true) as partitioneveryclause, 
              min(pr1.parruleord) over(
                  partition by pp.oid, cl.relname, pp.parlevel, cl3.relname
                  order by pr1.parruleord) as partitionnodefault, 
              pr1.parisdefault, 
              pg_get_partition_rule_def(pr1.oid, true) as partitionboundary,
              coalesce(sp.spcname, dfltspcname) as parentspace,
              coalesce(sp3.spcname, dfltspcname) as partspace
          from 
              pg_namespace n, 
              pg_namespace n2, 
              pg_class cl
                  left join
              pg_tablespace sp on cl.reltablespace = sp.oid, 
              pg_class cl2
                  left join
              pg_tablespace sp3 on cl2.reltablespace = sp3.oid,
              pg_partition pp, 
              pg_partition_rule pr1
                  left join 
              pg_partition_rule pr2 on pr1.parparentrule = pr2.oid
                  left join 
              pg_class cl3 on pr2.parchildrelid = cl3.oid,
              (select s.spcname
               from pg_database, pg_tablespace s
               where datname = current_database()
                 and dattablespace = s.oid) d(dfltspcname)
      where 
          pp.paristemplate = false and 
          pp.parrelid = cl.oid and 
          pr1.paroid = pp.oid and 
          cl2.oid = pr1.parchildrelid and 
          cl.relnamespace = n.oid and 
          cl2.relnamespace = n2.oid) p1;

create view pg_partition_columns as											 
select																		  
n.nspname as schemaname,														
c.relname as tablename,														 
a.attname as columnname,														
p.parlevel as partitionlevel,												   
p.i + 1 as position_in_partition_key											
from pg_namespace n,															
pg_class c,																	 
pg_attribute a,																 
(select p.parrelid, p.parlevel, p.paratts[i] as attnum, i from pg_partition p,  
 generate_series(0,															 
				 (select max(array_upper(paratts, 1)) from pg_partition)																   
				) i
		where paratts[i] is not null
) p
where p.parrelid = c.oid and c.relnamespace = n.oid and
   p.attnum = a.attnum and a.attrelid = c.oid;

create view pg_partition_templates as
select
schemaname,
tablename, 
partitionname,
partitiontype, 
partitionlevel,
-- if not a range partition, no partition rank
-- for range partitions, the parruleord of the default partition is zero,
-- so if no_default (min of parruleord) > 0 then there is no default partition
-- so return the normal rank.  However, if there is a default partition, it
-- is rank 1, so skip it, and decrement remaining ranks by 1 so the first
-- non-default partition starts at 1
--
case when (partitiontype != 'range') then NULL
	 when (partitionnodefault > 0) then partitionrank
	 when (partitionrank = 1) then NULL
	 else  partitionrank - 1
end as partitionrank,
partitionposition,
partitionlistvalues,
partitionrangestart,
case when (partitiontype = 'range') then partitionstartinclusive
	 else NULL
end as partitionstartinclusive,
partitionrangeend,
case when (partitiontype = 'range') then partitionendinclusive
	else NULL
end as partitionendinclusive,
partitioneveryclause,
parisdefault as partitionisdefault,
partitionboundary
from (
select
n.nspname as schemaname,
cl.relname as tablename,
pr1.parname as partitionname,
p.parlevel as partitionlevel,
pr1.parruleord as partitionposition,
rank() over (partition by p.oid, cl.relname, p.parlevel 
			 order by pr1.parruleord) as partitionrank,
pg_get_expr(pr1.parlistvalues, p.parrelid, false, true) as partitionlistvalues,
pg_get_expr(pr1.parrangestart, p.parrelid, false, true) as partitionrangestart,
pr1.parrangestartincl as partitionstartinclusive,
pg_get_expr(pr1.parrangeend, p.parrelid, false, true) as partitionrangeend,
pr1.parrangeendincl as partitionendinclusive,
pg_get_expr(pr1.parrangeevery, p.parrelid, false, true) as partitioneveryclause,

min(pr1.parruleord) over (partition by p.oid, cl.relname, p.parlevel
	order by pr1.parruleord) as partitionnodefault,
pr1.parisdefault,
case when p.parkind = 'h' then 'hash' when p.parkind = 'r' then 'range'
	 when p.parkind = 'l' then 'list' else null end as partitiontype, 
pg_get_partition_rule_def(pr1.oid, true) as partitionboundary
from pg_namespace n, pg_class cl, pg_partition p, pg_partition_rule pr1
where 
 p.parrelid = cl.oid and 
 pr1.paroid = p.oid and
 cl.relnamespace = n.oid and
 p.paristemplate = 't'
 ) p1;

-- metadata tracking
CREATE VIEW pg_stat_operations
AS
SELECT 
'pg_authid' AS classname, 
a.rolname AS objname, 
c.objid, NULL AS schemaname,
CASE WHEN 
((b.oid = c.stasysid) AND (b.rolname = c.stausename) )
THEN 'CURRENT'
 WHEN 
(b.rolname != c.stausename)
THEN 'CHANGED'
ELSE 'DROPPED' END AS usestatus, 
CASE WHEN b.rolname IS NULL THEN c.stausename
ELSE b.rolname END AS usename, 
c.staactionname AS actionname, 
c.stasubtype AS subtype,
--
c.statime 
FROM 
pg_authid a, 
(pg_authid b FULL JOIN
pg_stat_last_shoperation c ON ((b.oid = c.stasysid))) WHERE ((a.oid
= c.objid) AND (c.classid = (SELECT pg_class.oid FROM pg_class WHERE
(pg_class.relname = 'pg_authid'::name))))
UNION 
SELECT 
'pg_class' AS classname, 
a.relname AS objname, 
c.objid,  N.nspname AS schemaname,
CASE WHEN 
((b.oid = c.stasysid) AND (b.rolname = c.stausename) )
THEN 'CURRENT'
 WHEN 
(b.rolname != c.stausename) 
THEN 'CHANGED'
ELSE 'DROPPED' END AS usestatus, 
CASE WHEN b.rolname IS NULL THEN c.stausename
ELSE b.rolname END AS usename, 
c.staactionname AS actionname, 
c.stasubtype AS subtype,
--
c.statime 
FROM pg_class
a, pg_namespace n, (pg_authid b FULL JOIN 
pg_stat_last_operation c ON ((b.oid =
c.stasysid))) WHERE 
a.relnamespace = n.oid AND
((a.oid = c.objid) AND (c.classid = (SELECT
pg_class.oid FROM pg_class WHERE ((pg_class.relname =
'pg_class'::name) AND (pg_class.relnamespace = (SELECT
pg_namespace.oid FROM pg_namespace WHERE (pg_namespace.nspname =
'pg_catalog'::name)))))))
UNION
SELECT
'pg_namespace' AS classname, a.nspname AS objname, 
c.objid,  NULL AS schemaname,
CASE WHEN 
((b.oid = c.stasysid) AND (b.rolname = c.stausename) )
THEN 'CURRENT'
 WHEN 
(b.rolname != c.stausename)
THEN 'CHANGED'
ELSE 'DROPPED' END AS usestatus, 
CASE WHEN b.rolname IS NULL THEN c.stausename
ELSE b.rolname END AS usename, 
c.staactionname AS actionname, 
c.stasubtype AS subtype,
--
c.statime
FROM pg_namespace a, (pg_authid b FULL JOIN pg_stat_last_operation c ON
((b.oid = c.stasysid))) WHERE ((a.oid = c.objid) AND (c.classid =
(SELECT pg_class.oid FROM pg_class WHERE ((pg_class.relname =
'pg_namespace'::name) AND (pg_class.relnamespace = (SELECT
pg_namespace.oid FROM pg_namespace WHERE (pg_namespace.nspname =
'pg_catalog'::name)))))))
UNION
SELECT
'pg_database' AS classname, a.datname AS objname, 
c.objid,  NULL AS schemaname,
CASE WHEN 
((b.oid = c.stasysid) AND (b.rolname = c.stausename) )
THEN 'CURRENT'
 WHEN 
(b.rolname != c.stausename)
THEN 'CHANGED'
ELSE 'DROPPED' END AS usestatus, 
CASE WHEN b.rolname IS NULL THEN c.stausename
ELSE b.rolname END AS usename, 
c.staactionname AS actionname, 
c.stasubtype AS subtype,
--
c.statime
FROM pg_database a, (pg_authid b FULL JOIN pg_stat_last_shoperation c ON
((b.oid = c.stasysid))) WHERE ((a.oid = c.objid) AND (c.classid =
(SELECT pg_class.oid FROM pg_class WHERE ((pg_class.relname =
'pg_database'::name) AND (pg_class.relnamespace = (SELECT
pg_namespace.oid FROM pg_namespace WHERE (pg_namespace.nspname =
'pg_catalog'::name)))))))
UNION 
SELECT
'pg_tablespace' AS classname, a.spcname AS objname, 
c.objid,  NULL AS schemaname,
CASE WHEN 
((b.oid = c.stasysid) AND (b.rolname = c.stausename) )
THEN 'CURRENT'
 WHEN 
(b.rolname != c.stausename)
THEN 'CHANGED'
ELSE 'DROPPED' END AS usestatus, 
CASE WHEN b.rolname IS NULL THEN c.stausename
ELSE b.rolname END AS usename, 
c.staactionname AS actionname, 
c.stasubtype AS subtype,
--
c.statime
FROM pg_tablespace a, (pg_authid b FULL JOIN pg_stat_last_shoperation c ON
((b.oid = c.stasysid))) WHERE ((a.oid = c.objid) AND (c.classid =
(SELECT pg_class.oid FROM pg_class WHERE ((pg_class.relname =
'pg_tablespace'::name) AND (pg_class.relnamespace = (SELECT
pg_namespace.oid FROM pg_namespace WHERE (pg_namespace.nspname =
'pg_catalog'::name)))))))
UNION
SELECT 'pg_resqueue' AS classname,
a.rsqname as objname,
c.objid, NULL AS schemaname,
CASE WHEN 
((b.oid = c.stasysid) AND (b.rolname = c.stausename) )
THEN 'CURRENT'
 WHEN 
(b.rolname != c.stausename)
THEN 'CHANGED'
ELSE 'DROPPED' END AS usestatus, 
CASE WHEN b.rolname IS NULL THEN c.stausename
ELSE b.rolname END AS usename, 
c.staactionname AS actionname, 
c.stasubtype AS subtype,
--
c.statime 
FROM pg_resqueue a, (pg_authid
b FULL JOIN pg_stat_last_shoperation c ON ((b.oid = c.stasysid)))
WHERE ((a.oid = c.objid) AND (c.classid = (SELECT pg_class.oid FROM
pg_class WHERE ((pg_class.relname = 'pg_resqueue'::name) AND
(pg_class.relnamespace = (SELECT pg_namespace.oid FROM pg_namespace
WHERE (pg_namespace.nspname = 'pg_catalog'::name))))))) ORDER BY 9;

CREATE VIEW
pg_stat_partition_operations
AS
SELECT pso.*,
CASE WHEN  pr.parlevel IS NOT NULL 
THEN pr.parlevel 
ELSE pr2.parlevel END AS partitionlevel,
pcns.relname AS parenttablename,
pcns.nspname AS parentschemaname,
pr.parrelid AS parent_relid
FROM
(pg_stat_operations pso
LEFT OUTER JOIN
pg_partition_rule ppr
ON pso.objid=ppr.parchildrelid
LEFT OUTER JOIN
pg_partition pr
ON pr.oid = ppr.paroid) LEFT OUTER JOIN 
--
-- only want lowest parlevel for parenttable
--
(SELECT MIN(parlevel) AS parlevel, parrelid FROM 
pg_partition prx GROUP BY parrelid ) AS pr2
ON pr2.parrelid = pso.objid
LEFT OUTER JOIN 
( SELECT pc.oid, * FROM pg_class AS pc FULL JOIN pg_namespace AS ns 
ON ns.oid = pc.relnamespace) AS pcns
ON pcns.oid = pr.parrelid
;

-- MPP-7807: show all resqueue attributes
CREATE VIEW pg_resqueue_attributes AS
SELECT rsqname, 'active_statements' AS resname,
rsqcountlimit::text AS ressetting,
1 AS restypid FROM pg_resqueue
UNION
SELECT rsqname, 'max_cost' AS resname,
rsqcostlimit::text AS ressetting,
2 AS restypid FROM pg_resqueue
UNION
SELECT rsqname, 'cost_overcommit' AS resname,
case when rsqovercommit then '1'
else '0' end AS ressetting,
4 AS restypid FROM pg_resqueue
UNION
SELECT rsqname, 'min_cost' AS resname,
rsqignorecostlimit::text AS ressetting,
3 AS restypid FROM pg_resqueue
UNION
SELECT rq.rsqname , rt.resname, rc.ressetting,
rt.restypid AS restypid FROM
pg_resqueue rq, pg_resourcetype rt,
pg_resqueuecapability rc WHERE
rq.oid=rc.resqueueid AND rc.restypid = rt.restypid
ORDER BY rsqname, restypid
;

CREATE VIEW pg_stat_database_conflicts AS
    SELECT
            D.oid AS datid,
            D.datname AS datname,
            pg_stat_get_db_conflict_tablespace(D.oid) AS confl_tablespace,
            pg_stat_get_db_conflict_lock(D.oid) AS confl_lock,
            pg_stat_get_db_conflict_snapshot(D.oid) AS confl_snapshot,
            pg_stat_get_db_conflict_bufferpin(D.oid) AS confl_bufferpin,
            pg_stat_get_db_conflict_startup_deadlock(D.oid) AS confl_deadlock
    FROM pg_database D;

CREATE VIEW pg_stat_user_functions AS
    SELECT
            P.oid AS funcid,
            N.nspname AS schemaname,
            P.proname AS funcname,
            pg_stat_get_function_calls(P.oid) AS calls,
            pg_stat_get_function_total_time(P.oid) AS total_time,
            pg_stat_get_function_self_time(P.oid) AS self_time
    FROM pg_proc P LEFT JOIN pg_namespace N ON (N.oid = P.pronamespace)
    WHERE P.prolang != 12  -- fast check to eliminate built-in functions
          AND pg_stat_get_function_calls(P.oid) IS NOT NULL;

CREATE VIEW pg_stat_xact_user_functions AS
    SELECT
            P.oid AS funcid,
            N.nspname AS schemaname,
            P.proname AS funcname,
            pg_stat_get_xact_function_calls(P.oid) AS calls,
            pg_stat_get_xact_function_total_time(P.oid) AS total_time,
            pg_stat_get_xact_function_self_time(P.oid) AS self_time
    FROM pg_proc P LEFT JOIN pg_namespace N ON (N.oid = P.pronamespace)
    WHERE P.prolang != 12  -- fast check to eliminate built-in functions
          AND pg_stat_get_xact_function_calls(P.oid) IS NOT NULL;

CREATE VIEW pg_stat_archiver AS
    SELECT
        s.archived_count,
        s.last_archived_wal,
        s.last_archived_time,
        s.failed_count,
        s.last_failed_wal,
        s.last_failed_time,
        s.stats_reset
    FROM pg_stat_get_archiver() s;

CREATE VIEW pg_stat_bgwriter AS
    SELECT
        pg_stat_get_bgwriter_timed_checkpoints() AS checkpoints_timed,
        pg_stat_get_bgwriter_requested_checkpoints() AS checkpoints_req,
        pg_stat_get_checkpoint_write_time() AS checkpoint_write_time,
        pg_stat_get_checkpoint_sync_time() AS checkpoint_sync_time,
        pg_stat_get_bgwriter_buf_written_checkpoints() AS buffers_checkpoint,
        pg_stat_get_bgwriter_buf_written_clean() AS buffers_clean,
        pg_stat_get_bgwriter_maxwritten_clean() AS maxwritten_clean,
        pg_stat_get_buf_written_backend() AS buffers_backend,
        pg_stat_get_buf_fsync_backend() AS buffers_backend_fsync,
        pg_stat_get_buf_alloc() AS buffers_alloc,
        pg_stat_get_bgwriter_stat_reset_time() AS stats_reset;

CREATE VIEW pg_user_mappings AS
    SELECT
        U.oid       AS umid,
        S.oid       AS srvid,
        S.srvname   AS srvname,
        U.umuser    AS umuser,
        CASE WHEN U.umuser = 0 THEN
            'public'
        ELSE
            A.rolname
        END AS usename,
        CASE WHEN (U.umuser <> 0 AND A.rolname = current_user
                     AND (pg_has_role(S.srvowner, 'USAGE')
                          OR has_server_privilege(S.oid, 'USAGE')))
                    OR (U.umuser = 0 AND pg_has_role(S.srvowner, 'USAGE'))
                    OR (SELECT rolsuper FROM pg_authid WHERE rolname = current_user)
                    THEN U.umoptions
                 ELSE NULL END AS umoptions
    FROM pg_user_mapping U
         LEFT JOIN pg_authid A ON (A.oid = U.umuser) JOIN
        pg_foreign_server S ON (U.umserver = S.oid);

REVOKE ALL on pg_user_mapping FROM public;


CREATE VIEW pg_replication_origin_status AS
    SELECT *
    FROM pg_show_replication_origin_status();

REVOKE ALL ON pg_replication_origin_status FROM public;

--
-- We have a few function definitions in here, too.
-- At some point there might be enough to justify breaking them out into
-- a separate "system_functions.sql" file.
--

-- Tsearch debug function.  Defined here because it'd be pretty unwieldy
-- to put it into pg_proc.h

CREATE FUNCTION ts_debug(IN config regconfig, IN document text,
    OUT alias text,
    OUT description text,
    OUT token text,
    OUT dictionaries regdictionary[],
    OUT dictionary regdictionary,
    OUT lexemes text[])
RETURNS SETOF record AS
$$
SELECT
    tt.alias AS alias,
    tt.description AS description,
    parse.token AS token,
    ARRAY ( SELECT m.mapdict::pg_catalog.regdictionary
            FROM pg_catalog.pg_ts_config_map AS m
            WHERE m.mapcfg = $1 AND m.maptokentype = parse.tokid
            ORDER BY m.mapseqno )
    AS dictionaries,
    ( SELECT mapdict::pg_catalog.regdictionary
      FROM pg_catalog.pg_ts_config_map AS m
      WHERE m.mapcfg = $1 AND m.maptokentype = parse.tokid
      ORDER BY pg_catalog.ts_lexize(mapdict, parse.token) IS NULL, m.mapseqno
      LIMIT 1
    ) AS dictionary,
    ( SELECT pg_catalog.ts_lexize(mapdict, parse.token)
      FROM pg_catalog.pg_ts_config_map AS m
      WHERE m.mapcfg = $1 AND m.maptokentype = parse.tokid
      ORDER BY pg_catalog.ts_lexize(mapdict, parse.token) IS NULL, m.mapseqno
      LIMIT 1
    ) AS lexemes
FROM pg_catalog.ts_parse(
        (SELECT cfgparser FROM pg_catalog.pg_ts_config WHERE oid = $1 ), $2
    ) AS parse,
     pg_catalog.ts_token_type(
        (SELECT cfgparser FROM pg_catalog.pg_ts_config WHERE oid = $1 )
    ) AS tt
WHERE tt.tokid = parse.tokid
$$
LANGUAGE SQL STRICT STABLE;

COMMENT ON FUNCTION ts_debug(regconfig,text) IS
    'debug function for text search configuration';

CREATE FUNCTION ts_debug(IN document text,
    OUT alias text,
    OUT description text,
    OUT token text,
    OUT dictionaries regdictionary[],
    OUT dictionary regdictionary,
    OUT lexemes text[])
RETURNS SETOF record AS
$$
    SELECT * FROM pg_catalog.ts_debug( pg_catalog.get_current_ts_config(), $1);
$$
LANGUAGE SQL STRICT STABLE;

COMMENT ON FUNCTION ts_debug(text) IS
    'debug function for current text search configuration';

--
-- Redeclare built-in functions that need default values attached to their
-- arguments.  It's impractical to set those up directly in pg_proc.h because
-- of the complexity and platform-dependency of the expression tree
-- representation.  (Note that internal functions still have to have entries
-- in pg_proc.h; we are merely causing their proargnames and proargdefaults
-- to get filled in.)
--

CREATE OR REPLACE FUNCTION
  pg_start_backup(label text, fast boolean DEFAULT false)
  RETURNS pg_lsn STRICT VOLATILE LANGUAGE internal AS 'pg_start_backup';

-- legacy definition for compatibility with 9.3
CREATE OR REPLACE FUNCTION
  json_populate_record(base anyelement, from_json json, use_json_as_text boolean DEFAULT false)
  RETURNS anyelement LANGUAGE internal STABLE AS 'json_populate_record';

-- legacy definition for compatibility with 9.3
CREATE OR REPLACE FUNCTION
  json_populate_recordset(base anyelement, from_json json, use_json_as_text boolean DEFAULT false)
  RETURNS SETOF anyelement LANGUAGE internal STABLE ROWS 100  AS 'json_populate_recordset';

CREATE OR REPLACE FUNCTION pg_logical_slot_get_changes(
    IN slot_name name, IN upto_lsn pg_lsn, IN upto_nchanges int, VARIADIC options text[] DEFAULT '{}',
    OUT location pg_lsn, OUT xid xid, OUT data text)
RETURNS SETOF RECORD
LANGUAGE INTERNAL
VOLATILE ROWS 1000 COST 1000
AS 'pg_logical_slot_get_changes';

CREATE OR REPLACE FUNCTION pg_logical_slot_peek_changes(
    IN slot_name name, IN upto_lsn pg_lsn, IN upto_nchanges int, VARIADIC options text[] DEFAULT '{}',
    OUT location pg_lsn, OUT xid xid, OUT data text)
RETURNS SETOF RECORD
LANGUAGE INTERNAL
VOLATILE ROWS 1000 COST 1000
AS 'pg_logical_slot_peek_changes';

CREATE OR REPLACE FUNCTION pg_logical_slot_get_binary_changes(
    IN slot_name name, IN upto_lsn pg_lsn, IN upto_nchanges int, VARIADIC options text[] DEFAULT '{}',
    OUT location pg_lsn, OUT xid xid, OUT data bytea)
RETURNS SETOF RECORD
LANGUAGE INTERNAL
VOLATILE ROWS 1000 COST 1000
AS 'pg_logical_slot_get_binary_changes';

CREATE OR REPLACE FUNCTION pg_logical_slot_peek_binary_changes(
    IN slot_name name, IN upto_lsn pg_lsn, IN upto_nchanges int, VARIADIC options text[] DEFAULT '{}',
    OUT location pg_lsn, OUT xid xid, OUT data bytea)
RETURNS SETOF RECORD
LANGUAGE INTERNAL
VOLATILE ROWS 1000 COST 1000
AS 'pg_logical_slot_peek_binary_changes';

CREATE OR REPLACE FUNCTION pg_create_physical_replication_slot(
    IN slot_name name, IN immediately_reserve boolean DEFAULT false,
    OUT slot_name name, OUT xlog_position pg_lsn)
RETURNS RECORD
LANGUAGE INTERNAL
AS 'pg_create_physical_replication_slot';

CREATE OR REPLACE FUNCTION
  make_interval(years int4 DEFAULT 0, months int4 DEFAULT 0, weeks int4 DEFAULT 0,
                days int4 DEFAULT 0, hours int4 DEFAULT 0, mins int4 DEFAULT 0,
                secs double precision DEFAULT 0.0)
RETURNS interval
LANGUAGE INTERNAL
STRICT IMMUTABLE
AS 'make_interval';

<<<<<<< HEAD
-- pg_tablespace_location wrapper functions to see Greenplum cluster-wide tablespace locations
CREATE FUNCTION gp_tablespace_segment_location (IN tblspc_oid oid, OUT gp_segment_id int, OUT tblspc_loc text)
AS 'SELECT pg_catalog.gp_execution_segment() as gp_segment_id, * FROM pg_catalog.pg_tablespace_location($1)'
LANGUAGE SQL EXECUTE ON ALL SEGMENTS;

CREATE FUNCTION gp_tablespace_location (IN tblspc_oid oid, OUT gp_segment_id int, OUT tblspc_loc text)
RETURNS SETOF RECORD
AS
  'SELECT * FROM pg_catalog.gp_tablespace_segment_location($1)
   UNION ALL
   SELECT pg_catalog.gp_execution_segment() as gp_segment_id, * FROM pg_catalog.pg_tablespace_location($1)'
LANGUAGE SQL EXECUTE ON MASTER;
=======
CREATE OR REPLACE FUNCTION
  jsonb_set(jsonb_in jsonb, path text[] , replacement jsonb,
            create_if_missing boolean DEFAULT true)
RETURNS jsonb
LANGUAGE INTERNAL
STRICT IMMUTABLE
AS 'jsonb_set';
>>>>>>> ab93f90c
<|MERGE_RESOLUTION|>--- conflicted
+++ resolved
@@ -1,13 +1,9 @@
 /*
  * PostgreSQL System Views
  *
-<<<<<<< HEAD
  * Portions Copyright (c) 2006-2010, Greenplum inc.
  * Portions Copyright (c) 2012-Present Pivotal Software, Inc.
- * Copyright (c) 1996-2014, PostgreSQL Global Development Group
-=======
  * Copyright (c) 1996-2015, PostgreSQL Global Development Group
->>>>>>> ab93f90c
  *
  * src/backend/catalog/system_views.sql
  */
@@ -669,7 +665,6 @@
     WHERE S.usesysid = U.oid AND
             S.pid = W.pid;
 
-<<<<<<< HEAD
 CREATE FUNCTION gp_stat_get_master_replication() RETURNS SETOF RECORD AS
 $$
     SELECT pg_catalog.gp_execution_segment() AS gp_segment_id, *
@@ -722,7 +717,7 @@
          replay_location pg_lsn, sync_priority integer, sync_state text)
          ON G.gp_segment_id = R.gp_segment_id
     );
-=======
+
 CREATE VIEW pg_stat_ssl AS
     SELECT
             S.pid,
@@ -733,7 +728,6 @@
             S.sslcompression AS compression,
             S.sslclientdn AS clientdn
     FROM pg_stat_get_activity(NULL) AS S;
->>>>>>> ab93f90c
 
 CREATE VIEW pg_replication_slots AS
     SELECT
@@ -1432,20 +1426,6 @@
 STRICT IMMUTABLE
 AS 'make_interval';
 
-<<<<<<< HEAD
--- pg_tablespace_location wrapper functions to see Greenplum cluster-wide tablespace locations
-CREATE FUNCTION gp_tablespace_segment_location (IN tblspc_oid oid, OUT gp_segment_id int, OUT tblspc_loc text)
-AS 'SELECT pg_catalog.gp_execution_segment() as gp_segment_id, * FROM pg_catalog.pg_tablespace_location($1)'
-LANGUAGE SQL EXECUTE ON ALL SEGMENTS;
-
-CREATE FUNCTION gp_tablespace_location (IN tblspc_oid oid, OUT gp_segment_id int, OUT tblspc_loc text)
-RETURNS SETOF RECORD
-AS
-  'SELECT * FROM pg_catalog.gp_tablespace_segment_location($1)
-   UNION ALL
-   SELECT pg_catalog.gp_execution_segment() as gp_segment_id, * FROM pg_catalog.pg_tablespace_location($1)'
-LANGUAGE SQL EXECUTE ON MASTER;
-=======
 CREATE OR REPLACE FUNCTION
   jsonb_set(jsonb_in jsonb, path text[] , replacement jsonb,
             create_if_missing boolean DEFAULT true)
@@ -1453,4 +1433,16 @@
 LANGUAGE INTERNAL
 STRICT IMMUTABLE
 AS 'jsonb_set';
->>>>>>> ab93f90c
+
+-- pg_tablespace_location wrapper functions to see Greenplum cluster-wide tablespace locations
+CREATE FUNCTION gp_tablespace_segment_location (IN tblspc_oid oid, OUT gp_segment_id int, OUT tblspc_loc text)
+AS 'SELECT pg_catalog.gp_execution_segment() as gp_segment_id, * FROM pg_catalog.pg_tablespace_location($1)'
+LANGUAGE SQL EXECUTE ON ALL SEGMENTS;
+
+CREATE FUNCTION gp_tablespace_location (IN tblspc_oid oid, OUT gp_segment_id int, OUT tblspc_loc text)
+RETURNS SETOF RECORD
+AS
+  'SELECT * FROM pg_catalog.gp_tablespace_segment_location($1)
+   UNION ALL
+   SELECT pg_catalog.gp_execution_segment() as gp_segment_id, * FROM pg_catalog.pg_tablespace_location($1)'
+LANGUAGE SQL EXECUTE ON MASTER;