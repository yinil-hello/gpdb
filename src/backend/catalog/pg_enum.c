/*-------------------------------------------------------------------------
 *
 * pg_enum.c
 *	  routines to support manipulation of the pg_enum relation
 *
 * Copyright (c) 2006-2019, PostgreSQL Global Development Group
 *
 *
 * IDENTIFICATION
 *	  src/backend/catalog/pg_enum.c
 *
 *-------------------------------------------------------------------------
 */
#include "postgres.h"

#include "access/genam.h"
#include "access/htup_details.h"
#include "access/table.h"
#include "access/xact.h"
#include "catalog/binary_upgrade.h"
#include "catalog/catalog.h"
#include "catalog/indexing.h"
#include "catalog/pg_enum.h"
#include "catalog/pg_type.h"
#include "cdb/cdbvars.h"
#include "storage/lmgr.h"
#include "miscadmin.h"
#include "nodes/value.h"
#include "utils/builtins.h"
#include "utils/catcache.h"
#include "utils/fmgroids.h"
#include "utils/hsearch.h"
#include "utils/memutils.h"
#include "utils/syscache.h"


<<<<<<< HEAD
=======
/* Potentially set by pg_upgrade_support functions */
Oid			binary_upgrade_next_pg_enum_oid = InvalidOid;

/*
 * Hash table of enum value OIDs created during the current transaction by
 * AddEnumLabel.  We disallow using these values until the transaction is
 * committed; otherwise, they might get into indexes where we can't clean
 * them up, and then if the transaction rolls back we have a broken index.
 * (See comments for check_safe_enum_use() in enum.c.)  Values created by
 * EnumValuesCreate are *not* blacklisted; we assume those are created during
 * CREATE TYPE, so they can't go away unless the enum type itself does.
 */
static HTAB *enum_blacklist = NULL;

>>>>>>> 9e1c9f95
static void RenumberEnumType(Relation pg_enum, HeapTuple *existing, int nelems);
static int	sort_order_cmp(const void *p1, const void *p2);


/*
 * EnumValuesCreate
 *		Create an entry in pg_enum for each of the supplied enum values.
 *
 * vals is a list of Value strings.
 */
void
EnumValuesCreate(Oid enumTypeOid, List *vals)
{
	Relation	pg_enum;
	NameData	enumlabel;
	Oid		   *oids;
	int			elemno,
				num_elems;
	Datum		values[Natts_pg_enum];
	bool		nulls[Natts_pg_enum];
	ListCell   *lc;
	HeapTuple	tup;

	num_elems = list_length(vals);

	/*
	 * We do not bother to check the list of values for duplicates --- if you
	 * have any, you'll get a less-than-friendly unique-index violation. It is
	 * probably not worth trying harder.
	 */

	pg_enum = table_open(EnumRelationId, RowExclusiveLock);

	/*
	 * Allocate OIDs for the enum's members.
	 *
	 * While this method does not absolutely guarantee that we generate no
	 * duplicate OIDs (since we haven't entered each oid into the table before
	 * allocating the next), trouble could only occur if the OID counter wraps
	 * all the way around before we finish. Which seems unlikely.
	 */
	oids = (Oid *) palloc(num_elems * sizeof(Oid));

	for (elemno = 0; elemno < num_elems; elemno++)
	{
		/*
		 * We assign even-numbered OIDs to all the new enum labels.  This
		 * tells the comparison functions the OIDs are in the correct sort
		 * order and can be compared directly.
		 */
		Oid			new_oid;

		/*
		 * In QE node, however, use the OIDs assigned by the master (they are delivered
		 * out-of-band, see oid_dispatch.c.
		 */
		if (Gp_role == GP_ROLE_EXECUTE)
			new_oid = InvalidOid;
		else
		{
<<<<<<< HEAD
			do
			{
				new_oid = GetNewOid(pg_enum);
			} while (new_oid & 1);
		}
=======
			new_oid = GetNewOidWithIndex(pg_enum, EnumOidIndexId,
										 Anum_pg_enum_oid);
		} while (new_oid & 1);
>>>>>>> 9e1c9f95
		oids[elemno] = new_oid;
	}

	/* sort them, just in case OID counter wrapped from high to low */
	qsort(oids, num_elems, sizeof(Oid), oid_cmp);

	/* and make the entries */
	memset(nulls, false, sizeof(nulls));

	elemno = 0;
	foreach(lc, vals)
	{
		char	   *lab = strVal(lfirst(lc));

		/*
		 * labels are stored in a name field, for easier syscache lookup, so
		 * check the length to make sure it's within range.
		 */
		if (strlen(lab) > (NAMEDATALEN - 1))
			ereport(ERROR,
					(errcode(ERRCODE_INVALID_NAME),
					 errmsg("invalid enum label \"%s\"", lab),
					 errdetail("Labels must be %d characters or less.",
							   NAMEDATALEN - 1)));

		values[Anum_pg_enum_oid - 1] = ObjectIdGetDatum(oids[elemno]);
		values[Anum_pg_enum_enumtypid - 1] = ObjectIdGetDatum(enumTypeOid);
		values[Anum_pg_enum_enumsortorder - 1] = Float4GetDatum(elemno + 1);
		namestrcpy(&enumlabel, lab);
		values[Anum_pg_enum_enumlabel - 1] = NameGetDatum(&enumlabel);

		tup = heap_form_tuple(RelationGetDescr(pg_enum), values, nulls);

		CatalogTupleInsert(pg_enum, tup);
		heap_freetuple(tup);

		elemno++;
	}

	/* clean up */
	pfree(oids);
	table_close(pg_enum, RowExclusiveLock);
}


/*
 * EnumValuesDelete
 *		Remove all the pg_enum entries for the specified enum type.
 */
void
EnumValuesDelete(Oid enumTypeOid)
{
	Relation	pg_enum;
	ScanKeyData key[1];
	SysScanDesc scan;
	HeapTuple	tup;

	pg_enum = table_open(EnumRelationId, RowExclusiveLock);

	ScanKeyInit(&key[0],
				Anum_pg_enum_enumtypid,
				BTEqualStrategyNumber, F_OIDEQ,
				ObjectIdGetDatum(enumTypeOid));

	scan = systable_beginscan(pg_enum, EnumTypIdLabelIndexId, true,
							  NULL, 1, key);

	while (HeapTupleIsValid(tup = systable_getnext(scan)))
	{
		CatalogTupleDelete(pg_enum, &tup->t_self);
	}

	systable_endscan(scan);

	table_close(pg_enum, RowExclusiveLock);
}

/*
 * Initialize the enum blacklist for this transaction.
 */
static void
init_enum_blacklist(void)
{
	HASHCTL		hash_ctl;

	memset(&hash_ctl, 0, sizeof(hash_ctl));
	hash_ctl.keysize = sizeof(Oid);
	hash_ctl.entrysize = sizeof(Oid);
	hash_ctl.hcxt = TopTransactionContext;
	enum_blacklist = hash_create("Enum value blacklist",
								 32,
								 &hash_ctl,
								 HASH_ELEM | HASH_BLOBS | HASH_CONTEXT);
}

/*
 * AddEnumLabel
 *		Add a new label to the enum set. By default it goes at
 *		the end, but the user can choose to place it before or
 *		after any existing set member.
 */
void
AddEnumLabel(Oid enumTypeOid,
			 const char *newVal,
			 const char *neighbor,
			 bool newValIsAfter,
			 bool skipIfExists)
{
	Relation	pg_enum;
	Oid			newOid;
	Datum		values[Natts_pg_enum];
	bool		nulls[Natts_pg_enum];
	NameData	enumlabel;
	HeapTuple	enum_tup;
	float4		newelemorder;
	HeapTuple  *existing;
	CatCList   *list;
	int			nelems;
	int			i;

	/* check length of new label is ok */
	if (strlen(newVal) > (NAMEDATALEN - 1))
		ereport(ERROR,
				(errcode(ERRCODE_INVALID_NAME),
				 errmsg("invalid enum label \"%s\"", newVal),
				 errdetail("Labels must be %d characters or less.",
						   NAMEDATALEN - 1)));

	/*
	 * Acquire a lock on the enum type, which we won't release until commit.
	 * This ensures that two backends aren't concurrently modifying the same
	 * enum type.  Without that, we couldn't be sure to get a consistent view
	 * of the enum members via the syscache.  Note that this does not block
	 * other backends from inspecting the type; see comments for
	 * RenumberEnumType.
	 */
	LockDatabaseObject(TypeRelationId, enumTypeOid, 0, ExclusiveLock);

	/*
	 * Check if label is already in use.  The unique index on pg_enum would
	 * catch this anyway, but we prefer a friendlier error message, and
	 * besides we need a check to support IF NOT EXISTS.
	 */
	enum_tup = SearchSysCache2(ENUMTYPOIDNAME,
							   ObjectIdGetDatum(enumTypeOid),
							   CStringGetDatum(newVal));
	if (HeapTupleIsValid(enum_tup))
	{
		ReleaseSysCache(enum_tup);
		if (skipIfExists)
		{
			ereport(NOTICE,
					(errcode(ERRCODE_DUPLICATE_OBJECT),
					 errmsg("enum label \"%s\" already exists, skipping",
							newVal)));
			return;
		}
		else
			ereport(ERROR,
					(errcode(ERRCODE_DUPLICATE_OBJECT),
					 errmsg("enum label \"%s\" already exists",
							newVal)));
	}

	pg_enum = table_open(EnumRelationId, RowExclusiveLock);

	/* If we have to renumber the existing members, we restart from here */
restart:

	/* Get the list of existing members of the enum */
	list = SearchSysCacheList1(ENUMTYPOIDNAME,
							   ObjectIdGetDatum(enumTypeOid));
	nelems = list->n_members;

	/* Sort the existing members by enumsortorder */
	existing = (HeapTuple *) palloc(nelems * sizeof(HeapTuple));
	for (i = 0; i < nelems; i++)
		existing[i] = &(list->members[i]->tuple);

	qsort(existing, nelems, sizeof(HeapTuple), sort_order_cmp);

	if (neighbor == NULL)
	{
		/*
		 * Put the new label at the end of the list. No change to existing
		 * tuples is required.
		 */
		if (nelems > 0)
		{
			Form_pg_enum en = (Form_pg_enum) GETSTRUCT(existing[nelems - 1]);

			newelemorder = en->enumsortorder + 1;
		}
		else
			newelemorder = 1;
	}
	else
	{
		/* BEFORE or AFTER was specified */
		int			nbr_index;
		int			other_nbr_index;
		Form_pg_enum nbr_en;
		Form_pg_enum other_nbr_en;

		/* Locate the neighbor element */
		for (nbr_index = 0; nbr_index < nelems; nbr_index++)
		{
			Form_pg_enum en = (Form_pg_enum) GETSTRUCT(existing[nbr_index]);

			if (strcmp(NameStr(en->enumlabel), neighbor) == 0)
				break;
		}
		if (nbr_index >= nelems)
			ereport(ERROR,
					(errcode(ERRCODE_INVALID_PARAMETER_VALUE),
					 errmsg("\"%s\" is not an existing enum label",
							neighbor)));
		nbr_en = (Form_pg_enum) GETSTRUCT(existing[nbr_index]);

		/*
		 * Attempt to assign an appropriate enumsortorder value: one less than
		 * the smallest member, one more than the largest member, or halfway
		 * between two existing members.
		 *
		 * In the "halfway" case, because of the finite precision of float4,
		 * we might compute a value that's actually equal to one or the other
		 * of its neighbors.  In that case we renumber the existing members
		 * and try again.
		 */
		if (newValIsAfter)
			other_nbr_index = nbr_index + 1;
		else
			other_nbr_index = nbr_index - 1;

		if (other_nbr_index < 0)
			newelemorder = nbr_en->enumsortorder - 1;
		else if (other_nbr_index >= nelems)
			newelemorder = nbr_en->enumsortorder + 1;
		else
		{
			/*
			 * The midpoint value computed here has to be rounded to float4
			 * precision, else our equality comparisons against the adjacent
			 * values are meaningless.  The most portable way of forcing that
			 * to happen with non-C-standard-compliant compilers is to store
			 * it into a volatile variable.
			 */
			volatile float4 midpoint;

			other_nbr_en = (Form_pg_enum) GETSTRUCT(existing[other_nbr_index]);
			midpoint = (nbr_en->enumsortorder +
						other_nbr_en->enumsortorder) / 2;

			if (midpoint == nbr_en->enumsortorder ||
				midpoint == other_nbr_en->enumsortorder)
			{
				RenumberEnumType(pg_enum, existing, nelems);
				/* Clean up and start over */
				pfree(existing);
				ReleaseCatCacheList(list);
				goto restart;
			}

			newelemorder = midpoint;
		}
	}

	/* Get a new OID for the new label */
	if (Gp_role == GP_ROLE_EXECUTE || IsBinaryUpgrade)
	{
<<<<<<< HEAD
=======
		if (!OidIsValid(binary_upgrade_next_pg_enum_oid))
			ereport(ERROR,
					(errcode(ERRCODE_INVALID_PARAMETER_VALUE),
					 errmsg("pg_enum OID value not set when in binary upgrade mode")));

>>>>>>> 9e1c9f95
		/*
		 * In QE, the dispatcher has alrady allocated the OID for us. Like in
		 * EnumValuesCreate(), it is delivered out-of-band, and set on the tuple by
		 * heap_insert().
		 */
		newOid = InvalidOid;
	}
	else
	{
		/*
		 * Normal case: we need to allocate a new Oid for the value.
		 *
		 * We want to give the new element an even-numbered Oid if it's safe,
		 * which is to say it compares correctly to all pre-existing even
		 * numbered Oids in the enum.  Otherwise, we must give it an odd Oid.
		 */
		for (;;)
		{
			bool		sorts_ok;

			/* Get a new OID (different from all existing pg_enum tuples) */
			newOid = GetNewOidWithIndex(pg_enum, EnumOidIndexId,
										Anum_pg_enum_oid);

			/*
			 * Detect whether it sorts correctly relative to existing
			 * even-numbered labels of the enum.  We can ignore existing
			 * labels with odd Oids, since a comparison involving one of those
			 * will not take the fast path anyway.
			 */
			sorts_ok = true;
			for (i = 0; i < nelems; i++)
			{
				HeapTuple	exists_tup = existing[i];
				Form_pg_enum exists_en = (Form_pg_enum) GETSTRUCT(exists_tup);
				Oid			exists_oid = exists_en->oid;

				if (exists_oid & 1)
					continue;	/* ignore odd Oids */

				if (exists_en->enumsortorder < newelemorder)
				{
					/* should sort before */
					if (exists_oid >= newOid)
					{
						sorts_ok = false;
						break;
					}
				}
				else
				{
					/* should sort after */
					if (exists_oid <= newOid)
					{
						sorts_ok = false;
						break;
					}
				}
			}

			if (sorts_ok)
			{
				/* If it's even and sorts OK, we're done. */
				if ((newOid & 1) == 0)
					break;

				/*
				 * If it's odd, and sorts OK, loop back to get another OID and
				 * try again.  Probably, the next available even OID will sort
				 * correctly too, so it's worth trying.
				 */
			}
			else
			{
				/*
				 * If it's odd, and does not sort correctly, we're done.
				 * (Probably, the next available even OID would sort
				 * incorrectly too, so no point in trying again.)
				 */
				if (newOid & 1)
					break;

				/*
				 * If it's even, and does not sort correctly, loop back to get
				 * another OID and try again.  (We *must* reject this case.)
				 */
			}
		}
	}

	/* Done with info about existing members */
	pfree(existing);
	ReleaseCatCacheList(list);

	/* Create the new pg_enum entry */
	memset(nulls, false, sizeof(nulls));
	values[Anum_pg_enum_oid - 1] = ObjectIdGetDatum(newOid);
	values[Anum_pg_enum_enumtypid - 1] = ObjectIdGetDatum(enumTypeOid);
	values[Anum_pg_enum_enumsortorder - 1] = Float4GetDatum(newelemorder);
	namestrcpy(&enumlabel, newVal);
	values[Anum_pg_enum_enumlabel - 1] = NameGetDatum(&enumlabel);
	enum_tup = heap_form_tuple(RelationGetDescr(pg_enum), values, nulls);
	CatalogTupleInsert(pg_enum, enum_tup);
	heap_freetuple(enum_tup);

	table_close(pg_enum, RowExclusiveLock);

	/* Set up the blacklist hash if not already done in this transaction */
	if (enum_blacklist == NULL)
		init_enum_blacklist();

	/* Add the new value to the blacklist */
	(void) hash_search(enum_blacklist, &newOid, HASH_ENTER, NULL);
}


/*
 * RenameEnumLabel
 *		Rename a label in an enum set.
 */
void
RenameEnumLabel(Oid enumTypeOid,
				const char *oldVal,
				const char *newVal)
{
	Relation	pg_enum;
	HeapTuple	enum_tup;
	Form_pg_enum en;
	CatCList   *list;
	int			nelems;
	HeapTuple	old_tup;
	bool		found_new;
	int			i;

	/* check length of new label is ok */
	if (strlen(newVal) > (NAMEDATALEN - 1))
		ereport(ERROR,
				(errcode(ERRCODE_INVALID_NAME),
				 errmsg("invalid enum label \"%s\"", newVal),
				 errdetail("Labels must be %d characters or less.",
						   NAMEDATALEN - 1)));

	/*
	 * Acquire a lock on the enum type, which we won't release until commit.
	 * This ensures that two backends aren't concurrently modifying the same
	 * enum type.  Since we are not changing the type's sort order, this is
	 * probably not really necessary, but there seems no reason not to take
	 * the lock to be sure.
	 */
	LockDatabaseObject(TypeRelationId, enumTypeOid, 0, ExclusiveLock);

	pg_enum = table_open(EnumRelationId, RowExclusiveLock);

	/* Get the list of existing members of the enum */
	list = SearchSysCacheList1(ENUMTYPOIDNAME,
							   ObjectIdGetDatum(enumTypeOid));
	nelems = list->n_members;

	/*
	 * Locate the element to rename and check if the new label is already in
	 * use.  (The unique index on pg_enum would catch that anyway, but we
	 * prefer a friendlier error message.)
	 */
	old_tup = NULL;
	found_new = false;
	for (i = 0; i < nelems; i++)
	{
		enum_tup = &(list->members[i]->tuple);
		en = (Form_pg_enum) GETSTRUCT(enum_tup);
		if (strcmp(NameStr(en->enumlabel), oldVal) == 0)
			old_tup = enum_tup;
		if (strcmp(NameStr(en->enumlabel), newVal) == 0)
			found_new = true;
	}
	if (!old_tup)
		ereport(ERROR,
				(errcode(ERRCODE_INVALID_PARAMETER_VALUE),
				 errmsg("\"%s\" is not an existing enum label",
						oldVal)));
	if (found_new)
		ereport(ERROR,
				(errcode(ERRCODE_DUPLICATE_OBJECT),
				 errmsg("enum label \"%s\" already exists",
						newVal)));

	/* OK, make a writable copy of old tuple */
	enum_tup = heap_copytuple(old_tup);
	en = (Form_pg_enum) GETSTRUCT(enum_tup);

	ReleaseCatCacheList(list);

	/* Update the pg_enum entry */
	namestrcpy(&en->enumlabel, newVal);
	CatalogTupleUpdate(pg_enum, &enum_tup->t_self, enum_tup);
	heap_freetuple(enum_tup);

	table_close(pg_enum, RowExclusiveLock);
}


/*
 * Test if the given enum value is on the blacklist
 */
bool
EnumBlacklisted(Oid enum_id)
{
	bool		found;

	/* If we've made no blacklist table, all values are safe */
	if (enum_blacklist == NULL)
		return false;

	/* Else, is it in the table? */
	(void) hash_search(enum_blacklist, &enum_id, HASH_FIND, &found);
	return found;
}


/*
 * Clean up enum stuff after end of top-level transaction.
 */
void
AtEOXact_Enum(void)
{
	/*
	 * Reset the blacklist table, as all our enum values are now committed.
	 * The memory will go away automatically when TopTransactionContext is
	 * freed; it's sufficient to clear our pointer.
	 */
	enum_blacklist = NULL;
}


/*
 * RenumberEnumType
 *		Renumber existing enum elements to have sort positions 1..n.
 *
 * We avoid doing this unless absolutely necessary; in most installations
 * it will never happen.  The reason is that updating existing pg_enum
 * entries creates hazards for other backends that are concurrently reading
 * pg_enum.  Although system catalog scans now use MVCC semantics, the
 * syscache machinery might read different pg_enum entries under different
 * snapshots, so some other backend might get confused about the proper
 * ordering if a concurrent renumbering occurs.
 *
 * We therefore make the following choices:
 *
 * 1. Any code that is interested in the enumsortorder values MUST read
 * all the relevant pg_enum entries with a single MVCC snapshot, or else
 * acquire lock on the enum type to prevent concurrent execution of
 * AddEnumLabel().
 *
 * 2. Code that is not examining enumsortorder can use a syscache
 * (for example, enum_in and enum_out do so).
 */
static void
RenumberEnumType(Relation pg_enum, HeapTuple *existing, int nelems)
{
	int			i;

	/*
	 * We should only need to increase existing elements' enumsortorders,
	 * never decrease them.  Therefore, work from the end backwards, to avoid
	 * unwanted uniqueness violations.
	 */
	for (i = nelems - 1; i >= 0; i--)
	{
		HeapTuple	newtup;
		Form_pg_enum en;
		float4		newsortorder;

		newtup = heap_copytuple(existing[i]);
		en = (Form_pg_enum) GETSTRUCT(newtup);

		newsortorder = i + 1;
		if (en->enumsortorder != newsortorder)
		{
			en->enumsortorder = newsortorder;

			CatalogTupleUpdate(pg_enum, &newtup->t_self, newtup);
		}

		heap_freetuple(newtup);
	}

	/* Make the updates visible */
	CommandCounterIncrement();
}


/* qsort comparison function for tuples by sort order */
static int
sort_order_cmp(const void *p1, const void *p2)
{
	HeapTuple	v1 = *((const HeapTuple *) p1);
	HeapTuple	v2 = *((const HeapTuple *) p2);
	Form_pg_enum en1 = (Form_pg_enum) GETSTRUCT(v1);
	Form_pg_enum en2 = (Form_pg_enum) GETSTRUCT(v2);

	if (en1->enumsortorder < en2->enumsortorder)
		return -1;
	else if (en1->enumsortorder > en2->enumsortorder)
		return 1;
	else
		return 0;
}

Size
EstimateEnumBlacklistSpace(void)
{
	size_t		entries;

	if (enum_blacklist)
		entries = hash_get_num_entries(enum_blacklist);
	else
		entries = 0;

	/* Add one for the terminator. */
	return sizeof(Oid) * (entries + 1);
}

void
SerializeEnumBlacklist(void *space, Size size)
{
	Oid		   *serialized = (Oid *) space;

	/*
	 * Make sure the hash table hasn't changed in size since the caller
	 * reserved the space.
	 */
	Assert(size == EstimateEnumBlacklistSpace());

	/* Write out all the values from the hash table, if there is one. */
	if (enum_blacklist)
	{
		HASH_SEQ_STATUS status;
		Oid		   *value;

		hash_seq_init(&status, enum_blacklist);
		while ((value = (Oid *) hash_seq_search(&status)))
			*serialized++ = *value;
	}

	/* Write out the terminator. */
	*serialized = InvalidOid;

	/*
	 * Make sure the amount of space we actually used matches what was
	 * estimated.
	 */
	Assert((char *) (serialized + 1) == ((char *) space) + size);
}

void
RestoreEnumBlacklist(void *space)
{
	Oid		   *serialized = (Oid *) space;

	Assert(!enum_blacklist);

	/*
	 * As a special case, if the list is empty then don't even bother to
	 * create the hash table.  This is the usual case, since enum alteration
	 * is expected to be rare.
	 */
	if (!OidIsValid(*serialized))
		return;

	/* Read all the values into a new hash table. */
	init_enum_blacklist();
	do
	{
		hash_search(enum_blacklist, serialized++, HASH_ENTER, NULL);
	} while (OidIsValid(*serialized));
}<|MERGE_RESOLUTION|>--- conflicted
+++ resolved
@@ -33,11 +33,8 @@
 #include "utils/memutils.h"
 #include "utils/syscache.h"
 
-
-<<<<<<< HEAD
-=======
-/* Potentially set by pg_upgrade_support functions */
-Oid			binary_upgrade_next_pg_enum_oid = InvalidOid;
+#include "catalog/oid_dispatch.h"
+
 
 /*
  * Hash table of enum value OIDs created during the current transaction by
@@ -50,7 +47,6 @@
  */
 static HTAB *enum_blacklist = NULL;
 
->>>>>>> 9e1c9f95
 static void RenumberEnumType(Relation pg_enum, HeapTuple *existing, int nelems);
 static int	sort_order_cmp(const void *p1, const void *p2);
 
@@ -94,36 +90,40 @@
 	 */
 	oids = (Oid *) palloc(num_elems * sizeof(Oid));
 
-	for (elemno = 0; elemno < num_elems; elemno++)
+	elemno = 0;
+	foreach(lc, vals)
 	{
 		/*
 		 * We assign even-numbered OIDs to all the new enum labels.  This
 		 * tells the comparison functions the OIDs are in the correct sort
 		 * order and can be compared directly.
 		 */
+		char	   *lab = strVal(lfirst(lc));
 		Oid			new_oid;
 
-		/*
-		 * In QE node, however, use the OIDs assigned by the master (they are delivered
-		 * out-of-band, see oid_dispatch.c.
-		 */
-		if (Gp_role == GP_ROLE_EXECUTE)
-			new_oid = InvalidOid;
-		else
+		do
 		{
-<<<<<<< HEAD
-			do
+			/*
+			 * In QE node, however, use the OIDs assigned by the master (they are delivered
+			 * out-of-band, see oid_dispatch.c.
+			 */
+			if (Gp_role == GP_ROLE_EXECUTE)
 			{
-				new_oid = GetNewOid(pg_enum);
-			} while (new_oid & 1);
-		}
-=======
+				new_oid = GetPreassignedOidForEnum(enumTypeOid, lab);
+				break;
+			}
+
 			new_oid = GetNewOidWithIndex(pg_enum, EnumOidIndexId,
 										 Anum_pg_enum_oid);
 		} while (new_oid & 1);
->>>>>>> 9e1c9f95
 		oids[elemno] = new_oid;
-	}
+
+		if (Gp_role == GP_ROLE_DISPATCH)
+			RememberAssignedOidForEnum(enumTypeOid, lab, new_oid);
+
+		elemno++;
+	}
+	Assert(elemno == num_elems);
 
 	/* sort them, just in case OID counter wrapped from high to low */
 	qsort(oids, num_elems, sizeof(Oid), oid_cmp);
@@ -392,20 +392,10 @@
 	/* Get a new OID for the new label */
 	if (Gp_role == GP_ROLE_EXECUTE || IsBinaryUpgrade)
 	{
-<<<<<<< HEAD
-=======
-		if (!OidIsValid(binary_upgrade_next_pg_enum_oid))
-			ereport(ERROR,
-					(errcode(ERRCODE_INVALID_PARAMETER_VALUE),
-					 errmsg("pg_enum OID value not set when in binary upgrade mode")));
-
->>>>>>> 9e1c9f95
 		/*
-		 * In QE, the dispatcher has alrady allocated the OID for us. Like in
-		 * EnumValuesCreate(), it is delivered out-of-band, and set on the tuple by
-		 * heap_insert().
+		 * In QE, the dispatcher has already allocated the OID for us.
 		 */
-		newOid = InvalidOid;
+		newOid = GetPreassignedOidForEnum(enumTypeOid, newVal);
 	}
 	else
 	{
@@ -488,6 +478,8 @@
 				 */
 			}
 		}
+		if (Gp_role == GP_ROLE_DISPATCH)
+			RememberAssignedOidForEnum(enumTypeOid, newVal, newOid);
 	}
 
 	/* Done with info about existing members */
