/*-------------------------------------------------------------------------
 *
 * copyfuncs.c
 *	  Copy functions for Postgres tree nodes.
 *
 * NOTE: we currently support copying all node types found in parse and
 * plan trees.  We do not support copying executor state trees; there
 * is no need for that, and no point in maintaining all the code that
 * would be needed.  We also do not support copying Path trees, mainly
 * because the circular linkages between RelOptInfo and Path nodes can't
 * be handled easily in a simple depth-first traversal.
 *
 *
<<<<<<< HEAD
 * Portions Copyright (c) 2005-2010, Greenplum inc
 * Portions Copyright (c) 2012-Present Pivotal Software, Inc.
 * Portions Copyright (c) 1996-2013, PostgreSQL Global Development Group
=======
 * Portions Copyright (c) 1996-2014, PostgreSQL Global Development Group
>>>>>>> ab76208e
 * Portions Copyright (c) 1994, Regents of the University of California
 *
 * IDENTIFICATION
 *	  src/backend/nodes/copyfuncs.c
 *
 *-------------------------------------------------------------------------
 */

#include "postgres.h"

#include "catalog/gp_policy.h"
#include "catalog/heap.h"
#include "miscadmin.h"
#include "nodes/plannodes.h"
#include "nodes/relation.h"
#include "utils/datum.h"
#include "cdb/cdbgang.h"


/*
 * Macros to simplify copying of different kinds of fields.  Use these
 * wherever possible to reduce the chance for silly typos.  Note that these
 * hard-wire the convention that the local variables in a Copy routine are
 * named 'newnode' and 'from'.
 */

/* Copy a simple scalar field (int, float, bool, enum, etc) */
#define COPY_SCALAR_FIELD(fldname) \
	(newnode->fldname = from->fldname)

/* Copy a field that is a pointer to some kind of Node or Node tree */
#define COPY_NODE_FIELD(fldname) \
	(newnode->fldname = copyObject(from->fldname))

/* Copy a field that is a pointer to a Bitmapset */
#define COPY_BITMAPSET_FIELD(fldname) \
	(newnode->fldname = bms_copy(from->fldname))

/* Copy a field that is a pointer to a C string, or perhaps NULL */
#define COPY_STRING_FIELD(fldname) \
	(newnode->fldname = from->fldname ? pstrdup(from->fldname) : (char *) NULL)

/* Copy a field that is a pointer to a simple palloc'd object of size sz */
#define COPY_POINTER_FIELD(fldname, sz) \
	do { \
		Size	_size = (sz); \
		newnode->fldname = palloc(_size); \
		memcpy(newnode->fldname, from->fldname, _size); \
	} while (0)

#define COPY_BINARY_FIELD(fldname, sz) \
	do { \
		Size _size = (sz); \
		memcpy(&newnode->fldname, &from->fldname, _size); \
	} while (0)

/* Copy a field that is a varlena datum */
#define COPY_VARLENA_FIELD(fldname, len) \
	do { \
		if (from->fldname) \
		{ \
			newnode->fldname = (bytea *) DatumGetPointer( \
					datumCopy(PointerGetDatum(from->fldname), false, len)); \
		} \
	} while (0)

/* Copy a parse location field (for Copy, this is same as scalar case) */
#define COPY_LOCATION_FIELD(fldname) \
	(newnode->fldname = from->fldname)


/* ****************************************************************
 *					 plannodes.h copy functions
 * ****************************************************************
 */

/*
 * _copyPlannedStmt
 */
static PlannedStmt *
_copyPlannedStmt(const PlannedStmt *from)
{
	PlannedStmt *newnode = makeNode(PlannedStmt);

	COPY_SCALAR_FIELD(commandType);
	COPY_SCALAR_FIELD(planGen);
	COPY_SCALAR_FIELD(queryId);
	COPY_SCALAR_FIELD(hasReturning);
	COPY_SCALAR_FIELD(hasModifyingCTE);
	COPY_SCALAR_FIELD(canSetTag);
	COPY_SCALAR_FIELD(transientPlan);
	COPY_SCALAR_FIELD(oneoffPlan);
	COPY_SCALAR_FIELD(simplyUpdatable);
	COPY_NODE_FIELD(planTree);
	COPY_NODE_FIELD(rtable);
	COPY_NODE_FIELD(resultRelations);
	COPY_NODE_FIELD(utilityStmt);
	COPY_NODE_FIELD(subplans);
	COPY_BITMAPSET_FIELD(rewindPlanIDs);

	COPY_NODE_FIELD(result_partitions);
	COPY_NODE_FIELD(result_aosegnos);
	COPY_NODE_FIELD(queryPartOids);
	COPY_NODE_FIELD(queryPartsMetadata);
	COPY_NODE_FIELD(numSelectorsPerScanId);
	COPY_NODE_FIELD(rowMarks);
	COPY_NODE_FIELD(relationOids);
	COPY_NODE_FIELD(invalItems);
	COPY_SCALAR_FIELD(nParamExec);
	COPY_SCALAR_FIELD(nMotionNodes);
	COPY_SCALAR_FIELD(nInitPlans);

	COPY_NODE_FIELD(intoPolicy);

	COPY_SCALAR_FIELD(query_mem);

	COPY_NODE_FIELD(intoClause);

	return newnode;
}

static QueryDispatchDesc *
_copyQueryDispatchDesc(const QueryDispatchDesc *from)
{
	QueryDispatchDesc *newnode = makeNode(QueryDispatchDesc);

	COPY_NODE_FIELD(sliceTable);
	COPY_NODE_FIELD(oidAssignments);
	COPY_NODE_FIELD(cursorPositions);
	COPY_SCALAR_FIELD(useChangedAOOpts);

	return newnode;
}

static OidAssignment *
_copyOidAssignment(const OidAssignment *from)
{
	OidAssignment *newnode = makeNode(OidAssignment);

	COPY_SCALAR_FIELD(catalog);
	COPY_STRING_FIELD(objname);
	COPY_SCALAR_FIELD(namespaceOid);
	COPY_SCALAR_FIELD(keyOid1);
	COPY_SCALAR_FIELD(keyOid2);
	COPY_SCALAR_FIELD(oid);

	return newnode;
}

/*
 * CopyPlanFields
 *
 *		This function copies the fields of the Plan node.  It is used by
 *		all the copy functions for classes which inherit from Plan.
 */
static void
CopyPlanFields(const Plan *from, Plan *newnode)
{
	COPY_SCALAR_FIELD(plan_node_id);

	COPY_SCALAR_FIELD(startup_cost);
	COPY_SCALAR_FIELD(total_cost);
	COPY_SCALAR_FIELD(plan_rows);
	COPY_SCALAR_FIELD(plan_width);
	COPY_NODE_FIELD(targetlist);
	COPY_NODE_FIELD(qual);
	COPY_NODE_FIELD(lefttree);
	COPY_NODE_FIELD(righttree);
	COPY_NODE_FIELD(initPlan);
	COPY_BITMAPSET_FIELD(extParam);
	COPY_BITMAPSET_FIELD(allParam);
	COPY_NODE_FIELD(flow);
	COPY_SCALAR_FIELD(dispatch);
	COPY_SCALAR_FIELD(nMotionNodes);
	COPY_SCALAR_FIELD(nInitPlans);
	COPY_NODE_FIELD(sliceTable);

	COPY_SCALAR_FIELD(directDispatch.isDirectDispatch);
	COPY_NODE_FIELD(directDispatch.contentIds);
	COPY_SCALAR_FIELD(operatorMemKB);
	/*
	 * Don't copy memoryAccountId and this is an index to the account array
	 * specific to this process only.
	 */
}

/*
 * CopyLogicalIndexInfo
 *
 *		This function copies the LogicalIndexInfo, which is part of
 *		DynamicIndexScan node.
 */
static LogicalIndexInfo *
CopyLogicalIndexInfo(const LogicalIndexInfo *from)
{
	LogicalIndexInfo *newnode = palloc(sizeof(LogicalIndexInfo));

	COPY_SCALAR_FIELD(logicalIndexOid);
	COPY_SCALAR_FIELD(nColumns);
	COPY_POINTER_FIELD(indexKeys, from->nColumns * sizeof(AttrNumber));
	COPY_NODE_FIELD(indPred);
	COPY_NODE_FIELD(indExprs);
	COPY_SCALAR_FIELD(indIsUnique);
	COPY_SCALAR_FIELD(indType);
	COPY_NODE_FIELD(partCons);
	COPY_NODE_FIELD(defaultLevels);

	return newnode;
}

/*
 * _copyPlan
 */
static Plan *
_copyPlan(const Plan *from)
{
	Plan	   *newnode = makeNode(Plan);

	/*
	 * copy node superclass fields
	 */
	CopyPlanFields(from, newnode);

	return newnode;
}


/*
 * _copyResult
 */
static Result *
_copyResult(const Result *from)
{
	Result	   *newnode = makeNode(Result);

	/*
	 * copy node superclass fields
	 */
	CopyPlanFields((const Plan *) from, (Plan *) newnode);

	/*
	 * copy remainder of node
	 */
	COPY_NODE_FIELD(resconstantqual);

	COPY_SCALAR_FIELD(hashFilter);
	COPY_NODE_FIELD(hashList);

	return newnode;
}

/*
 * _copyRepeat
 */
static Repeat *
_copyRepeat(const Repeat *from)
{
	Repeat *newnode = makeNode(Repeat);

	/*
	 * copy node superclass fields
	 */
	CopyPlanFields((Plan *)from, (Plan *)newnode);

	/*
	 * copy remainder of node
	 */
	COPY_NODE_FIELD(repeatCountExpr);
	COPY_SCALAR_FIELD(grouping);

	return newnode;
}

/*
 * _copyModifyTable
 */
static ModifyTable *
_copyModifyTable(const ModifyTable *from)
{
	ModifyTable *newnode = makeNode(ModifyTable);

	/*
	 * copy node superclass fields
	 */
	CopyPlanFields((const Plan *) from, (Plan *) newnode);

	/*
	 * copy remainder of node
	 */
	COPY_SCALAR_FIELD(operation);
	COPY_SCALAR_FIELD(canSetTag);
	COPY_NODE_FIELD(resultRelations);
	COPY_SCALAR_FIELD(resultRelIndex);
	COPY_NODE_FIELD(plans);
	COPY_NODE_FIELD(withCheckOptionLists);
	COPY_NODE_FIELD(returningLists);
	COPY_NODE_FIELD(fdwPrivLists);
	COPY_NODE_FIELD(rowMarks);
	COPY_SCALAR_FIELD(epqParam);
	COPY_NODE_FIELD(action_col_idxes);
	COPY_NODE_FIELD(ctid_col_idxes);
	COPY_NODE_FIELD(oid_col_idxes);

	return newnode;
}

/*
 * _copyAppend
 */
static Append *
_copyAppend(const Append *from)
{
	Append	   *newnode = makeNode(Append);

	/*
	 * copy node superclass fields
	 */
	CopyPlanFields((const Plan *) from, (Plan *) newnode);

	/*
	 * copy remainder of node
	 */
	COPY_NODE_FIELD(appendplans);

	return newnode;
}

static Sequence *
_copySequence(const Sequence *from)
{
	Sequence *newnode = makeNode(Sequence);
	CopyPlanFields((Plan *) from, (Plan *) newnode);
	COPY_NODE_FIELD(subplans);

	return newnode;
}

/*
 * _copyMergeAppend
 */
static MergeAppend *
_copyMergeAppend(const MergeAppend *from)
{
	MergeAppend *newnode = makeNode(MergeAppend);

	/*
	 * copy node superclass fields
	 */
	CopyPlanFields((const Plan *) from, (Plan *) newnode);

	/*
	 * copy remainder of node
	 */
	COPY_NODE_FIELD(mergeplans);
	COPY_SCALAR_FIELD(numCols);
	COPY_POINTER_FIELD(sortColIdx, from->numCols * sizeof(AttrNumber));
	COPY_POINTER_FIELD(sortOperators, from->numCols * sizeof(Oid));
	COPY_POINTER_FIELD(collations, from->numCols * sizeof(Oid));
	COPY_POINTER_FIELD(nullsFirst, from->numCols * sizeof(bool));

	return newnode;
}

/*
 * _copyRecursiveUnion
 */
static RecursiveUnion *
_copyRecursiveUnion(const RecursiveUnion *from)
{
	RecursiveUnion *newnode = makeNode(RecursiveUnion);

	/*
	 * copy node superclass fields
	 */
	CopyPlanFields((const Plan *) from, (Plan *) newnode);

	/*
	 * copy remainder of node
	 */
	COPY_SCALAR_FIELD(wtParam);
	COPY_SCALAR_FIELD(numCols);
	if (from->numCols > 0)
	{
		COPY_POINTER_FIELD(dupColIdx, from->numCols * sizeof(AttrNumber));
		COPY_POINTER_FIELD(dupOperators, from->numCols * sizeof(Oid));
	}
	COPY_SCALAR_FIELD(numGroups);

	return newnode;
}

/*
 * _copyBitmapAnd
 */
static BitmapAnd *
_copyBitmapAnd(const BitmapAnd *from)
{
	BitmapAnd  *newnode = makeNode(BitmapAnd);

	/*
	 * copy node superclass fields
	 */
	CopyPlanFields((const Plan *) from, (Plan *) newnode);

	/*
	 * copy remainder of node
	 */
	COPY_NODE_FIELD(bitmapplans);

	return newnode;
}

/*
 * _copyBitmapOr
 */
static BitmapOr *
_copyBitmapOr(const BitmapOr *from)
{
	BitmapOr   *newnode = makeNode(BitmapOr);

	/*
	 * copy node superclass fields
	 */
	CopyPlanFields((const Plan *) from, (Plan *) newnode);

	/*
	 * copy remainder of node
	 */
	COPY_NODE_FIELD(bitmapplans);

	return newnode;
}


/*
 * CopyScanFields
 *
 *		This function copies the fields of the Scan node.  It is used by
 *		all the copy functions for classes which inherit from Scan.
 */
static void
CopyScanFields(const Scan *from, Scan *newnode)
{
	CopyPlanFields((const Plan *) from, (Plan *) newnode);

	COPY_SCALAR_FIELD(scanrelid);
	COPY_SCALAR_FIELD(partIndex);
	COPY_SCALAR_FIELD(partIndexPrintable);
}

/*
 * _copyScan
 */
static Scan *
_copyScan(const Scan *from)
{
	Scan	   *newnode = makeNode(Scan);

	/*
	 * copy node superclass fields
	 */
	CopyScanFields((const Scan *) from, (Scan *) newnode);

	return newnode;
}

/*
 * _copySeqScan
 */
static SeqScan *
_copySeqScan(const SeqScan *from)
{
	SeqScan    *newnode = makeNode(SeqScan);

	/*
	 * copy node superclass fields
	 */
	CopyScanFields((const Scan *) from, (Scan *) newnode);

	return newnode;
}

static DynamicTableScan *
_copyDynamicTableScan(const DynamicTableScan *from)
{
	DynamicTableScan *newnode = makeNode(DynamicTableScan);
	CopyScanFields((Scan *) from, (Scan *) newnode);
	COPY_SCALAR_FIELD(partIndex);
	COPY_SCALAR_FIELD(partIndexPrintable);

	return newnode;
}

/*
 * _copyExternalScan
 */
static ExternalScan *
_copyExternalScan(const ExternalScan *from)
{
	ExternalScan    *newnode = makeNode(ExternalScan);

	/*
	 * copy node superclass fields
	 */
	CopyScanFields((Scan *) from, (Scan *) newnode);

	/*
	 * copy remainder of node
	 */
	COPY_NODE_FIELD(uriList);
	COPY_STRING_FIELD(fmtOptString);
	COPY_SCALAR_FIELD(fmtType);
	COPY_SCALAR_FIELD(isMasterOnly);
	COPY_SCALAR_FIELD(rejLimit);
	COPY_SCALAR_FIELD(rejLimitInRows);
	COPY_SCALAR_FIELD(logErrors);
	COPY_SCALAR_FIELD(encoding);
	COPY_SCALAR_FIELD(scancounter);

	return newnode;
}

static void
CopyIndexScanFields(const IndexScan *from, IndexScan *newnode)
{
	CopyScanFields((const Scan *) from, (Scan *) newnode);

	/*
	 * copy remainder of node
	 */
	COPY_SCALAR_FIELD(indexid);
	COPY_NODE_FIELD(indexqual);
	COPY_NODE_FIELD(indexqualorig);
	COPY_NODE_FIELD(indexorderby);
	COPY_NODE_FIELD(indexorderbyorig);
	COPY_SCALAR_FIELD(indexorderdir);
}

/*
 * _copyIndexScan
 */
static IndexScan *
_copyIndexScan(const IndexScan *from)
{
	IndexScan  *newnode = makeNode(IndexScan);

	CopyIndexScanFields(from, newnode);

	return newnode;
}

/*
 * _copyDynamicIndexScan
 */
static DynamicIndexScan *
_copyDynamicIndexScan(const DynamicIndexScan *from)
{
	DynamicIndexScan  *newnode = makeNode(DynamicIndexScan);

	/* DynamicIndexScan has some content from IndexScan */
	CopyIndexScanFields(&from->indexscan, &newnode->indexscan);
	newnode->logicalIndexInfo = CopyLogicalIndexInfo(from->logicalIndexInfo);

	return newnode;
}

/*
 * _copyIndexOnlyScan
 */
static IndexOnlyScan *
_copyIndexOnlyScan(const IndexOnlyScan *from)
{
	IndexOnlyScan *newnode = makeNode(IndexOnlyScan);

	/*
	 * copy node superclass fields
	 */
	CopyScanFields((const Scan *) from, (Scan *) newnode);

	/*
	 * copy remainder of node
	 */
	COPY_SCALAR_FIELD(indexid);
	COPY_NODE_FIELD(indexqual);
	COPY_NODE_FIELD(indexqualorig);
	COPY_NODE_FIELD(indexorderby);
	COPY_NODE_FIELD(indextlist);
	COPY_SCALAR_FIELD(indexorderdir);

	return newnode;
}

/*
 * _copyBitmapIndexScan
 */
static void
CopyBitmapIndexScanFields(const BitmapIndexScan *from, BitmapIndexScan *newnode)
{
	CopyScanFields((const Scan *) from, (Scan *) newnode);

	COPY_SCALAR_FIELD(indexid);
	COPY_NODE_FIELD(indexqual);
	COPY_NODE_FIELD(indexqualorig);
}

static BitmapIndexScan *
_copyBitmapIndexScan(const BitmapIndexScan *from)
{
	BitmapIndexScan *newnode = makeNode(BitmapIndexScan);

	CopyBitmapIndexScanFields(from, newnode);

	return newnode;
}

/*
 * _copyDynamicBitmapIndexScan
 */
static DynamicBitmapIndexScan *
_copyDynamicBitmapIndexScan(const DynamicBitmapIndexScan *from)
{
	DynamicBitmapIndexScan *newnode = makeNode(DynamicBitmapIndexScan);

	CopyBitmapIndexScanFields(&from->biscan, &newnode->biscan);
	newnode->logicalIndexInfo = CopyLogicalIndexInfo(from->logicalIndexInfo);

	return newnode;
}

/*
 * _copyBitmapHeapScan
 */
static BitmapHeapScan *
_copyBitmapHeapScan(const BitmapHeapScan *from)
{
	BitmapHeapScan *newnode = makeNode(BitmapHeapScan);

	/*
	 * copy node superclass fields
	 */
	CopyScanFields((const Scan *) from, (Scan *) newnode);

	/*
	 * copy remainder of node
	 */
	COPY_NODE_FIELD(bitmapqualorig);

	return newnode;
}

/*
 * _copyBitmapAppendOnlyScan
 */
static BitmapAppendOnlyScan *
_copyBitmapAppendOnlyScan(const BitmapAppendOnlyScan *from)
{
	BitmapAppendOnlyScan *newnode = makeNode(BitmapAppendOnlyScan);

	/*
	 * copy node superclass fields
	 */
	CopyScanFields((Scan *) from, (Scan *) newnode);

	/*
	 * copy remainder of node
	 */
	COPY_NODE_FIELD(bitmapqualorig);
	COPY_SCALAR_FIELD(isAORow);

	return newnode;
}

/*
 * _copyBitmapTableScan
 */
static BitmapTableScan *
_copyBitmapTableScan(const BitmapTableScan *from)
{
	BitmapTableScan *newnode = makeNode(BitmapTableScan);

	/*
	 * copy node superclass fields
	 */
	CopyScanFields((Scan *) from, (Scan *) newnode);

	/*
	 * copy remainder of node
	 */
	COPY_NODE_FIELD(bitmapqualorig);

	return newnode;
}

/*
 * _copyTidScan
 */
static TidScan *
_copyTidScan(const TidScan *from)
{
	TidScan    *newnode = makeNode(TidScan);

	/*
	 * copy node superclass fields
	 */
	CopyScanFields((const Scan *) from, (Scan *) newnode);

	/*
	 * copy remainder of node
	 */
	COPY_NODE_FIELD(tidquals);

	return newnode;
}

/*
 * _copySubqueryScan
 */
static SubqueryScan *
_copySubqueryScan(const SubqueryScan *from)
{
	SubqueryScan *newnode = makeNode(SubqueryScan);

	/*
	 * copy node superclass fields
	 */
	CopyScanFields((const Scan *) from, (Scan *) newnode);

	/*
	 * copy remainder of node
	 */
	COPY_NODE_FIELD(subplan);

	return newnode;
}

/*
 * _copyFunctionScan
 */
static FunctionScan *
_copyFunctionScan(const FunctionScan *from)
{
	FunctionScan *newnode = makeNode(FunctionScan);

	/*
	 * copy node superclass fields
	 */
	CopyScanFields((const Scan *) from, (Scan *) newnode);

	/*
	 * copy remainder of node
	 */
	COPY_NODE_FIELD(functions);
	COPY_SCALAR_FIELD(funcordinality);

	return newnode;
}

/*
 * _copyValuesScan
 */
static ValuesScan *
_copyValuesScan(const ValuesScan *from)
{
	ValuesScan *newnode = makeNode(ValuesScan);

	/*
	 * copy node superclass fields
	 */
	CopyScanFields((const Scan *) from, (Scan *) newnode);

	/*
	 * copy remainder of node
	 */
	COPY_NODE_FIELD(values_lists);

	return newnode;
}

/*
 * _copyCteScan
 */
static CteScan *
_copyCteScan(const CteScan *from)
{
	CteScan    *newnode = makeNode(CteScan);

	/*
	 * copy node superclass fields
	 */
	CopyScanFields((const Scan *) from, (Scan *) newnode);

	/*
	 * copy remainder of node
	 */
	COPY_SCALAR_FIELD(ctePlanId);
	COPY_SCALAR_FIELD(cteParam);

	return newnode;
}

/*
 * _copyWorkTableScan
 */
static WorkTableScan *
_copyWorkTableScan(const WorkTableScan *from)
{
	WorkTableScan *newnode = makeNode(WorkTableScan);

	/*
	 * copy node superclass fields
	 */
	CopyScanFields((const Scan *) from, (Scan *) newnode);

	/*
	 * copy remainder of node
	 */
	COPY_SCALAR_FIELD(wtParam);

	return newnode;
}

/*
 * _copyForeignScan
 */
static ForeignScan *
_copyForeignScan(const ForeignScan *from)
{
	ForeignScan *newnode = makeNode(ForeignScan);

	/*
	 * copy node superclass fields
	 */
	CopyScanFields((const Scan *) from, (Scan *) newnode);

	/*
	 * copy remainder of node
	 */
	COPY_NODE_FIELD(fdw_exprs);
	COPY_NODE_FIELD(fdw_private);
	COPY_SCALAR_FIELD(fsSystemCol);

	return newnode;
}

/*
 * CopyJoinFields
 *
 *		This function copies the fields of the Join node.  It is used by
 *		all the copy functions for classes which inherit from Join.
 */
static void
CopyJoinFields(const Join *from, Join *newnode)
{
	CopyPlanFields((const Plan *) from, (Plan *) newnode);

    COPY_SCALAR_FIELD(prefetch_inner);

	COPY_SCALAR_FIELD(jointype);
	COPY_NODE_FIELD(joinqual);
}


/*
 * _copyJoin
 */
static Join *
_copyJoin(const Join *from)
{
	Join	   *newnode = makeNode(Join);

	/*
	 * copy node superclass fields
	 */
	CopyJoinFields(from, newnode);

	return newnode;
}


/*
 * _copyNestLoop
 */
static NestLoop *
_copyNestLoop(const NestLoop *from)
{
	NestLoop   *newnode = makeNode(NestLoop);

	/*
	 * copy node superclass fields
	 */
	CopyJoinFields((const Join *) from, (Join *) newnode);

	/*
	 * copy remainder of node
	 */
	COPY_NODE_FIELD(nestParams);

    COPY_SCALAR_FIELD(shared_outer);
    COPY_SCALAR_FIELD(singleton_outer); /*CDB-OLAP*/

	return newnode;
}

/*
 * _copyMergeJoin
 */
static MergeJoin *
_copyMergeJoin(const MergeJoin *from)
{
	MergeJoin  *newnode = makeNode(MergeJoin);
	int			numCols;

	/*
	 * copy node superclass fields
	 */
	CopyJoinFields((const Join *) from, (Join *) newnode);

	/*
	 * copy remainder of node
	 */
	COPY_NODE_FIELD(mergeclauses);
	numCols = list_length(from->mergeclauses);
	if (numCols > 0)
	{
		COPY_POINTER_FIELD(mergeFamilies, numCols * sizeof(Oid));
		COPY_POINTER_FIELD(mergeCollations, numCols * sizeof(Oid));
		COPY_POINTER_FIELD(mergeStrategies, numCols * sizeof(int));
		COPY_POINTER_FIELD(mergeNullsFirst, numCols * sizeof(bool));
	}
	COPY_SCALAR_FIELD(unique_outer);

	return newnode;
}

/*
 * _copyHashJoin
 */
static HashJoin *
_copyHashJoin(const HashJoin *from)
{
	HashJoin   *newnode = makeNode(HashJoin);

	/*
	 * copy node superclass fields
	 */
	CopyJoinFields((const Join *) from, (Join *) newnode);

	/*
	 * copy remainder of node
	 */
	COPY_NODE_FIELD(hashclauses);
	COPY_NODE_FIELD(hashqualclauses);

	return newnode;
}

/*
 * _copyShareInputScan
 */
static ShareInputScan *
_copyShareInputScan(const ShareInputScan *from)
{
	ShareInputScan *newnode = makeNode(ShareInputScan);

	/* copy node superclass fields */
	CopyPlanFields((Plan *) from, (Plan *) newnode);
	COPY_SCALAR_FIELD(share_type);
	COPY_SCALAR_FIELD(share_id);
	COPY_SCALAR_FIELD(driver_slice);

	return newnode;
}


/*
 * _copyMaterial
 */
static Material *
_copyMaterial(const Material *from)
{
	Material   *newnode = makeNode(Material);

	/*
	 * copy node superclass fields
	 */
	CopyPlanFields((const Plan *) from, (Plan *) newnode);
    COPY_SCALAR_FIELD(cdb_strict);
	COPY_SCALAR_FIELD(share_type);
	COPY_SCALAR_FIELD(share_id);
	COPY_SCALAR_FIELD(driver_slice);
	COPY_SCALAR_FIELD(nsharer);
	COPY_SCALAR_FIELD(nsharer_xslice);

    return newnode;
}


/*
 * _copySort
 */
static Sort *
_copySort(const Sort *from)
{
	Sort	   *newnode = makeNode(Sort);

	/*
	 * copy node superclass fields
	 */
	CopyPlanFields((const Plan *) from, (Plan *) newnode);

	COPY_SCALAR_FIELD(numCols);
	COPY_POINTER_FIELD(sortColIdx, from->numCols * sizeof(AttrNumber));
	COPY_POINTER_FIELD(sortOperators, from->numCols * sizeof(Oid));
	COPY_POINTER_FIELD(collations, from->numCols * sizeof(Oid));
	COPY_POINTER_FIELD(nullsFirst, from->numCols * sizeof(bool));

    /* CDB */
	COPY_SCALAR_FIELD(noduplicates);

	COPY_SCALAR_FIELD(share_type);
	COPY_SCALAR_FIELD(share_id);
	COPY_SCALAR_FIELD(driver_slice);
	COPY_SCALAR_FIELD(nsharer);
	COPY_SCALAR_FIELD(nsharer_xslice);
	return newnode;
}


/*
 * _copyAgg
 */
static Agg *
_copyAgg(const Agg *from)
{
	Agg		   *newnode = makeNode(Agg);

	CopyPlanFields((const Plan *) from, (Plan *) newnode);

	COPY_SCALAR_FIELD(aggstrategy);
	COPY_SCALAR_FIELD(numCols);
	COPY_SCALAR_FIELD(combineStates);
	COPY_SCALAR_FIELD(finalizeAggs);
	if (from->numCols > 0)
	{
		COPY_POINTER_FIELD(grpColIdx, from->numCols * sizeof(AttrNumber));
		COPY_POINTER_FIELD(grpOperators, from->numCols * sizeof(Oid));
	}
	COPY_SCALAR_FIELD(numGroups);
	COPY_SCALAR_FIELD(transSpace);
	COPY_SCALAR_FIELD(numNullCols);
	COPY_SCALAR_FIELD(inputGrouping);
	COPY_SCALAR_FIELD(grouping);
	COPY_SCALAR_FIELD(inputHasGrouping);
	COPY_SCALAR_FIELD(rollupGSTimes);
	COPY_SCALAR_FIELD(lastAgg);
	COPY_SCALAR_FIELD(streaming);

	return newnode;
}

/*
 * _copyWindowAgg
 */
static WindowAgg *
_copyWindowAgg(const WindowAgg *from)
{
	WindowAgg  *newnode = makeNode(WindowAgg);

	CopyPlanFields((const Plan *) from, (Plan *) newnode);

	COPY_SCALAR_FIELD(winref);
	COPY_SCALAR_FIELD(partNumCols);
	if (from->partNumCols > 0)
	{
		COPY_POINTER_FIELD(partColIdx, from->partNumCols * sizeof(AttrNumber));
		COPY_POINTER_FIELD(partOperators, from->partNumCols * sizeof(Oid));
	}
	COPY_SCALAR_FIELD(ordNumCols);
	if (from->ordNumCols > 0)
	{
		COPY_POINTER_FIELD(ordColIdx, from->ordNumCols * sizeof(AttrNumber));
		COPY_POINTER_FIELD(ordOperators, from->ordNumCols * sizeof(Oid));
	}
	COPY_SCALAR_FIELD(firstOrderCol);
	COPY_SCALAR_FIELD(firstOrderCmpOperator);
	COPY_SCALAR_FIELD(firstOrderNullsFirst);
	COPY_SCALAR_FIELD(frameOptions);
	COPY_NODE_FIELD(startOffset);
	COPY_NODE_FIELD(endOffset);

	return newnode;
}

/*
 * _copyTableFunctionScan
 */
static TableFunctionScan *
_copyTableFunctionScan(const TableFunctionScan *from)
{
	TableFunctionScan	*newnode = makeNode(TableFunctionScan);

	CopyScanFields((Scan *) from, (Scan *) newnode);
	COPY_NODE_FIELD(funcexpr);
	COPY_NODE_FIELD(funccolnames);
	COPY_NODE_FIELD(funccoltypes);
	COPY_NODE_FIELD(funccoltypmods);
	COPY_NODE_FIELD(funccolcollations);
	COPY_VARLENA_FIELD(funcuserdata, -1);

	return newnode;
}

/*
 * _copyUnique
 */
static Unique *
_copyUnique(const Unique *from)
{
	Unique	   *newnode = makeNode(Unique);

	/*
	 * copy node superclass fields
	 */
	CopyPlanFields((const Plan *) from, (Plan *) newnode);

	/*
	 * copy remainder of node
	 */
	COPY_SCALAR_FIELD(numCols);
	COPY_POINTER_FIELD(uniqColIdx, from->numCols * sizeof(AttrNumber));
	COPY_POINTER_FIELD(uniqOperators, from->numCols * sizeof(Oid));

	return newnode;
}

/*
 * _copyHash
 */
static Hash *
_copyHash(const Hash *from)
{
	Hash	   *newnode = makeNode(Hash);

	/*
	 * copy node superclass fields
	 */
	CopyPlanFields((const Plan *) from, (Plan *) newnode);

	/*
	 * copy remainder of node
	 */
	COPY_SCALAR_FIELD(skewTable);
	COPY_SCALAR_FIELD(skewColumn);
	COPY_SCALAR_FIELD(skewInherit);
	COPY_SCALAR_FIELD(skewColType);
	COPY_SCALAR_FIELD(skewColTypmod);

	return newnode;
}

/*
 * _copySetOp
 */
static SetOp *
_copySetOp(const SetOp *from)
{
	SetOp	   *newnode = makeNode(SetOp);

	/*
	 * copy node superclass fields
	 */
	CopyPlanFields((const Plan *) from, (Plan *) newnode);

	/*
	 * copy remainder of node
	 */
	COPY_SCALAR_FIELD(cmd);
	COPY_SCALAR_FIELD(strategy);
	COPY_SCALAR_FIELD(numCols);
	COPY_POINTER_FIELD(dupColIdx, from->numCols * sizeof(AttrNumber));
	COPY_POINTER_FIELD(dupOperators, from->numCols * sizeof(Oid));
	COPY_SCALAR_FIELD(flagColIdx);
	COPY_SCALAR_FIELD(firstFlag);
	COPY_SCALAR_FIELD(numGroups);

	return newnode;
}

/*
 * _copyLockRows
 */
static LockRows *
_copyLockRows(const LockRows *from)
{
	LockRows   *newnode = makeNode(LockRows);

	/*
	 * copy node superclass fields
	 */
	CopyPlanFields((const Plan *) from, (Plan *) newnode);

	/*
	 * copy remainder of node
	 */
	COPY_NODE_FIELD(rowMarks);
	COPY_SCALAR_FIELD(epqParam);

	return newnode;
}

/*
 * _copyLimit
 */
static Limit *
_copyLimit(const Limit *from)
{
	Limit	   *newnode = makeNode(Limit);

	/*
	 * copy node superclass fields
	 */
	CopyPlanFields((const Plan *) from, (Plan *) newnode);

	/*
	 * copy remainder of node
	 */
	COPY_NODE_FIELD(limitOffset);
	COPY_NODE_FIELD(limitCount);

	return newnode;
}

/*
 * _copyNestLoopParam
 */
static NestLoopParam *
_copyNestLoopParam(const NestLoopParam *from)
{
	NestLoopParam *newnode = makeNode(NestLoopParam);

	COPY_SCALAR_FIELD(paramno);
	COPY_NODE_FIELD(paramval);

	return newnode;
}

/*
 * _copyPlanRowMark
 */
static PlanRowMark *
_copyPlanRowMark(const PlanRowMark *from)
{
	PlanRowMark *newnode = makeNode(PlanRowMark);

	COPY_SCALAR_FIELD(rti);
	COPY_SCALAR_FIELD(prti);
	COPY_SCALAR_FIELD(rowmarkId);
	COPY_SCALAR_FIELD(markType);
	COPY_SCALAR_FIELD(noWait);
	COPY_SCALAR_FIELD(isParent);

	return newnode;
}

/*
 * _copyPlanInvalItem
 */
static PlanInvalItem *
_copyPlanInvalItem(const PlanInvalItem *from)
{
	PlanInvalItem *newnode = makeNode(PlanInvalItem);

	COPY_SCALAR_FIELD(cacheId);
	COPY_SCALAR_FIELD(hashValue);

	return newnode;
}

/*
 * _copyMotion
 */
static Motion *
_copyMotion(const Motion *from)
{
	Motion	   *newnode = makeNode(Motion);

	/*
	 * copy node superclass fields
	 */
	CopyPlanFields((Plan *) from, (Plan *) newnode);

	COPY_SCALAR_FIELD(sendSorted);
	COPY_SCALAR_FIELD(motionID);

	COPY_SCALAR_FIELD(motionType);

	COPY_NODE_FIELD(hashExpr);
	COPY_NODE_FIELD(hashDataTypes);

	COPY_SCALAR_FIELD(numOutputSegs);
	COPY_POINTER_FIELD(outputSegIdx, from->numOutputSegs * sizeof(int));

	COPY_SCALAR_FIELD(numSortCols);
	COPY_POINTER_FIELD(sortColIdx, from->numSortCols * sizeof(AttrNumber));
	COPY_POINTER_FIELD(sortOperators, from->numSortCols * sizeof(Oid));
	COPY_POINTER_FIELD(collations, from->numSortCols * sizeof(Oid));
	COPY_POINTER_FIELD(nullsFirst, from->numSortCols * sizeof(bool));

	COPY_SCALAR_FIELD(segidColIdx);

	return newnode;
}

/*
 * _copyDML
 */
static DML *
_copyDML(const DML *from)
{
	DML *newnode = makeNode(DML);

	/*
	 * copy node superclass fields
	 */
	CopyPlanFields((Plan *) from, (Plan *) newnode);

	COPY_SCALAR_FIELD(scanrelid);
	COPY_SCALAR_FIELD(actionColIdx);
	COPY_SCALAR_FIELD(ctidColIdx);
	COPY_SCALAR_FIELD(tupleoidColIdx);

	return newnode;
}

/*
 * _copySplitUpdate
 */
static SplitUpdate *
_copySplitUpdate(const SplitUpdate *from)
{
	SplitUpdate *newnode = makeNode(SplitUpdate);

	/*
	 * copy node superclass fields
	 */
	CopyPlanFields((Plan *) from, (Plan *) newnode);

	COPY_SCALAR_FIELD(actionColIdx);
	COPY_SCALAR_FIELD(ctidColIdx);
	COPY_SCALAR_FIELD(tupleoidColIdx);
	COPY_NODE_FIELD(insertColIdx);
	COPY_NODE_FIELD(deleteColIdx);

	return newnode;
}

/*
<<<<<<< HEAD
 * _copyRowTrigger
=======
 * We don't need a _copyExpr because Expr is an abstract supertype which
 * should never actually get instantiated.  Also, since it has no common
 * fields except NodeTag, there's no need for a helper routine to factor
 * out copying the common fields...
>>>>>>> ab76208e
 */
static RowTrigger *
_copyRowTrigger(const RowTrigger *from)
{
	RowTrigger *newnode = makeNode(RowTrigger);

	/*
	 * copy node superclass fields
	 */
	CopyPlanFields((Plan *) from, (Plan *) newnode);

	COPY_SCALAR_FIELD(relid);
	COPY_SCALAR_FIELD(eventFlags);
	COPY_NODE_FIELD(oldValuesColIdx);
	COPY_NODE_FIELD(newValuesColIdx);

	return newnode;
}

/*
 * _copyAssertOp
 */
static AssertOp *
_copyAssertOp(const AssertOp *from)
{
	AssertOp *newnode = makeNode(AssertOp);

	/*
	 * copy node superclass fields
	 */
	CopyPlanFields((Plan *) from, (Plan *) newnode);

	COPY_SCALAR_FIELD(errcode);
	COPY_NODE_FIELD(errmessage);

	return newnode;
}

/*
 * _copyPartitionSelector
 */
static PartitionSelector *
_copyPartitionSelector(const PartitionSelector *from)
{
	PartitionSelector *newnode = makeNode(PartitionSelector);

	/*
	 * copy node superclass fields
	 */
	CopyPlanFields((Plan *) from, (Plan *) newnode);

	COPY_SCALAR_FIELD(relid);
	COPY_SCALAR_FIELD(nLevels);
	COPY_SCALAR_FIELD(scanId);
	COPY_SCALAR_FIELD(selectorId);
	COPY_NODE_FIELD(levelEqExpressions);
	COPY_NODE_FIELD(levelExpressions);
	COPY_NODE_FIELD(residualPredicate);
	COPY_NODE_FIELD(propagationExpression);
	COPY_NODE_FIELD(printablePredicate);
	COPY_SCALAR_FIELD(staticSelection);
	COPY_NODE_FIELD(staticPartOids);
	COPY_NODE_FIELD(staticScanIds);
	COPY_NODE_FIELD(partTabTargetlist);

	return newnode;
}

/* ****************************************************************
 *					   primnodes.h copy functions
 * ****************************************************************
 */

/*
 * _copyAlias
 */
static Alias *
_copyAlias(const Alias *from)
{
	Alias	   *newnode = makeNode(Alias);

	COPY_STRING_FIELD(aliasname);
	COPY_NODE_FIELD(colnames);

	return newnode;
}

/*
 * _copyRangeVar
 */
static RangeVar *
_copyRangeVar(const RangeVar *from)
{
	RangeVar   *newnode = makeNode(RangeVar);

	Assert(from->schemaname == NULL || strlen(from->schemaname)>0);
	COPY_STRING_FIELD(catalogname);
	COPY_STRING_FIELD(schemaname);
	COPY_STRING_FIELD(relname);
	COPY_SCALAR_FIELD(inhOpt);
	COPY_SCALAR_FIELD(relpersistence);
	COPY_NODE_FIELD(alias);
	COPY_LOCATION_FIELD(location);

	return newnode;
}

/*
 * _copyIntoClause
 */
static IntoClause *
_copyIntoClause(const IntoClause *from)
{
	IntoClause *newnode = makeNode(IntoClause);

	COPY_NODE_FIELD(rel);
	COPY_NODE_FIELD(colNames);
	COPY_NODE_FIELD(options);
	COPY_SCALAR_FIELD(onCommit);
	COPY_STRING_FIELD(tableSpaceName);
	COPY_NODE_FIELD(viewQuery);
	COPY_SCALAR_FIELD(skipData);
	COPY_NODE_FIELD(distributedBy);

	return newnode;
}

/*
 * We don't need a _copyExpr because Expr is an abstract supertype which
 * should never actually get instantiated.	Also, since it has no common
 * fields except NodeTag, there's no need for a helper routine to factor
 * out copying the common fields...
 */

/*
 * _copyVar
 */
static Var *
_copyVar(const Var *from)
{
	Var		   *newnode = makeNode(Var);

	COPY_SCALAR_FIELD(varno);
	COPY_SCALAR_FIELD(varattno);
	COPY_SCALAR_FIELD(vartype);
	COPY_SCALAR_FIELD(vartypmod);
	COPY_SCALAR_FIELD(varcollid);
	COPY_SCALAR_FIELD(varlevelsup);
	COPY_SCALAR_FIELD(varnoold);
	COPY_SCALAR_FIELD(varoattno);
	COPY_LOCATION_FIELD(location);

	return newnode;
}

/*
 * _copyConst
 */
static Const *
_copyConst(const Const *from)
{
	Const	   *newnode = makeNode(Const);

	COPY_SCALAR_FIELD(consttype);
	COPY_SCALAR_FIELD(consttypmod);
	COPY_SCALAR_FIELD(constcollid);
	COPY_SCALAR_FIELD(constlen);

	if (from->constbyval || from->constisnull)
	{
		/*
		 * passed by value so just copy the datum. Also, don't try to copy
		 * struct when value is null!
		 */
		newnode->constvalue = from->constvalue;
	}
	else
	{
		/*
		 * passed by reference.  We need a palloc'd copy.
		 */
		newnode->constvalue = datumCopy(from->constvalue,
										from->constbyval,
										from->constlen);
	}

	COPY_SCALAR_FIELD(constisnull);
	COPY_SCALAR_FIELD(constbyval);
	COPY_LOCATION_FIELD(location);

	return newnode;
}

/*
 * _copyParam
 */
static Param *
_copyParam(const Param *from)
{
	Param	   *newnode = makeNode(Param);

	COPY_SCALAR_FIELD(paramkind);
	COPY_SCALAR_FIELD(paramid);
	COPY_SCALAR_FIELD(paramtype);
	COPY_SCALAR_FIELD(paramtypmod);
	COPY_SCALAR_FIELD(paramcollid);
	COPY_LOCATION_FIELD(location);

	return newnode;
}

/*
 * _copyAggref
 */
static Aggref *
_copyAggref(const Aggref *from)
{
	Aggref	   *newnode = makeNode(Aggref);

	COPY_SCALAR_FIELD(aggfnoid);
	COPY_SCALAR_FIELD(aggtype);
	COPY_SCALAR_FIELD(aggcollid);
	COPY_SCALAR_FIELD(inputcollid);
	COPY_NODE_FIELD(aggdirectargs);
	COPY_NODE_FIELD(args);
	COPY_NODE_FIELD(aggorder);
	COPY_NODE_FIELD(aggdistinct);
	COPY_NODE_FIELD(aggfilter);
	COPY_SCALAR_FIELD(aggstar);
	COPY_SCALAR_FIELD(aggvariadic);
	COPY_SCALAR_FIELD(aggkind);
	COPY_SCALAR_FIELD(agglevelsup);
	COPY_SCALAR_FIELD(aggstage);
	COPY_LOCATION_FIELD(location);

	return newnode;
}

/*
 * _copyWindowFunc
 */
static WindowFunc *
_copyWindowFunc(const WindowFunc *from)
{
	WindowFunc *newnode = makeNode(WindowFunc);

	COPY_SCALAR_FIELD(winfnoid);
	COPY_SCALAR_FIELD(wintype);
	COPY_SCALAR_FIELD(wincollid);
	COPY_SCALAR_FIELD(inputcollid);
	COPY_NODE_FIELD(args);
	COPY_NODE_FIELD(aggfilter);
	COPY_SCALAR_FIELD(winref);
	COPY_SCALAR_FIELD(winstar);
	COPY_SCALAR_FIELD(winagg);
	COPY_SCALAR_FIELD(windistinct);
	COPY_LOCATION_FIELD(location);

	return newnode;
}

/*
 * _copyArrayRef
 */
static ArrayRef *
_copyArrayRef(const ArrayRef *from)
{
	ArrayRef   *newnode = makeNode(ArrayRef);

	COPY_SCALAR_FIELD(refarraytype);
	COPY_SCALAR_FIELD(refelemtype);
	COPY_SCALAR_FIELD(reftypmod);
	COPY_SCALAR_FIELD(refcollid);
	COPY_NODE_FIELD(refupperindexpr);
	COPY_NODE_FIELD(reflowerindexpr);
	COPY_NODE_FIELD(refexpr);
	COPY_NODE_FIELD(refassgnexpr);

	return newnode;
}

/*
 * _copyFuncExpr
 */
static FuncExpr *
_copyFuncExpr(const FuncExpr *from)
{
	FuncExpr   *newnode = makeNode(FuncExpr);

	COPY_SCALAR_FIELD(funcid);
	COPY_SCALAR_FIELD(funcresulttype);
	COPY_SCALAR_FIELD(funcretset);
	COPY_SCALAR_FIELD(funcvariadic);
	COPY_SCALAR_FIELD(funcformat);
	COPY_SCALAR_FIELD(funccollid);
	COPY_SCALAR_FIELD(inputcollid);
	COPY_NODE_FIELD(args);
	COPY_SCALAR_FIELD(is_tablefunc);
	COPY_LOCATION_FIELD(location);

	return newnode;
}

/*
 * _copyNamedArgExpr *
 */
static NamedArgExpr *
_copyNamedArgExpr(const NamedArgExpr *from)
{
	NamedArgExpr *newnode = makeNode(NamedArgExpr);

	COPY_NODE_FIELD(arg);
	COPY_STRING_FIELD(name);
	COPY_SCALAR_FIELD(argnumber);
	COPY_LOCATION_FIELD(location);

	return newnode;
}

/*
 * _copyOpExpr
 */
static OpExpr *
_copyOpExpr(const OpExpr *from)
{
	OpExpr	   *newnode = makeNode(OpExpr);

	COPY_SCALAR_FIELD(opno);
	COPY_SCALAR_FIELD(opfuncid);
	COPY_SCALAR_FIELD(opresulttype);
	COPY_SCALAR_FIELD(opretset);
	COPY_SCALAR_FIELD(opcollid);
	COPY_SCALAR_FIELD(inputcollid);
	COPY_NODE_FIELD(args);
	COPY_LOCATION_FIELD(location);

	return newnode;
}

/*
 * _copyDistinctExpr (same as OpExpr)
 */
static DistinctExpr *
_copyDistinctExpr(const DistinctExpr *from)
{
	DistinctExpr *newnode = makeNode(DistinctExpr);

	COPY_SCALAR_FIELD(opno);
	COPY_SCALAR_FIELD(opfuncid);
	COPY_SCALAR_FIELD(opresulttype);
	COPY_SCALAR_FIELD(opretset);
	COPY_SCALAR_FIELD(opcollid);
	COPY_SCALAR_FIELD(inputcollid);
	COPY_NODE_FIELD(args);
	COPY_LOCATION_FIELD(location);

	return newnode;
}

/*
 * _copyNullIfExpr (same as OpExpr)
 */
static NullIfExpr *
_copyNullIfExpr(const NullIfExpr *from)
{
	NullIfExpr *newnode = makeNode(NullIfExpr);

	COPY_SCALAR_FIELD(opno);
	COPY_SCALAR_FIELD(opfuncid);
	COPY_SCALAR_FIELD(opresulttype);
	COPY_SCALAR_FIELD(opretset);
	COPY_SCALAR_FIELD(opcollid);
	COPY_SCALAR_FIELD(inputcollid);
	COPY_NODE_FIELD(args);
	COPY_LOCATION_FIELD(location);

	return newnode;
}

/*
 * _copyScalarArrayOpExpr
 */
static ScalarArrayOpExpr *
_copyScalarArrayOpExpr(const ScalarArrayOpExpr *from)
{
	ScalarArrayOpExpr *newnode = makeNode(ScalarArrayOpExpr);

	COPY_SCALAR_FIELD(opno);
	COPY_SCALAR_FIELD(opfuncid);
	COPY_SCALAR_FIELD(useOr);
	COPY_SCALAR_FIELD(inputcollid);
	COPY_NODE_FIELD(args);
	COPY_LOCATION_FIELD(location);

	return newnode;
}

/*
 * _copyBoolExpr
 */
static BoolExpr *
_copyBoolExpr(const BoolExpr *from)
{
	BoolExpr   *newnode = makeNode(BoolExpr);

	COPY_SCALAR_FIELD(boolop);
	COPY_NODE_FIELD(args);
	COPY_LOCATION_FIELD(location);

	return newnode;
}

/*
 * _copySubLink
 */
static SubLink *
_copySubLink(const SubLink *from)
{
	SubLink    *newnode = makeNode(SubLink);

	COPY_SCALAR_FIELD(subLinkType);
	COPY_NODE_FIELD(testexpr);
	COPY_NODE_FIELD(operName);
	COPY_NODE_FIELD(subselect);
	COPY_LOCATION_FIELD(location);

	return newnode;
}

/*
 * _copySubPlan
 */
static SubPlan *
_copySubPlan(const SubPlan *from)
{
	SubPlan    *newnode = makeNode(SubPlan);

	COPY_SCALAR_FIELD(subLinkType);
	COPY_SCALAR_FIELD(qDispSliceId);    /*CDB*/
	COPY_NODE_FIELD(testexpr);
	COPY_NODE_FIELD(paramIds);
	COPY_SCALAR_FIELD(plan_id);
	COPY_STRING_FIELD(plan_name);
	COPY_SCALAR_FIELD(firstColType);
	COPY_SCALAR_FIELD(firstColTypmod);
	COPY_SCALAR_FIELD(firstColCollation);
	COPY_SCALAR_FIELD(useHashTable);
	COPY_SCALAR_FIELD(unknownEqFalse);
	COPY_SCALAR_FIELD(is_initplan);	/*CDB*/
	COPY_SCALAR_FIELD(is_multirow);	/*CDB*/
	COPY_NODE_FIELD(setParam);
	COPY_NODE_FIELD(parParam);
	COPY_NODE_FIELD(args);
	COPY_NODE_FIELD(extParam);
	COPY_SCALAR_FIELD(startup_cost);
	COPY_SCALAR_FIELD(per_call_cost);
	COPY_SCALAR_FIELD(initPlanParallel);

	return newnode;
}

/*
 * _copyAlternativeSubPlan
 */
static AlternativeSubPlan *
_copyAlternativeSubPlan(const AlternativeSubPlan *from)
{
	AlternativeSubPlan *newnode = makeNode(AlternativeSubPlan);

	COPY_NODE_FIELD(subplans);

	return newnode;
}

/*
 * _copyFieldSelect
 */
static FieldSelect *
_copyFieldSelect(const FieldSelect *from)
{
	FieldSelect *newnode = makeNode(FieldSelect);

	COPY_NODE_FIELD(arg);
	COPY_SCALAR_FIELD(fieldnum);
	COPY_SCALAR_FIELD(resulttype);
	COPY_SCALAR_FIELD(resulttypmod);
	COPY_SCALAR_FIELD(resultcollid);

	return newnode;
}

/*
 * _copyFieldStore
 */
static FieldStore *
_copyFieldStore(const FieldStore *from)
{
	FieldStore *newnode = makeNode(FieldStore);

	COPY_NODE_FIELD(arg);
	COPY_NODE_FIELD(newvals);
	COPY_NODE_FIELD(fieldnums);
	COPY_SCALAR_FIELD(resulttype);

	return newnode;
}

/*
 * _copyRelabelType
 */
static RelabelType *
_copyRelabelType(const RelabelType *from)
{
	RelabelType *newnode = makeNode(RelabelType);

	COPY_NODE_FIELD(arg);
	COPY_SCALAR_FIELD(resulttype);
	COPY_SCALAR_FIELD(resulttypmod);
	COPY_SCALAR_FIELD(resultcollid);
	COPY_SCALAR_FIELD(relabelformat);
	COPY_LOCATION_FIELD(location);

	return newnode;
}

/*
 * _copyCoerceViaIO
 */
static CoerceViaIO *
_copyCoerceViaIO(const CoerceViaIO *from)
{
	CoerceViaIO *newnode = makeNode(CoerceViaIO);

	COPY_NODE_FIELD(arg);
	COPY_SCALAR_FIELD(resulttype);
	COPY_SCALAR_FIELD(resultcollid);
	COPY_SCALAR_FIELD(coerceformat);
	COPY_LOCATION_FIELD(location);

	return newnode;
}

/*
 * _copyArrayCoerceExpr
 */
static ArrayCoerceExpr *
_copyArrayCoerceExpr(const ArrayCoerceExpr *from)
{
	ArrayCoerceExpr *newnode = makeNode(ArrayCoerceExpr);

	COPY_NODE_FIELD(arg);
	COPY_SCALAR_FIELD(elemfuncid);
	COPY_SCALAR_FIELD(resulttype);
	COPY_SCALAR_FIELD(resulttypmod);
	COPY_SCALAR_FIELD(resultcollid);
	COPY_SCALAR_FIELD(isExplicit);
	COPY_SCALAR_FIELD(coerceformat);
	COPY_LOCATION_FIELD(location);

	return newnode;
}

/*
 * _copyConvertRowtypeExpr
 */
static ConvertRowtypeExpr *
_copyConvertRowtypeExpr(const ConvertRowtypeExpr *from)
{
	ConvertRowtypeExpr *newnode = makeNode(ConvertRowtypeExpr);

	COPY_NODE_FIELD(arg);
	COPY_SCALAR_FIELD(resulttype);
	COPY_SCALAR_FIELD(convertformat);
	COPY_LOCATION_FIELD(location);

	return newnode;
}

/*
 * _copyCollateExpr
 */
static CollateExpr *
_copyCollateExpr(const CollateExpr *from)
{
	CollateExpr *newnode = makeNode(CollateExpr);

	COPY_NODE_FIELD(arg);
	COPY_SCALAR_FIELD(collOid);
	COPY_LOCATION_FIELD(location);

	return newnode;
}

/*
 * _copyCaseExpr
 */
static CaseExpr *
_copyCaseExpr(const CaseExpr *from)
{
	CaseExpr   *newnode = makeNode(CaseExpr);

	COPY_SCALAR_FIELD(casetype);
	COPY_SCALAR_FIELD(casecollid);
	COPY_NODE_FIELD(arg);
	COPY_NODE_FIELD(args);
	COPY_NODE_FIELD(defresult);
	COPY_LOCATION_FIELD(location);

	return newnode;
}

/*
 * _copyCaseWhen
 */
static CaseWhen *
_copyCaseWhen(const CaseWhen *from)
{
	CaseWhen   *newnode = makeNode(CaseWhen);

	COPY_NODE_FIELD(expr);
	COPY_NODE_FIELD(result);
	COPY_LOCATION_FIELD(location);

	return newnode;
}

/*
 * _copyCaseTestExpr
 */
static CaseTestExpr *
_copyCaseTestExpr(const CaseTestExpr *from)
{
	CaseTestExpr *newnode = makeNode(CaseTestExpr);

	COPY_SCALAR_FIELD(typeId);
	COPY_SCALAR_FIELD(typeMod);
	COPY_SCALAR_FIELD(collation);

	return newnode;
}

/*
 * _copyArrayExpr
 */
static ArrayExpr *
_copyArrayExpr(const ArrayExpr *from)
{
	ArrayExpr  *newnode = makeNode(ArrayExpr);

	COPY_SCALAR_FIELD(array_typeid);
	COPY_SCALAR_FIELD(array_collid);
	COPY_SCALAR_FIELD(element_typeid);
	COPY_NODE_FIELD(elements);
	COPY_SCALAR_FIELD(multidims);
	COPY_LOCATION_FIELD(location);

	return newnode;
}

/*
 * _copyRowExpr
 */
static RowExpr *
_copyRowExpr(const RowExpr *from)
{
	RowExpr    *newnode = makeNode(RowExpr);

	COPY_NODE_FIELD(args);
	COPY_SCALAR_FIELD(row_typeid);
	COPY_SCALAR_FIELD(row_format);
	COPY_NODE_FIELD(colnames);
	COPY_LOCATION_FIELD(location);

	return newnode;
}

/*
 * _copyRowCompareExpr
 */
static RowCompareExpr *
_copyRowCompareExpr(const RowCompareExpr *from)
{
	RowCompareExpr *newnode = makeNode(RowCompareExpr);

	COPY_SCALAR_FIELD(rctype);
	COPY_NODE_FIELD(opnos);
	COPY_NODE_FIELD(opfamilies);
	COPY_NODE_FIELD(inputcollids);
	COPY_NODE_FIELD(largs);
	COPY_NODE_FIELD(rargs);

	return newnode;
}

/*
 * _copyCoalesceExpr
 */
static CoalesceExpr *
_copyCoalesceExpr(const CoalesceExpr *from)
{
	CoalesceExpr *newnode = makeNode(CoalesceExpr);

	COPY_SCALAR_FIELD(coalescetype);
	COPY_SCALAR_FIELD(coalescecollid);
	COPY_NODE_FIELD(args);
	COPY_LOCATION_FIELD(location);

	return newnode;
}

/*
 * _copyMinMaxExpr
 */
static MinMaxExpr *
_copyMinMaxExpr(const MinMaxExpr *from)
{
	MinMaxExpr *newnode = makeNode(MinMaxExpr);

	COPY_SCALAR_FIELD(minmaxtype);
	COPY_SCALAR_FIELD(minmaxcollid);
	COPY_SCALAR_FIELD(inputcollid);
	COPY_SCALAR_FIELD(op);
	COPY_NODE_FIELD(args);
	COPY_LOCATION_FIELD(location);

	return newnode;
}

/*
 * _copyXmlExpr
 */
static XmlExpr *
_copyXmlExpr(const XmlExpr *from)
{
	XmlExpr    *newnode = makeNode(XmlExpr);

	COPY_SCALAR_FIELD(op);
	COPY_STRING_FIELD(name);
	COPY_NODE_FIELD(named_args);
	COPY_NODE_FIELD(arg_names);
	COPY_NODE_FIELD(args);
	COPY_SCALAR_FIELD(xmloption);
	COPY_SCALAR_FIELD(type);
	COPY_SCALAR_FIELD(typmod);
	COPY_LOCATION_FIELD(location);

	return newnode;
}

/*
 * _copyNullTest
 */
static NullTest *
_copyNullTest(const NullTest *from)
{
	NullTest   *newnode = makeNode(NullTest);

	COPY_NODE_FIELD(arg);
	COPY_SCALAR_FIELD(nulltesttype);
	COPY_SCALAR_FIELD(argisrow);

	return newnode;
}

/*
 * _copyBooleanTest
 */
static BooleanTest *
_copyBooleanTest(const BooleanTest *from)
{
	BooleanTest *newnode = makeNode(BooleanTest);

	COPY_NODE_FIELD(arg);
	COPY_SCALAR_FIELD(booltesttype);

	return newnode;
}

/*
 * _copyCoerceToDomain
 */
static CoerceToDomain *
_copyCoerceToDomain(const CoerceToDomain *from)
{
	CoerceToDomain *newnode = makeNode(CoerceToDomain);

	COPY_NODE_FIELD(arg);
	COPY_SCALAR_FIELD(resulttype);
	COPY_SCALAR_FIELD(resulttypmod);
	COPY_SCALAR_FIELD(resultcollid);
	COPY_SCALAR_FIELD(coercionformat);
	COPY_LOCATION_FIELD(location);

	return newnode;
}

/*
 * _copyCoerceToDomainValue
 */
static CoerceToDomainValue *
_copyCoerceToDomainValue(const CoerceToDomainValue *from)
{
	CoerceToDomainValue *newnode = makeNode(CoerceToDomainValue);

	COPY_SCALAR_FIELD(typeId);
	COPY_SCALAR_FIELD(typeMod);
	COPY_SCALAR_FIELD(collation);
	COPY_LOCATION_FIELD(location);

	return newnode;
}

/*
 * _copySetToDefault
 */
static SetToDefault *
_copySetToDefault(const SetToDefault *from)
{
	SetToDefault *newnode = makeNode(SetToDefault);

	COPY_SCALAR_FIELD(typeId);
	COPY_SCALAR_FIELD(typeMod);
	COPY_SCALAR_FIELD(collation);
	COPY_LOCATION_FIELD(location);

	return newnode;
}

/*
 * _copyCurrentOfExpr
 */
static CurrentOfExpr *
_copyCurrentOfExpr(const CurrentOfExpr *from)
{
	CurrentOfExpr *newnode = makeNode(CurrentOfExpr);

	COPY_SCALAR_FIELD(cvarno);
	COPY_STRING_FIELD(cursor_name);
	COPY_SCALAR_FIELD(cursor_param);
	COPY_SCALAR_FIELD(target_relid);

	return newnode;
}

/*
 * _copyTargetEntry
 */
static TargetEntry *
_copyTargetEntry(const TargetEntry *from)
{
	TargetEntry *newnode = makeNode(TargetEntry);

	COPY_NODE_FIELD(expr);
	COPY_SCALAR_FIELD(resno);
	COPY_STRING_FIELD(resname);
	COPY_SCALAR_FIELD(ressortgroupref);
	COPY_SCALAR_FIELD(resorigtbl);
	COPY_SCALAR_FIELD(resorigcol);
	COPY_SCALAR_FIELD(resjunk);

	return newnode;
}

/*
 * _copyRangeTblRef
 */
static RangeTblRef *
_copyRangeTblRef(const RangeTblRef *from)
{
	RangeTblRef *newnode = makeNode(RangeTblRef);

	COPY_SCALAR_FIELD(rtindex);

	return newnode;
}

/*
 * _copyJoinExpr
 */
static JoinExpr *
_copyJoinExpr(const JoinExpr *from)
{
	JoinExpr   *newnode = makeNode(JoinExpr);

	COPY_SCALAR_FIELD(jointype);
	COPY_SCALAR_FIELD(isNatural);
	COPY_NODE_FIELD(larg);
	COPY_NODE_FIELD(rarg);
	COPY_NODE_FIELD(usingClause);
	COPY_NODE_FIELD(quals);
	COPY_NODE_FIELD(alias);
	COPY_SCALAR_FIELD(rtindex);

	return newnode;
}

/*
 * _copyFromExpr
 */
static FromExpr *
_copyFromExpr(const FromExpr *from)
{
	FromExpr   *newnode = makeNode(FromExpr);

	COPY_NODE_FIELD(fromlist);
	COPY_NODE_FIELD(quals);

	return newnode;
}

/*
 * _copyFlow
 */
static Flow *
_copyFlow(const Flow *from)
{
	Flow   *newnode = makeNode(Flow);

	COPY_SCALAR_FIELD(flotype);
	COPY_SCALAR_FIELD(req_move);
	COPY_SCALAR_FIELD(locustype);
	COPY_SCALAR_FIELD(segindex);
	COPY_SCALAR_FIELD(numsegments);
	COPY_NODE_FIELD(hashExpr);
	COPY_NODE_FIELD(flow_before_req_move);

	return newnode;
}


/* ****************************************************************
 *						relation.h copy functions
 *
 * We don't support copying RelOptInfo, IndexOptInfo, or Path nodes.
 * There are some subsidiary structs that are useful to copy, though.
 * ****************************************************************
 */

/*
 * _copyCdbRelColumnInfo
 */
static CdbRelColumnInfo *
_copyCdbRelColumnInfo(const CdbRelColumnInfo *from)
{
	CdbRelColumnInfo *newnode = makeNode(CdbRelColumnInfo);

	COPY_SCALAR_FIELD(pseudoattno);
    COPY_SCALAR_FIELD(targetresno);
	COPY_NODE_FIELD(defexpr);
	COPY_BITMAPSET_FIELD(where_needed);
	COPY_SCALAR_FIELD(attr_width);
    COPY_BINARY_FIELD(colname, sizeof(from->colname));

	return newnode;
}

/*
 * _copyPathKey
 */
static PathKey *
_copyPathKey(const PathKey *from)
{
	PathKey    *newnode = makeNode(PathKey);

	/* EquivalenceClasses are never moved, so just shallow-copy the pointer */
	COPY_SCALAR_FIELD(pk_eclass);
	COPY_SCALAR_FIELD(pk_opfamily);
	COPY_SCALAR_FIELD(pk_strategy);
	COPY_SCALAR_FIELD(pk_nulls_first);

	return newnode;
}

/*
 * _copyRestrictInfo
 */
static RestrictInfo *
_copyRestrictInfo(const RestrictInfo *from)
{
	RestrictInfo *newnode = makeNode(RestrictInfo);

	COPY_NODE_FIELD(clause);
	COPY_SCALAR_FIELD(is_pushed_down);
	COPY_SCALAR_FIELD(outerjoin_delayed);
	COPY_SCALAR_FIELD(can_join);
	COPY_SCALAR_FIELD(pseudoconstant);
	COPY_BITMAPSET_FIELD(clause_relids);
	COPY_BITMAPSET_FIELD(required_relids);
	COPY_BITMAPSET_FIELD(outer_relids);
	COPY_BITMAPSET_FIELD(nullable_relids);
	COPY_BITMAPSET_FIELD(left_relids);
	COPY_BITMAPSET_FIELD(right_relids);
	COPY_NODE_FIELD(orclause);
	/* EquivalenceClasses are never copied, so shallow-copy the pointers */
	COPY_SCALAR_FIELD(parent_ec);
	COPY_SCALAR_FIELD(eval_cost);
	COPY_SCALAR_FIELD(norm_selec);
	COPY_SCALAR_FIELD(outer_selec);
	COPY_NODE_FIELD(mergeopfamilies);
	/* EquivalenceClasses are never copied, so shallow-copy the pointers */
	COPY_SCALAR_FIELD(left_ec);
	COPY_SCALAR_FIELD(right_ec);
	COPY_SCALAR_FIELD(left_em);
	COPY_SCALAR_FIELD(right_em);
	/* MergeScanSelCache isn't a Node, so hard to copy; just reset cache */
	newnode->scansel_cache = NIL;
	COPY_SCALAR_FIELD(outer_is_left);
	COPY_SCALAR_FIELD(hashjoinoperator);
	COPY_SCALAR_FIELD(left_bucketsize);
	COPY_SCALAR_FIELD(right_bucketsize);

	return newnode;
}

/*
 * _copyPlaceHolderVar
 */
static PlaceHolderVar *
_copyPlaceHolderVar(const PlaceHolderVar *from)
{
	PlaceHolderVar *newnode = makeNode(PlaceHolderVar);

	COPY_NODE_FIELD(phexpr);
	COPY_BITMAPSET_FIELD(phrels);
	COPY_SCALAR_FIELD(phid);
	COPY_SCALAR_FIELD(phlevelsup);

	return newnode;
}

/*
 * _copySpecialJoinInfo
 */
static SpecialJoinInfo *
_copySpecialJoinInfo(const SpecialJoinInfo *from)
{
	SpecialJoinInfo *newnode = makeNode(SpecialJoinInfo);

	COPY_BITMAPSET_FIELD(min_lefthand);
	COPY_BITMAPSET_FIELD(min_righthand);
	COPY_BITMAPSET_FIELD(syn_lefthand);
	COPY_BITMAPSET_FIELD(syn_righthand);
	COPY_SCALAR_FIELD(jointype);
	COPY_SCALAR_FIELD(lhs_strict);
	COPY_SCALAR_FIELD(delay_upper_joins);
	COPY_NODE_FIELD(join_quals);

	return newnode;
}

/*
 * _copyLateralJoinInfo
 */
static LateralJoinInfo *
_copyLateralJoinInfo(const LateralJoinInfo *from)
{
	LateralJoinInfo *newnode = makeNode(LateralJoinInfo);

	COPY_BITMAPSET_FIELD(lateral_lhs);
	COPY_BITMAPSET_FIELD(lateral_rhs);

	return newnode;
}

/*
 * _copyAppendRelInfo
 */
static AppendRelInfo *
_copyAppendRelInfo(const AppendRelInfo *from)
{
	AppendRelInfo *newnode = makeNode(AppendRelInfo);

	COPY_SCALAR_FIELD(parent_relid);
	COPY_SCALAR_FIELD(child_relid);
	COPY_SCALAR_FIELD(parent_reltype);
	COPY_SCALAR_FIELD(child_reltype);
	COPY_NODE_FIELD(translated_vars);
	COPY_SCALAR_FIELD(parent_reloid);

	return newnode;
}

/*
 * _copyPlaceHolderInfo
 */
static PlaceHolderInfo *
_copyPlaceHolderInfo(const PlaceHolderInfo *from)
{
	PlaceHolderInfo *newnode = makeNode(PlaceHolderInfo);

	COPY_SCALAR_FIELD(phid);
	COPY_NODE_FIELD(ph_var);
	COPY_BITMAPSET_FIELD(ph_eval_at);
	COPY_BITMAPSET_FIELD(ph_lateral);
	COPY_BITMAPSET_FIELD(ph_needed);
	COPY_SCALAR_FIELD(ph_width);

	return newnode;
}

/* ****************************************************************
 *					parsenodes.h copy functions
 * ****************************************************************
 */

static RangeTblEntry *
_copyRangeTblEntry(const RangeTblEntry *from)
{
	RangeTblEntry *newnode = makeNode(RangeTblEntry);

	COPY_SCALAR_FIELD(rtekind);
	COPY_SCALAR_FIELD(relid);
	COPY_SCALAR_FIELD(relkind);
	COPY_NODE_FIELD(subquery);
	COPY_SCALAR_FIELD(security_barrier);
	COPY_SCALAR_FIELD(jointype);
	COPY_NODE_FIELD(joinaliasvars);
<<<<<<< HEAD
	COPY_NODE_FIELD(funcexpr);
	COPY_NODE_FIELD(funccoltypes);
	COPY_NODE_FIELD(funccoltypmods);
	COPY_NODE_FIELD(funccolcollations);
	COPY_VARLENA_FIELD(funcuserdata, -1);
=======
	COPY_NODE_FIELD(functions);
	COPY_SCALAR_FIELD(funcordinality);
>>>>>>> ab76208e
	COPY_NODE_FIELD(values_lists);
	COPY_NODE_FIELD(values_collations);
	COPY_STRING_FIELD(ctename);
	COPY_SCALAR_FIELD(ctelevelsup);
	COPY_SCALAR_FIELD(self_reference);
	COPY_NODE_FIELD(ctecoltypes);
	COPY_NODE_FIELD(ctecoltypmods);
	COPY_NODE_FIELD(ctecolcollations);
	COPY_NODE_FIELD(alias);
	COPY_NODE_FIELD(eref);
	COPY_SCALAR_FIELD(lateral);
	COPY_SCALAR_FIELD(inh);
	COPY_SCALAR_FIELD(inFromCl);
	COPY_SCALAR_FIELD(requiredPerms);
	COPY_SCALAR_FIELD(checkAsUser);
	COPY_BITMAPSET_FIELD(selectedCols);
	COPY_BITMAPSET_FIELD(modifiedCols);
	COPY_NODE_FIELD(securityQuals);

	return newnode;
}

static RangeTblFunction *
_copyRangeTblFunction(const RangeTblFunction *from)
{
	RangeTblFunction *newnode = makeNode(RangeTblFunction);

	COPY_NODE_FIELD(funcexpr);
	COPY_SCALAR_FIELD(funccolcount);
	COPY_NODE_FIELD(funccolnames);
	COPY_NODE_FIELD(funccoltypes);
	COPY_NODE_FIELD(funccoltypmods);
	COPY_NODE_FIELD(funccolcollations);
	COPY_BITMAPSET_FIELD(funcparams);

	return newnode;
}

static WithCheckOption *
_copyWithCheckOption(const WithCheckOption *from)
{
	WithCheckOption *newnode = makeNode(WithCheckOption);

	COPY_STRING_FIELD(viewname);
	COPY_NODE_FIELD(qual);
	COPY_SCALAR_FIELD(cascaded);

	COPY_STRING_FIELD(ctename);
	COPY_SCALAR_FIELD(ctelevelsup);
	COPY_SCALAR_FIELD(self_reference);
	COPY_NODE_FIELD(ctecoltypes);
	COPY_NODE_FIELD(ctecoltypmods);

	COPY_SCALAR_FIELD(forceDistRandom);
    COPY_NODE_FIELD(pseudocols);                /*CDB*/

	return newnode;
}

static SortGroupClause *
_copySortGroupClause(const SortGroupClause *from)
{
	SortGroupClause *newnode = makeNode(SortGroupClause);

	COPY_SCALAR_FIELD(tleSortGroupRef);
	COPY_SCALAR_FIELD(eqop);
	COPY_SCALAR_FIELD(sortop);
	COPY_SCALAR_FIELD(nulls_first);
	COPY_SCALAR_FIELD(hashable);

	return newnode;
}

static GroupingClause *
_copyGroupingClause(const GroupingClause *from)
{
	GroupingClause *newnode = makeNode(GroupingClause);
	COPY_SCALAR_FIELD(groupType);
	COPY_NODE_FIELD(groupsets);

	return newnode;
}

static GroupingFunc *
_copyGroupingFunc(const GroupingFunc *from)
{
	GroupingFunc *newnode = makeNode(GroupingFunc);

	COPY_NODE_FIELD(args);
	COPY_SCALAR_FIELD(ngrpcols);

	return newnode;
}

static Grouping *
_copyGrouping(const Grouping *from)
{
	Grouping *newnode = makeNode(Grouping);

	return newnode;
}

static GroupId *
_copyGroupId(const GroupId *from)
{
	GroupId *newnode = makeNode(GroupId);

	return newnode;
}

static WindowClause *
_copyWindowClause(const WindowClause *from)
{
	WindowClause *newnode = makeNode(WindowClause);

	COPY_STRING_FIELD(name);
	COPY_STRING_FIELD(refname);
	COPY_NODE_FIELD(partitionClause);
	COPY_NODE_FIELD(orderClause);
	COPY_SCALAR_FIELD(frameOptions);
	COPY_NODE_FIELD(startOffset);
	COPY_NODE_FIELD(endOffset);
	COPY_SCALAR_FIELD(winref);
	COPY_SCALAR_FIELD(copiedOrder);

	return newnode;
}

static RowMarkClause *
_copyRowMarkClause(const RowMarkClause *from)
{
	RowMarkClause *newnode = makeNode(RowMarkClause);

	COPY_SCALAR_FIELD(rti);
	COPY_SCALAR_FIELD(strength);
	COPY_SCALAR_FIELD(noWait);
	COPY_SCALAR_FIELD(pushedDown);

	return newnode;
}

static WithClause *
_copyWithClause(const WithClause *from)
{
	WithClause *newnode = makeNode(WithClause);

	COPY_NODE_FIELD(ctes);
	COPY_SCALAR_FIELD(recursive);
	COPY_LOCATION_FIELD(location);

	return newnode;
}

static CommonTableExpr *
_copyCommonTableExpr(const CommonTableExpr *from)
{
	CommonTableExpr *newnode = makeNode(CommonTableExpr);

	COPY_STRING_FIELD(ctename);
	COPY_NODE_FIELD(aliascolnames);
	COPY_NODE_FIELD(ctequery);
	COPY_LOCATION_FIELD(location);
	COPY_SCALAR_FIELD(cterecursive);
	COPY_SCALAR_FIELD(cterefcount);
	COPY_NODE_FIELD(ctecolnames);
	COPY_NODE_FIELD(ctecoltypes);
	COPY_NODE_FIELD(ctecoltypmods);
	COPY_NODE_FIELD(ctecolcollations);

	return newnode;
}

static A_Expr *
_copyAExpr(const A_Expr *from)
{
	A_Expr	   *newnode = makeNode(A_Expr);

	COPY_SCALAR_FIELD(kind);
	COPY_NODE_FIELD(name);
	COPY_NODE_FIELD(lexpr);
	COPY_NODE_FIELD(rexpr);
	COPY_LOCATION_FIELD(location);

	return newnode;
}

static ColumnRef *
_copyColumnRef(const ColumnRef *from)
{
	ColumnRef  *newnode = makeNode(ColumnRef);

	COPY_NODE_FIELD(fields);
	COPY_LOCATION_FIELD(location);

	return newnode;
}

static ParamRef *
_copyParamRef(const ParamRef *from)
{
	ParamRef   *newnode = makeNode(ParamRef);

	COPY_SCALAR_FIELD(number);
	COPY_LOCATION_FIELD(location);

	return newnode;
}

static A_Const *
_copyAConst(const A_Const *from)
{
	A_Const    *newnode = makeNode(A_Const);

	/* This part must duplicate _copyValue */
	COPY_SCALAR_FIELD(val.type);
	switch (from->val.type)
	{
		case T_Integer:
			COPY_SCALAR_FIELD(val.val.ival);
			break;
		case T_Float:
		case T_String:
		case T_BitString:
			COPY_STRING_FIELD(val.val.str);
			break;
		case T_Null:
			/* nothing to do */
			break;
		default:
			elog(ERROR, "unrecognized node type: %d",
				 (int) from->val.type);
			break;
	}

	COPY_LOCATION_FIELD(location);

	return newnode;
}

static FuncCall *
_copyFuncCall(const FuncCall *from)
{
	FuncCall   *newnode = makeNode(FuncCall);

	COPY_NODE_FIELD(funcname);
	COPY_NODE_FIELD(args);
	COPY_NODE_FIELD(agg_order);
	COPY_NODE_FIELD(agg_filter);
	COPY_SCALAR_FIELD(agg_within_group);
	COPY_SCALAR_FIELD(agg_star);
	COPY_SCALAR_FIELD(agg_distinct);
	COPY_SCALAR_FIELD(func_variadic);
	COPY_NODE_FIELD(over);
	COPY_LOCATION_FIELD(location);

	return newnode;
}

static A_Star *
_copyAStar(const A_Star *from)
{
	A_Star	   *newnode = makeNode(A_Star);

	return newnode;
}

static A_Indices *
_copyAIndices(const A_Indices *from)
{
	A_Indices  *newnode = makeNode(A_Indices);

	COPY_NODE_FIELD(lidx);
	COPY_NODE_FIELD(uidx);

	return newnode;
}

static A_Indirection *
_copyA_Indirection(const A_Indirection *from)
{
	A_Indirection *newnode = makeNode(A_Indirection);

	COPY_NODE_FIELD(arg);
	COPY_NODE_FIELD(indirection);

	return newnode;
}

static A_ArrayExpr *
_copyA_ArrayExpr(const A_ArrayExpr *from)
{
	A_ArrayExpr *newnode = makeNode(A_ArrayExpr);

	COPY_NODE_FIELD(elements);
	COPY_LOCATION_FIELD(location);

	return newnode;
}

static ResTarget *
_copyResTarget(const ResTarget *from)
{
	ResTarget  *newnode = makeNode(ResTarget);

	COPY_STRING_FIELD(name);
	COPY_NODE_FIELD(indirection);
	COPY_NODE_FIELD(val);
	COPY_LOCATION_FIELD(location);

	return newnode;
}

static TypeName *
_copyTypeName(const TypeName *from)
{
	TypeName   *newnode = makeNode(TypeName);

	COPY_NODE_FIELD(names);
	COPY_SCALAR_FIELD(typeOid);
	COPY_SCALAR_FIELD(setof);
	COPY_SCALAR_FIELD(pct_type);
	COPY_NODE_FIELD(typmods);
	COPY_SCALAR_FIELD(typemod);
	COPY_NODE_FIELD(arrayBounds);
	COPY_LOCATION_FIELD(location);

	return newnode;
}

static SortBy *
_copySortBy(const SortBy *from)
{
	SortBy	   *newnode = makeNode(SortBy);

	COPY_NODE_FIELD(node);
	COPY_SCALAR_FIELD(sortby_dir);
	COPY_SCALAR_FIELD(sortby_nulls);
	COPY_NODE_FIELD(useOp);
	COPY_NODE_FIELD(node);
	COPY_LOCATION_FIELD(location);

	return newnode;
}

static WindowDef *
_copyWindowDef(const WindowDef *from)
{
	WindowDef  *newnode = makeNode(WindowDef);

	COPY_STRING_FIELD(name);
	COPY_STRING_FIELD(refname);
	COPY_NODE_FIELD(partitionClause);
	COPY_NODE_FIELD(orderClause);
	COPY_SCALAR_FIELD(frameOptions);
	COPY_NODE_FIELD(startOffset);
	COPY_NODE_FIELD(endOffset);
	COPY_LOCATION_FIELD(location);

	return newnode;
}

static RangeSubselect *
_copyRangeSubselect(const RangeSubselect *from)
{
	RangeSubselect *newnode = makeNode(RangeSubselect);

	COPY_SCALAR_FIELD(lateral);
	COPY_NODE_FIELD(subquery);
	COPY_NODE_FIELD(alias);

	return newnode;
}

static RangeFunction *
_copyRangeFunction(const RangeFunction *from)
{
	RangeFunction *newnode = makeNode(RangeFunction);

	COPY_SCALAR_FIELD(lateral);
	COPY_SCALAR_FIELD(ordinality);
	COPY_SCALAR_FIELD(is_rowsfrom);
	COPY_NODE_FIELD(functions);
	COPY_NODE_FIELD(alias);
	COPY_NODE_FIELD(coldeflist);

	return newnode;
}

static TypeCast *
_copyTypeCast(const TypeCast *from)
{
	TypeCast   *newnode = makeNode(TypeCast);

	COPY_NODE_FIELD(arg);
	COPY_NODE_FIELD(typeName);
	COPY_LOCATION_FIELD(location);

	return newnode;
}

static CollateClause *
_copyCollateClause(const CollateClause *from)
{
	CollateClause *newnode = makeNode(CollateClause);

	COPY_NODE_FIELD(arg);
	COPY_NODE_FIELD(collname);
	COPY_LOCATION_FIELD(location);

	return newnode;
}

static IndexElem *
_copyIndexElem(const IndexElem *from)
{
	IndexElem  *newnode = makeNode(IndexElem);

	COPY_STRING_FIELD(name);
	COPY_NODE_FIELD(expr);
	COPY_STRING_FIELD(indexcolname);
	COPY_NODE_FIELD(collation);
	COPY_NODE_FIELD(opclass);
	COPY_SCALAR_FIELD(ordering);
	COPY_SCALAR_FIELD(nulls_ordering);

	return newnode;
}

static ColumnDef *
_copyColumnDef(const ColumnDef *from)
{
	ColumnDef  *newnode = makeNode(ColumnDef);

	COPY_STRING_FIELD(colname);
	COPY_NODE_FIELD(typeName);
	COPY_SCALAR_FIELD(inhcount);
	COPY_SCALAR_FIELD(is_local);
	COPY_SCALAR_FIELD(is_not_null);
	COPY_SCALAR_FIELD(is_from_type);
	COPY_SCALAR_FIELD(attnum);
	COPY_SCALAR_FIELD(storage);
	COPY_NODE_FIELD(raw_default);
	COPY_NODE_FIELD(cooked_default);
	COPY_NODE_FIELD(collClause);
	COPY_SCALAR_FIELD(collOid);
	COPY_NODE_FIELD(constraints);
	COPY_NODE_FIELD(fdwoptions);
<<<<<<< HEAD
	COPY_NODE_FIELD(encoding);

	return newnode;
}

static ColumnReferenceStorageDirective *
_copyColumnReferenceStorageDirective(const ColumnReferenceStorageDirective *from)
{
	ColumnReferenceStorageDirective *newnode =
		makeNode(ColumnReferenceStorageDirective);

	COPY_STRING_FIELD(column);
	COPY_SCALAR_FIELD(deflt);
	COPY_NODE_FIELD(encoding);
=======
	COPY_LOCATION_FIELD(location);
>>>>>>> ab76208e

	return newnode;
}

static Constraint *
_copyConstraint(const Constraint *from)
{
	Constraint *newnode = makeNode(Constraint);

	COPY_SCALAR_FIELD(contype);
	COPY_STRING_FIELD(conname);
	COPY_SCALAR_FIELD(deferrable);
	COPY_SCALAR_FIELD(initdeferred);
	COPY_LOCATION_FIELD(location);
	COPY_SCALAR_FIELD(is_no_inherit);
	COPY_NODE_FIELD(raw_expr);
	COPY_STRING_FIELD(cooked_expr);
	COPY_NODE_FIELD(keys);
	COPY_NODE_FIELD(exclusions);
	COPY_NODE_FIELD(options);
	COPY_STRING_FIELD(indexname);
	COPY_STRING_FIELD(indexspace);
	COPY_STRING_FIELD(access_method);
	COPY_NODE_FIELD(where_clause);
	COPY_NODE_FIELD(pktable);
	COPY_NODE_FIELD(fk_attrs);
	COPY_NODE_FIELD(pk_attrs);
	COPY_SCALAR_FIELD(fk_matchtype);
	COPY_SCALAR_FIELD(fk_upd_action);
	COPY_SCALAR_FIELD(fk_del_action);
	COPY_NODE_FIELD(old_conpfeqop);
	COPY_SCALAR_FIELD(old_pktable_oid);
	COPY_SCALAR_FIELD(skip_validation);
	COPY_SCALAR_FIELD(initially_valid);

	COPY_SCALAR_FIELD(trig1Oid);
	COPY_SCALAR_FIELD(trig2Oid);
	COPY_SCALAR_FIELD(trig3Oid);
	COPY_SCALAR_FIELD(trig4Oid);

	return newnode;
}

static DefElem *
_copyDefElem(const DefElem *from)
{
	DefElem    *newnode = makeNode(DefElem);

	COPY_STRING_FIELD(defnamespace);
	COPY_STRING_FIELD(defname);
	COPY_NODE_FIELD(arg);
	COPY_SCALAR_FIELD(defaction);

	return newnode;
}

static LockingClause *
_copyLockingClause(const LockingClause *from)
{
	LockingClause *newnode = makeNode(LockingClause);

	COPY_NODE_FIELD(lockedRels);
	COPY_SCALAR_FIELD(strength);
	COPY_SCALAR_FIELD(noWait);

	return newnode;
}

static XmlSerialize *
_copyXmlSerialize(const XmlSerialize *from)
{
	XmlSerialize *newnode = makeNode(XmlSerialize);

	COPY_SCALAR_FIELD(xmloption);
	COPY_NODE_FIELD(expr);
	COPY_NODE_FIELD(typeName);
	COPY_LOCATION_FIELD(location);

	return newnode;
}

static DMLActionExpr *
_copyDMLActionExpr(const DMLActionExpr *from)
{
	DMLActionExpr *newnode = makeNode(DMLActionExpr);

	return newnode;
}

static PartSelectedExpr *
_copyPartSelectedExpr(const PartSelectedExpr *from)
{
	PartSelectedExpr *newnode = makeNode(PartSelectedExpr);
	COPY_SCALAR_FIELD(dynamicScanId);
	COPY_SCALAR_FIELD(partOid);

	return newnode;
}

static PartDefaultExpr *
_copyPartDefaultExpr(const PartDefaultExpr *from)
{
	PartDefaultExpr *newnode = makeNode(PartDefaultExpr);
	COPY_SCALAR_FIELD(level);

	return newnode;
}

static PartBoundExpr *
_copyPartBoundExpr(const PartBoundExpr *from)
{
	PartBoundExpr *newnode = makeNode(PartBoundExpr);
	COPY_SCALAR_FIELD(level);
	COPY_SCALAR_FIELD(boundType);
	COPY_SCALAR_FIELD(isLowerBound);

	return newnode;
}

static PartBoundInclusionExpr *
_copyPartBoundInclusionExpr(const PartBoundInclusionExpr *from)
{
	PartBoundInclusionExpr *newnode = makeNode(PartBoundInclusionExpr);
	COPY_SCALAR_FIELD(level);
	COPY_SCALAR_FIELD(isLowerBound);

	return newnode;
}

static PartBoundOpenExpr *
_copyPartBoundOpenExpr(const PartBoundOpenExpr *from)
{
	PartBoundOpenExpr *newnode = makeNode(PartBoundOpenExpr);
	COPY_SCALAR_FIELD(level);
	COPY_SCALAR_FIELD(isLowerBound);

	return newnode;
}

static PartListRuleExpr *
_copyPartListRuleExpr(const PartListRuleExpr *from)
{
	PartListRuleExpr *newnode = makeNode(PartListRuleExpr);
	COPY_SCALAR_FIELD(level);
	COPY_SCALAR_FIELD(resulttype);
	COPY_SCALAR_FIELD(elementtype);

	return newnode;
}

static PartListNullTestExpr *
_copyPartListNullTestExpr(const PartListNullTestExpr *from)
{
	PartListNullTestExpr *newnode = makeNode(PartListNullTestExpr);
	COPY_SCALAR_FIELD(level);
	COPY_SCALAR_FIELD(nulltesttype);

	return newnode;
}

static Query *
_copyQuery(const Query *from)
{
	Query	   *newnode = makeNode(Query);

	COPY_SCALAR_FIELD(commandType);
	COPY_SCALAR_FIELD(querySource);
	COPY_SCALAR_FIELD(queryId);
	COPY_SCALAR_FIELD(canSetTag);
	COPY_NODE_FIELD(utilityStmt);
	COPY_SCALAR_FIELD(resultRelation);
	COPY_SCALAR_FIELD(hasAggs);
	COPY_SCALAR_FIELD(hasWindowFuncs);
	COPY_SCALAR_FIELD(hasSubLinks);
	COPY_SCALAR_FIELD(hasDynamicFunctions);
	COPY_SCALAR_FIELD(hasFuncsWithExecRestrictions);
	COPY_SCALAR_FIELD(hasDistinctOn);
	COPY_SCALAR_FIELD(hasRecursive);
	COPY_SCALAR_FIELD(hasModifyingCTE);
	COPY_SCALAR_FIELD(hasForUpdate);
	COPY_NODE_FIELD(cteList);
	COPY_NODE_FIELD(rtable);
	COPY_NODE_FIELD(jointree);
	COPY_NODE_FIELD(targetList);
	COPY_NODE_FIELD(withCheckOptions);
	COPY_NODE_FIELD(returningList);
	COPY_NODE_FIELD(groupClause);
	COPY_NODE_FIELD(havingQual);
	COPY_NODE_FIELD(windowClause);
	COPY_NODE_FIELD(distinctClause);
	COPY_NODE_FIELD(sortClause);
	COPY_NODE_FIELD(scatterClause);
	COPY_SCALAR_FIELD(isTableValueSelect);
	COPY_NODE_FIELD(limitOffset);
	COPY_NODE_FIELD(limitCount);
	COPY_NODE_FIELD(rowMarks);
	COPY_NODE_FIELD(setOperations);
	COPY_NODE_FIELD(constraintDeps);
	COPY_NODE_FIELD(intoPolicy);
	COPY_SCALAR_FIELD(isCTAS);

	return newnode;
}

static InsertStmt *
_copyInsertStmt(const InsertStmt *from)
{
	InsertStmt *newnode = makeNode(InsertStmt);

	COPY_NODE_FIELD(relation);
	COPY_NODE_FIELD(cols);
	COPY_NODE_FIELD(selectStmt);
	COPY_NODE_FIELD(returningList);
	COPY_NODE_FIELD(withClause);

	return newnode;
}

static DeleteStmt *
_copyDeleteStmt(const DeleteStmt *from)
{
	DeleteStmt *newnode = makeNode(DeleteStmt);

	COPY_NODE_FIELD(relation);
	COPY_NODE_FIELD(usingClause);
	COPY_NODE_FIELD(whereClause);
	COPY_NODE_FIELD(returningList);
	COPY_NODE_FIELD(withClause);

	return newnode;
}

static UpdateStmt *
_copyUpdateStmt(const UpdateStmt *from)
{
	UpdateStmt *newnode = makeNode(UpdateStmt);

	COPY_NODE_FIELD(relation);
	COPY_NODE_FIELD(targetList);
	COPY_NODE_FIELD(whereClause);
	COPY_NODE_FIELD(fromClause);
	COPY_NODE_FIELD(returningList);
	COPY_NODE_FIELD(withClause);

	return newnode;
}

static SelectStmt *
_copySelectStmt(const SelectStmt *from)
{
	SelectStmt *newnode = makeNode(SelectStmt);

	COPY_NODE_FIELD(distinctClause);
	COPY_NODE_FIELD(intoClause);
	COPY_NODE_FIELD(targetList);
	COPY_NODE_FIELD(fromClause);
	COPY_NODE_FIELD(whereClause);
	COPY_NODE_FIELD(groupClause);
	COPY_NODE_FIELD(havingClause);
	COPY_NODE_FIELD(windowClause);
	COPY_NODE_FIELD(valuesLists);
	COPY_NODE_FIELD(sortClause);
	COPY_NODE_FIELD(scatterClause);
	COPY_NODE_FIELD(limitOffset);
	COPY_NODE_FIELD(limitCount);
	COPY_NODE_FIELD(lockingClause);
	COPY_NODE_FIELD(withClause);
	COPY_SCALAR_FIELD(op);
	COPY_SCALAR_FIELD(all);
	COPY_NODE_FIELD(larg);
	COPY_NODE_FIELD(rarg);

	return newnode;
}

static SetOperationStmt *
_copySetOperationStmt(const SetOperationStmt *from)
{
	SetOperationStmt *newnode = makeNode(SetOperationStmt);

	COPY_SCALAR_FIELD(op);
	COPY_SCALAR_FIELD(all);
	COPY_NODE_FIELD(larg);
	COPY_NODE_FIELD(rarg);
	COPY_NODE_FIELD(colTypes);
	COPY_NODE_FIELD(colTypmods);
	COPY_NODE_FIELD(colCollations);
	COPY_NODE_FIELD(groupClauses);

	return newnode;
}

static AlterTableStmt *
_copyAlterTableStmt(const AlterTableStmt *from)
{
	AlterTableStmt *newnode = makeNode(AlterTableStmt);

	COPY_NODE_FIELD(relation);
	COPY_NODE_FIELD(cmds);
	COPY_SCALAR_FIELD(relkind);
	COPY_SCALAR_FIELD(missing_ok);

	return newnode;
}

static AlterTableCmd *
_copyAlterTableCmd(const AlterTableCmd *from)
{
	AlterTableCmd *newnode = makeNode(AlterTableCmd);

	COPY_SCALAR_FIELD(subtype);
	COPY_STRING_FIELD(name);
	COPY_NODE_FIELD(def);
	COPY_SCALAR_FIELD(behavior);
	COPY_SCALAR_FIELD(part_expanded);

	/* Need to copy AT workspace since process uses copy internally. */
	COPY_NODE_FIELD(partoids);
	COPY_SCALAR_FIELD(missing_ok);

	return newnode;
}

static SetDistributionCmd*
_copySetDistributionCmd(const SetDistributionCmd *from)
{
	SetDistributionCmd *newnode = makeNode(SetDistributionCmd);

	COPY_SCALAR_FIELD(backendId);
	COPY_NODE_FIELD(relids);
	COPY_NODE_FIELD(indexOidMap);
	COPY_NODE_FIELD(hiddenTypes);

	return newnode;
}

static InheritPartitionCmd *
_copyInheritPartitionCmd(const InheritPartitionCmd *from)
{
	InheritPartitionCmd *newnode = makeNode(InheritPartitionCmd);

	COPY_NODE_FIELD(parent);

	return newnode;
}

static AlterPartitionCmd *
_copyAlterPartitionCmd(const AlterPartitionCmd *from)
{
	AlterPartitionCmd *newnode = makeNode(AlterPartitionCmd);

	COPY_NODE_FIELD(partid);
	COPY_NODE_FIELD(arg1);
	COPY_NODE_FIELD(arg2);

	return newnode;
}

static AlterPartitionId *
_copyAlterPartitionId(const AlterPartitionId *from)
{
	AlterPartitionId *newnode = makeNode(AlterPartitionId);

	COPY_SCALAR_FIELD(idtype);
	COPY_NODE_FIELD(partiddef);

	return newnode;
}


static AlterDomainStmt *
_copyAlterDomainStmt(const AlterDomainStmt *from)
{
	AlterDomainStmt *newnode = makeNode(AlterDomainStmt);

	COPY_SCALAR_FIELD(subtype);
	COPY_NODE_FIELD(typeName);
	COPY_STRING_FIELD(name);
	COPY_NODE_FIELD(def);
	COPY_SCALAR_FIELD(behavior);
	COPY_SCALAR_FIELD(missing_ok);

	return newnode;
}

static GrantStmt *
_copyGrantStmt(const GrantStmt *from)
{
	GrantStmt  *newnode = makeNode(GrantStmt);

	COPY_SCALAR_FIELD(is_grant);
	COPY_SCALAR_FIELD(targtype);
	COPY_SCALAR_FIELD(objtype);
	COPY_NODE_FIELD(objects);
	COPY_NODE_FIELD(privileges);
	COPY_NODE_FIELD(grantees);
	COPY_SCALAR_FIELD(grant_option);
	COPY_SCALAR_FIELD(behavior);

	return newnode;
}

static PrivGrantee *
_copyPrivGrantee(const PrivGrantee *from)
{
	PrivGrantee *newnode = makeNode(PrivGrantee);

	COPY_STRING_FIELD(rolname);

	return newnode;
}

static FuncWithArgs *
_copyFuncWithArgs(const FuncWithArgs *from)
{
	FuncWithArgs *newnode = makeNode(FuncWithArgs);

	COPY_NODE_FIELD(funcname);
	COPY_NODE_FIELD(funcargs);

	return newnode;
}

static AccessPriv *
_copyAccessPriv(const AccessPriv *from)
{
	AccessPriv *newnode = makeNode(AccessPriv);

	COPY_STRING_FIELD(priv_name);
	COPY_NODE_FIELD(cols);

	return newnode;
}

static GrantRoleStmt *
_copyGrantRoleStmt(const GrantRoleStmt *from)
{
	GrantRoleStmt *newnode = makeNode(GrantRoleStmt);

	COPY_NODE_FIELD(granted_roles);
	COPY_NODE_FIELD(grantee_roles);
	COPY_SCALAR_FIELD(is_grant);
	COPY_SCALAR_FIELD(admin_opt);
	COPY_STRING_FIELD(grantor);
	COPY_SCALAR_FIELD(behavior);

	return newnode;
}

static AlterDefaultPrivilegesStmt *
_copyAlterDefaultPrivilegesStmt(const AlterDefaultPrivilegesStmt *from)
{
	AlterDefaultPrivilegesStmt *newnode = makeNode(AlterDefaultPrivilegesStmt);

	COPY_NODE_FIELD(options);
	COPY_NODE_FIELD(action);

	return newnode;
}

static DeclareCursorStmt *
_copyDeclareCursorStmt(const DeclareCursorStmt *from)
{
	DeclareCursorStmt *newnode = makeNode(DeclareCursorStmt);

	COPY_STRING_FIELD(portalname);
	COPY_SCALAR_FIELD(options);
	COPY_NODE_FIELD(query);

	return newnode;
}

static ClosePortalStmt *
_copyClosePortalStmt(const ClosePortalStmt *from)
{
	ClosePortalStmt *newnode = makeNode(ClosePortalStmt);

	COPY_STRING_FIELD(portalname);

	return newnode;
}

static ClusterStmt *
_copyClusterStmt(const ClusterStmt *from)
{
	ClusterStmt *newnode = makeNode(ClusterStmt);

	COPY_NODE_FIELD(relation);
	COPY_STRING_FIELD(indexname);
	COPY_SCALAR_FIELD(verbose);

	return newnode;
}

static SingleRowErrorDesc *
_copySingleRowErrorDesc(const SingleRowErrorDesc *from)
{
	SingleRowErrorDesc *newnode = makeNode(SingleRowErrorDesc);

	COPY_SCALAR_FIELD(rejectlimit);
	COPY_SCALAR_FIELD(is_limit_in_rows);
	COPY_SCALAR_FIELD(into_file);

	return newnode;
}

static CopyStmt *
_copyCopyStmt(const CopyStmt *from)
{
	CopyStmt   *newnode = makeNode(CopyStmt);

	COPY_NODE_FIELD(relation);
	COPY_NODE_FIELD(query);
	COPY_NODE_FIELD(attlist);
	COPY_SCALAR_FIELD(is_from);
	COPY_SCALAR_FIELD(is_program);
	COPY_SCALAR_FIELD(skip_ext_partition);
	COPY_STRING_FIELD(filename);
	COPY_NODE_FIELD(options);
	COPY_NODE_FIELD(sreh);
	COPY_NODE_FIELD(policy);
	return newnode;
}

/*
 * CopyCreateStmtFields
 *
 *		This function copies the fields of the CreateStmt node.  It is used by
 *		copy functions for classes which inherit from CreateStmt.
 */
static void
CopyCreateStmtFields(const CreateStmt *from, CreateStmt *newnode)
{
	COPY_NODE_FIELD(relation);
	COPY_NODE_FIELD(tableElts);
	COPY_NODE_FIELD(inhRelations);
	COPY_NODE_FIELD(inhOids);
	COPY_SCALAR_FIELD(parentOidCount);
	COPY_NODE_FIELD(ofTypename);
	COPY_NODE_FIELD(constraints);
	COPY_NODE_FIELD(options);
	COPY_SCALAR_FIELD(oncommit);
	COPY_STRING_FIELD(tablespacename);
	COPY_SCALAR_FIELD(if_not_exists);

	COPY_NODE_FIELD(distributedBy);
	COPY_NODE_FIELD(partitionBy);
	COPY_SCALAR_FIELD(relKind);
	COPY_SCALAR_FIELD(relStorage);
	/* postCreate omitted (why?) */
	COPY_NODE_FIELD(deferredStmts);
	COPY_SCALAR_FIELD(is_part_child);
	COPY_SCALAR_FIELD(is_part_parent);
	COPY_SCALAR_FIELD(is_add_part);
	COPY_SCALAR_FIELD(is_split_part);
	COPY_SCALAR_FIELD(ownerid);
	COPY_SCALAR_FIELD(buildAoBlkdir);
	COPY_NODE_FIELD(attr_encodings);
}

static CreateStmt *
_copyCreateStmt(const CreateStmt *from)
{
	CreateStmt *newnode = makeNode(CreateStmt);

	CopyCreateStmtFields(from, newnode);

	return newnode;
}

static TableLikeClause *
_copyTableLikeClause(const TableLikeClause *from)
{
	TableLikeClause *newnode = makeNode(TableLikeClause);

	COPY_NODE_FIELD(relation);
	COPY_SCALAR_FIELD(options);

	return newnode;
}

static PartitionBy *
_copyPartitionBy(const PartitionBy *from)
{
	PartitionBy *newnode = makeNode(PartitionBy);

	COPY_SCALAR_FIELD(partType);
	COPY_NODE_FIELD(keys);
	COPY_NODE_FIELD(keyopclass);
	COPY_NODE_FIELD(subPart);
	COPY_NODE_FIELD(partSpec);
	COPY_SCALAR_FIELD(partDepth);
	COPY_NODE_FIELD(parentRel);
	COPY_SCALAR_FIELD(partQuiet);
	COPY_LOCATION_FIELD(location);

	return newnode;
}

static PartitionSpec *
_copyPartitionSpec(const PartitionSpec *from)
{
	PartitionSpec *newnode = makeNode(PartitionSpec);

	COPY_NODE_FIELD(partElem);
	COPY_NODE_FIELD(subSpec);
	COPY_SCALAR_FIELD(istemplate);
	COPY_NODE_FIELD(enc_clauses);
	COPY_LOCATION_FIELD(location);

	return newnode;
}

static PartitionValuesSpec *
_copyPartitionValuesSpec(const PartitionValuesSpec *from)
{
	PartitionValuesSpec *newnode = makeNode(PartitionValuesSpec);

	COPY_NODE_FIELD(partValues);
	COPY_LOCATION_FIELD(location);

	return newnode;
}

static PartitionElem *
_copyPartitionElem(const PartitionElem *from)
{
	PartitionElem *newnode = makeNode(PartitionElem);

	COPY_STRING_FIELD(partName);
	COPY_NODE_FIELD(boundSpec);
	COPY_NODE_FIELD(subSpec);
	COPY_SCALAR_FIELD(isDefault);
	COPY_NODE_FIELD(storeAttr);
	COPY_SCALAR_FIELD(partno);
	COPY_SCALAR_FIELD(rrand);
	COPY_NODE_FIELD(colencs);
	COPY_LOCATION_FIELD(location);

	return newnode;
}

static PartitionRangeItem *
_copyPartitionRangeItem(const PartitionRangeItem *from)
{
	PartitionRangeItem *newnode = makeNode(PartitionRangeItem);

	COPY_NODE_FIELD(partRangeVal);
	COPY_SCALAR_FIELD(partedge);
	COPY_LOCATION_FIELD(location);

	return newnode;
}

static PartitionBoundSpec *
_copyPartitionBoundSpec(const PartitionBoundSpec *from)
{
	PartitionBoundSpec *newnode = makeNode(PartitionBoundSpec);

	COPY_NODE_FIELD(partStart);
	COPY_NODE_FIELD(partEnd);
	COPY_NODE_FIELD(partEvery);
	COPY_LOCATION_FIELD(location);

	return newnode;
}

static PgPartRule *
_copyPgPartRule(const PgPartRule *from)
{
	PgPartRule *newnode = makeNode(PgPartRule);

	COPY_NODE_FIELD(pNode);
	COPY_NODE_FIELD(topRule);
	COPY_STRING_FIELD(partIdStr);
	COPY_SCALAR_FIELD(isName);
	COPY_SCALAR_FIELD(topRuleRank);
	COPY_STRING_FIELD(relname);

	return newnode;
}

static Partition *
_copyPartition(const Partition *from)
{
	Partition *newnode = makeNode(Partition);

	COPY_SCALAR_FIELD(partid);
	COPY_SCALAR_FIELD(parrelid);
	COPY_SCALAR_FIELD(parkind);
	COPY_SCALAR_FIELD(parlevel);
	COPY_SCALAR_FIELD(paristemplate);
	COPY_SCALAR_FIELD(parnatts);
	COPY_POINTER_FIELD(paratts, from->parnatts * sizeof(AttrNumber));
	COPY_POINTER_FIELD(parclass, from->parnatts * sizeof(Oid));

	return newnode;
}

static PartitionRule *
_copyPartitionRule(const PartitionRule *from)
{
	PartitionRule *newnode = makeNode(PartitionRule);

	COPY_SCALAR_FIELD(parruleid);
	COPY_SCALAR_FIELD(paroid);
	COPY_SCALAR_FIELD(parchildrelid);
	COPY_SCALAR_FIELD(parparentoid);
	COPY_SCALAR_FIELD(parisdefault);
	COPY_STRING_FIELD(parname);
	COPY_NODE_FIELD(parrangestart);
	COPY_SCALAR_FIELD(parrangestartincl);
	COPY_NODE_FIELD(parrangeend);
	COPY_SCALAR_FIELD(parrangeendincl);
	COPY_NODE_FIELD(parrangeevery);
	COPY_NODE_FIELD(parlistvalues);
	COPY_SCALAR_FIELD(parruleord);
	COPY_NODE_FIELD(parreloptions);
	COPY_SCALAR_FIELD(partemplatespaceId);
	COPY_NODE_FIELD(children); /* sub partition */

	return newnode;
}

static PartitionNode *
_copyPartitionNode(const PartitionNode *from)
{
	PartitionNode *newnode = makeNode(PartitionNode);

	COPY_NODE_FIELD(part);
	COPY_NODE_FIELD(default_part);
	COPY_NODE_FIELD(rules);

	return newnode;
}

static ExtTableTypeDesc *
_copyExtTableTypeDesc(const ExtTableTypeDesc *from)
{
	ExtTableTypeDesc *newnode = makeNode(ExtTableTypeDesc);

	COPY_SCALAR_FIELD(exttabletype);
	COPY_NODE_FIELD(location_list);
	COPY_NODE_FIELD(on_clause);
	COPY_STRING_FIELD(command_string);

	return newnode;
}

static CreateExternalStmt *
_copyCreateExternalStmt(const CreateExternalStmt *from)
{
	CreateExternalStmt *newnode = makeNode(CreateExternalStmt);

	COPY_NODE_FIELD(relation);
	COPY_NODE_FIELD(tableElts);
	COPY_NODE_FIELD(exttypedesc);
	COPY_STRING_FIELD(format);
	COPY_NODE_FIELD(formatOpts);
	COPY_SCALAR_FIELD(isweb);
	COPY_SCALAR_FIELD(iswritable);
	COPY_NODE_FIELD(sreh);
	COPY_NODE_FIELD(extOptions);
	COPY_NODE_FIELD(encoding);
	COPY_NODE_FIELD(distributedBy);

	return newnode;
}

static DefineStmt *
_copyDefineStmt(const DefineStmt *from)
{
	DefineStmt *newnode = makeNode(DefineStmt);

	COPY_SCALAR_FIELD(kind);
	COPY_SCALAR_FIELD(oldstyle);
	COPY_NODE_FIELD(defnames);
	COPY_NODE_FIELD(args);
	COPY_NODE_FIELD(definition);
	COPY_SCALAR_FIELD(trusted);  /* CDB */

	return newnode;
}

static DropStmt *
_copyDropStmt(const DropStmt *from)
{
	DropStmt   *newnode = makeNode(DropStmt);

	COPY_NODE_FIELD(objects);
	COPY_NODE_FIELD(arguments);
	COPY_SCALAR_FIELD(removeType);
	COPY_SCALAR_FIELD(behavior);
	COPY_SCALAR_FIELD(missing_ok);
	COPY_SCALAR_FIELD(concurrent);
	COPY_SCALAR_FIELD(bAllowPartn);

	return newnode;
}

static TruncateStmt *
_copyTruncateStmt(const TruncateStmt *from)
{
	TruncateStmt *newnode = makeNode(TruncateStmt);

	COPY_NODE_FIELD(relations);
	COPY_SCALAR_FIELD(restart_seqs);
	COPY_SCALAR_FIELD(behavior);

	return newnode;
}

static CommentStmt *
_copyCommentStmt(const CommentStmt *from)
{
	CommentStmt *newnode = makeNode(CommentStmt);

	COPY_SCALAR_FIELD(objtype);
	COPY_NODE_FIELD(objname);
	COPY_NODE_FIELD(objargs);
	COPY_STRING_FIELD(comment);

	return newnode;
}

static SecLabelStmt *
_copySecLabelStmt(const SecLabelStmt *from)
{
	SecLabelStmt *newnode = makeNode(SecLabelStmt);

	COPY_SCALAR_FIELD(objtype);
	COPY_NODE_FIELD(objname);
	COPY_NODE_FIELD(objargs);
	COPY_STRING_FIELD(provider);
	COPY_STRING_FIELD(label);

	return newnode;
}

static FetchStmt *
_copyFetchStmt(const FetchStmt *from)
{
	FetchStmt  *newnode = makeNode(FetchStmt);

	COPY_SCALAR_FIELD(direction);
	COPY_SCALAR_FIELD(howMany);
	COPY_STRING_FIELD(portalname);
	COPY_SCALAR_FIELD(ismove);

	return newnode;
}

static IndexStmt *
_copyIndexStmt(const IndexStmt *from)
{
	IndexStmt  *newnode = makeNode(IndexStmt);

	COPY_STRING_FIELD(idxname);
	COPY_NODE_FIELD(relation);
	COPY_STRING_FIELD(accessMethod);
	COPY_STRING_FIELD(tableSpace);
	COPY_NODE_FIELD(indexParams);
	COPY_NODE_FIELD(options);
	COPY_NODE_FIELD(whereClause);
	COPY_NODE_FIELD(excludeOpNames);
	COPY_STRING_FIELD(idxcomment);
	COPY_SCALAR_FIELD(indexOid);
	COPY_SCALAR_FIELD(oldNode);
	COPY_SCALAR_FIELD(is_part_child);
	COPY_SCALAR_FIELD(unique);
	COPY_SCALAR_FIELD(primary);
	COPY_SCALAR_FIELD(isconstraint);
	COPY_SCALAR_FIELD(deferrable);
	COPY_SCALAR_FIELD(initdeferred);
	COPY_SCALAR_FIELD(concurrent);
	COPY_STRING_FIELD(altconname);
	COPY_SCALAR_FIELD(is_split_part);

	return newnode;
}

static CreateFunctionStmt *
_copyCreateFunctionStmt(const CreateFunctionStmt *from)
{
	CreateFunctionStmt *newnode = makeNode(CreateFunctionStmt);

	COPY_SCALAR_FIELD(replace);
	COPY_NODE_FIELD(funcname);
	COPY_NODE_FIELD(parameters);
	COPY_NODE_FIELD(returnType);
	COPY_NODE_FIELD(options);
	COPY_NODE_FIELD(withClause);

	return newnode;
}

static FunctionParameter *
_copyFunctionParameter(const FunctionParameter *from)
{
	FunctionParameter *newnode = makeNode(FunctionParameter);

	COPY_STRING_FIELD(name);
	COPY_NODE_FIELD(argType);
	COPY_SCALAR_FIELD(mode);
	COPY_NODE_FIELD(defexpr);

	return newnode;
}

static AlterFunctionStmt *
_copyAlterFunctionStmt(const AlterFunctionStmt *from)
{
	AlterFunctionStmt *newnode = makeNode(AlterFunctionStmt);

	COPY_NODE_FIELD(func);
	COPY_NODE_FIELD(actions);

	return newnode;
}

static DoStmt *
_copyDoStmt(const DoStmt *from)
{
	DoStmt	   *newnode = makeNode(DoStmt);

	COPY_NODE_FIELD(args);

	return newnode;
}

static RenameStmt *
_copyRenameStmt(const RenameStmt *from)
{
	RenameStmt *newnode = makeNode(RenameStmt);

	COPY_SCALAR_FIELD(renameType);
	COPY_SCALAR_FIELD(relationType);
	COPY_NODE_FIELD(relation);
	COPY_SCALAR_FIELD(objid);
	COPY_NODE_FIELD(object);
	COPY_NODE_FIELD(objarg);
	COPY_STRING_FIELD(subname);
	COPY_STRING_FIELD(newname);
	COPY_SCALAR_FIELD(behavior);
	COPY_SCALAR_FIELD(bAllowPartn);
	COPY_SCALAR_FIELD(missing_ok);

	return newnode;
}

static AlterObjectSchemaStmt *
_copyAlterObjectSchemaStmt(const AlterObjectSchemaStmt *from)
{
	AlterObjectSchemaStmt *newnode = makeNode(AlterObjectSchemaStmt);

	COPY_SCALAR_FIELD(objectType);
	COPY_NODE_FIELD(relation);
	COPY_NODE_FIELD(object);
	COPY_NODE_FIELD(objarg);
	COPY_STRING_FIELD(newschema);
	COPY_SCALAR_FIELD(missing_ok);

	return newnode;
}

static AlterOwnerStmt *
_copyAlterOwnerStmt(const AlterOwnerStmt *from)
{
	AlterOwnerStmt *newnode = makeNode(AlterOwnerStmt);

	COPY_SCALAR_FIELD(objectType);
	COPY_NODE_FIELD(relation);
	COPY_NODE_FIELD(object);
	COPY_NODE_FIELD(objarg);
	COPY_STRING_FIELD(newowner);

	return newnode;
}

static RuleStmt *
_copyRuleStmt(const RuleStmt *from)
{
	RuleStmt   *newnode = makeNode(RuleStmt);

	COPY_NODE_FIELD(relation);
	COPY_STRING_FIELD(rulename);
	COPY_NODE_FIELD(whereClause);
	COPY_SCALAR_FIELD(event);
	COPY_SCALAR_FIELD(instead);
	COPY_NODE_FIELD(actions);
	COPY_SCALAR_FIELD(replace);

	return newnode;
}

static NotifyStmt *
_copyNotifyStmt(const NotifyStmt *from)
{
	NotifyStmt *newnode = makeNode(NotifyStmt);

	COPY_STRING_FIELD(conditionname);
	COPY_STRING_FIELD(payload);

	return newnode;
}

static ListenStmt *
_copyListenStmt(const ListenStmt *from)
{
	ListenStmt *newnode = makeNode(ListenStmt);

	COPY_STRING_FIELD(conditionname);

	return newnode;
}

static UnlistenStmt *
_copyUnlistenStmt(const UnlistenStmt *from)
{
	UnlistenStmt *newnode = makeNode(UnlistenStmt);

	COPY_STRING_FIELD(conditionname);

	return newnode;
}

static TransactionStmt *
_copyTransactionStmt(const TransactionStmt *from)
{
	TransactionStmt *newnode = makeNode(TransactionStmt);

	COPY_SCALAR_FIELD(kind);
	COPY_NODE_FIELD(options);
	COPY_STRING_FIELD(gid);

	return newnode;
}

static CompositeTypeStmt *
_copyCompositeTypeStmt(const CompositeTypeStmt *from)
{
	CompositeTypeStmt *newnode = makeNode(CompositeTypeStmt);

	COPY_NODE_FIELD(typevar);
	COPY_NODE_FIELD(coldeflist);

	return newnode;
}

static CreateEnumStmt *
_copyCreateEnumStmt(const CreateEnumStmt *from)
{
	CreateEnumStmt *newnode = makeNode(CreateEnumStmt);

	COPY_NODE_FIELD(typeName);
	COPY_NODE_FIELD(vals);

	return newnode;
}

static CreateRangeStmt *
_copyCreateRangeStmt(const CreateRangeStmt *from)
{
	CreateRangeStmt *newnode = makeNode(CreateRangeStmt);

	COPY_NODE_FIELD(typeName);
	COPY_NODE_FIELD(params);

	return newnode;
}

static AlterEnumStmt *
_copyAlterEnumStmt(const AlterEnumStmt *from)
{
	AlterEnumStmt *newnode = makeNode(AlterEnumStmt);

	COPY_NODE_FIELD(typeName);
	COPY_STRING_FIELD(newVal);
	COPY_STRING_FIELD(newValNeighbor);
	COPY_SCALAR_FIELD(newValIsAfter);
	COPY_SCALAR_FIELD(skipIfExists);

	return newnode;
}

static ViewStmt *
_copyViewStmt(const ViewStmt *from)
{
	ViewStmt   *newnode = makeNode(ViewStmt);

	COPY_NODE_FIELD(view);
	COPY_NODE_FIELD(aliases);
	COPY_NODE_FIELD(query);
	COPY_SCALAR_FIELD(replace);
	COPY_NODE_FIELD(options);
	COPY_SCALAR_FIELD(withCheckOption);

	return newnode;
}

static LoadStmt *
_copyLoadStmt(const LoadStmt *from)
{
	LoadStmt   *newnode = makeNode(LoadStmt);

	COPY_STRING_FIELD(filename);

	return newnode;
}

static CreateDomainStmt *
_copyCreateDomainStmt(const CreateDomainStmt *from)
{
	CreateDomainStmt *newnode = makeNode(CreateDomainStmt);

	COPY_NODE_FIELD(domainname);
	COPY_NODE_FIELD(typeName);
	COPY_NODE_FIELD(collClause);
	COPY_NODE_FIELD(constraints);

	return newnode;
}

static CreateOpClassStmt *
_copyCreateOpClassStmt(const CreateOpClassStmt *from)
{
	CreateOpClassStmt *newnode = makeNode(CreateOpClassStmt);

	COPY_NODE_FIELD(opclassname);
	COPY_NODE_FIELD(opfamilyname);
	COPY_STRING_FIELD(amname);
	COPY_NODE_FIELD(datatype);
	COPY_NODE_FIELD(items);
	COPY_SCALAR_FIELD(isDefault);

	return newnode;
}

static CreateOpClassItem *
_copyCreateOpClassItem(const CreateOpClassItem *from)
{
	CreateOpClassItem *newnode = makeNode(CreateOpClassItem);

	COPY_SCALAR_FIELD(itemtype);
	COPY_NODE_FIELD(name);
	COPY_NODE_FIELD(args);
	COPY_SCALAR_FIELD(number);
	COPY_NODE_FIELD(order_family);
	COPY_NODE_FIELD(class_args);
	COPY_NODE_FIELD(storedtype);

	return newnode;
}

static CreateOpFamilyStmt *
_copyCreateOpFamilyStmt(const CreateOpFamilyStmt *from)
{
	CreateOpFamilyStmt *newnode = makeNode(CreateOpFamilyStmt);

	COPY_NODE_FIELD(opfamilyname);
	COPY_STRING_FIELD(amname);

	return newnode;
}

static AlterOpFamilyStmt *
_copyAlterOpFamilyStmt(const AlterOpFamilyStmt *from)
{
	AlterOpFamilyStmt *newnode = makeNode(AlterOpFamilyStmt);

	COPY_NODE_FIELD(opfamilyname);
	COPY_STRING_FIELD(amname);
	COPY_SCALAR_FIELD(isDrop);
	COPY_NODE_FIELD(items);

	return newnode;
}

static CreatedbStmt *
_copyCreatedbStmt(const CreatedbStmt *from)
{
	CreatedbStmt *newnode = makeNode(CreatedbStmt);

	COPY_STRING_FIELD(dbname);
	COPY_NODE_FIELD(options);

	return newnode;
}

static AlterDatabaseStmt *
_copyAlterDatabaseStmt(const AlterDatabaseStmt *from)
{
	AlterDatabaseStmt *newnode = makeNode(AlterDatabaseStmt);

	COPY_STRING_FIELD(dbname);
	COPY_NODE_FIELD(options);

	return newnode;
}

static AlterDatabaseSetStmt *
_copyAlterDatabaseSetStmt(const AlterDatabaseSetStmt *from)
{
	AlterDatabaseSetStmt *newnode = makeNode(AlterDatabaseSetStmt);

	COPY_STRING_FIELD(dbname);
	COPY_NODE_FIELD(setstmt);

	return newnode;
}

static DropdbStmt *
_copyDropdbStmt(const DropdbStmt *from)
{
	DropdbStmt *newnode = makeNode(DropdbStmt);

	COPY_STRING_FIELD(dbname);
	COPY_SCALAR_FIELD(missing_ok);

	return newnode;
}

static VacuumStmt *
_copyVacuumStmt(const VacuumStmt *from)
{
	VacuumStmt *newnode = makeNode(VacuumStmt);

	COPY_SCALAR_FIELD(options);
	COPY_SCALAR_FIELD(freeze_min_age);
	COPY_SCALAR_FIELD(freeze_table_age);
	COPY_SCALAR_FIELD(multixact_freeze_min_age);
	COPY_SCALAR_FIELD(multixact_freeze_table_age);
	COPY_NODE_FIELD(relation);
	COPY_NODE_FIELD(va_cols);

	COPY_SCALAR_FIELD(skip_twophase);
	COPY_NODE_FIELD(expanded_relids);
	COPY_NODE_FIELD(appendonly_compaction_segno);
	COPY_NODE_FIELD(appendonly_compaction_insert_segno);
	COPY_SCALAR_FIELD(appendonly_phase);
	COPY_SCALAR_FIELD(appendonly_relation_empty);

	return newnode;
}

static ExplainStmt *
_copyExplainStmt(const ExplainStmt *from)
{
	ExplainStmt *newnode = makeNode(ExplainStmt);

	COPY_NODE_FIELD(query);
	COPY_NODE_FIELD(options);

	return newnode;
}

static CreateTableAsStmt *
_copyCreateTableAsStmt(const CreateTableAsStmt *from)
{
	CreateTableAsStmt *newnode = makeNode(CreateTableAsStmt);

	COPY_NODE_FIELD(query);
	COPY_NODE_FIELD(into);
	COPY_SCALAR_FIELD(relkind);
	COPY_SCALAR_FIELD(is_select_into);

	return newnode;
}

static RefreshMatViewStmt *
_copyRefreshMatViewStmt(const RefreshMatViewStmt *from)
{
	RefreshMatViewStmt *newnode = makeNode(RefreshMatViewStmt);

	COPY_SCALAR_FIELD(concurrent);
	COPY_SCALAR_FIELD(skipData);
	COPY_NODE_FIELD(relation);

	return newnode;
}

static ReplicaIdentityStmt *
_copyReplicaIdentityStmt(const ReplicaIdentityStmt *from)
{
	ReplicaIdentityStmt *newnode = makeNode(ReplicaIdentityStmt);

	COPY_SCALAR_FIELD(identity_type);
	COPY_STRING_FIELD(name);

	return newnode;
}

static AlterSystemStmt *
_copyAlterSystemStmt(const AlterSystemStmt *from)
{
	AlterSystemStmt *newnode = makeNode(AlterSystemStmt);

	COPY_NODE_FIELD(setstmt);

	return newnode;
}

static CreateSeqStmt *
_copyCreateSeqStmt(const CreateSeqStmt *from)
{
	CreateSeqStmt *newnode = makeNode(CreateSeqStmt);

	COPY_NODE_FIELD(sequence);
	COPY_NODE_FIELD(options);
	COPY_SCALAR_FIELD(ownerId);

	return newnode;
}

static AlterSeqStmt *
_copyAlterSeqStmt(const AlterSeqStmt *from)
{
	AlterSeqStmt *newnode = makeNode(AlterSeqStmt);

	COPY_NODE_FIELD(sequence);
	COPY_NODE_FIELD(options);
	COPY_SCALAR_FIELD(missing_ok);

	return newnode;
}

static VariableSetStmt *
_copyVariableSetStmt(const VariableSetStmt *from)
{
	VariableSetStmt *newnode = makeNode(VariableSetStmt);

	COPY_SCALAR_FIELD(kind);
	COPY_STRING_FIELD(name);
	COPY_NODE_FIELD(args);
	COPY_SCALAR_FIELD(is_local);

	return newnode;
}

static VariableShowStmt *
_copyVariableShowStmt(const VariableShowStmt *from)
{
	VariableShowStmt *newnode = makeNode(VariableShowStmt);

	COPY_STRING_FIELD(name);

	return newnode;
}

static DiscardStmt *
_copyDiscardStmt(const DiscardStmt *from)
{
	DiscardStmt *newnode = makeNode(DiscardStmt);

	COPY_SCALAR_FIELD(target);

	return newnode;
}

static CreateTableSpaceStmt *
_copyCreateTableSpaceStmt(const CreateTableSpaceStmt *from)
{
	CreateTableSpaceStmt *newnode = makeNode(CreateTableSpaceStmt);

	COPY_STRING_FIELD(tablespacename);
	COPY_STRING_FIELD(owner);
	COPY_STRING_FIELD(location);
	COPY_NODE_FIELD(options);

	return newnode;
}

static DropTableSpaceStmt *
_copyDropTableSpaceStmt(const DropTableSpaceStmt *from)
{
	DropTableSpaceStmt *newnode = makeNode(DropTableSpaceStmt);

	COPY_STRING_FIELD(tablespacename);
	COPY_SCALAR_FIELD(missing_ok);

	return newnode;
}

static AlterTableSpaceOptionsStmt *
_copyAlterTableSpaceOptionsStmt(const AlterTableSpaceOptionsStmt *from)
{
	AlterTableSpaceOptionsStmt *newnode = makeNode(AlterTableSpaceOptionsStmt);

	COPY_STRING_FIELD(tablespacename);
	COPY_NODE_FIELD(options);
	COPY_SCALAR_FIELD(isReset);

	return newnode;
}

static AlterTableSpaceMoveStmt *
_copyAlterTableSpaceMoveStmt(const AlterTableSpaceMoveStmt *from)
{
	AlterTableSpaceMoveStmt *newnode = makeNode(AlterTableSpaceMoveStmt);

	COPY_STRING_FIELD(orig_tablespacename);
	COPY_SCALAR_FIELD(objtype);
	COPY_SCALAR_FIELD(move_all);
	COPY_NODE_FIELD(roles);
	COPY_STRING_FIELD(new_tablespacename);
	COPY_SCALAR_FIELD(nowait);

	return newnode;
}

static CreateExtensionStmt *
_copyCreateExtensionStmt(const CreateExtensionStmt *from)
{
	CreateExtensionStmt *newnode = makeNode(CreateExtensionStmt);

	COPY_STRING_FIELD(extname);
	COPY_SCALAR_FIELD(if_not_exists);
	COPY_NODE_FIELD(options);
	COPY_SCALAR_FIELD(create_ext_state);

	return newnode;
}

static AlterExtensionStmt *
_copyAlterExtensionStmt(const AlterExtensionStmt *from)
{
	AlterExtensionStmt *newnode = makeNode(AlterExtensionStmt);

	COPY_STRING_FIELD(extname);
	COPY_NODE_FIELD(options);

	return newnode;
}

static AlterExtensionContentsStmt *
_copyAlterExtensionContentsStmt(const AlterExtensionContentsStmt *from)
{
	AlterExtensionContentsStmt *newnode = makeNode(AlterExtensionContentsStmt);

	COPY_STRING_FIELD(extname);
	COPY_SCALAR_FIELD(action);
	COPY_SCALAR_FIELD(objtype);
	COPY_NODE_FIELD(objname);
	COPY_NODE_FIELD(objargs);

	return newnode;
}

static CreateFdwStmt *
_copyCreateFdwStmt(const CreateFdwStmt *from)
{
	CreateFdwStmt *newnode = makeNode(CreateFdwStmt);

	COPY_STRING_FIELD(fdwname);
	COPY_NODE_FIELD(func_options);
	COPY_NODE_FIELD(options);

	return newnode;
}

static AlterFdwStmt *
_copyAlterFdwStmt(const AlterFdwStmt *from)
{
	AlterFdwStmt *newnode = makeNode(AlterFdwStmt);

	COPY_STRING_FIELD(fdwname);
	COPY_NODE_FIELD(func_options);
	COPY_NODE_FIELD(options);

	return newnode;
}

static CreateForeignServerStmt *
_copyCreateForeignServerStmt(const CreateForeignServerStmt *from)
{
	CreateForeignServerStmt *newnode = makeNode(CreateForeignServerStmt);

	COPY_STRING_FIELD(servername);
	COPY_STRING_FIELD(servertype);
	COPY_STRING_FIELD(version);
	COPY_STRING_FIELD(fdwname);
	COPY_NODE_FIELD(options);

	return newnode;
}

static AlterForeignServerStmt *
_copyAlterForeignServerStmt(const AlterForeignServerStmt *from)
{
	AlterForeignServerStmt *newnode = makeNode(AlterForeignServerStmt);

	COPY_STRING_FIELD(servername);
	COPY_STRING_FIELD(version);
	COPY_NODE_FIELD(options);
	COPY_SCALAR_FIELD(has_version);

	return newnode;
}

static CreateUserMappingStmt *
_copyCreateUserMappingStmt(const CreateUserMappingStmt *from)
{
	CreateUserMappingStmt *newnode = makeNode(CreateUserMappingStmt);

	COPY_STRING_FIELD(username);
	COPY_STRING_FIELD(servername);
	COPY_NODE_FIELD(options);

	return newnode;
}

static AlterUserMappingStmt *
_copyAlterUserMappingStmt(const AlterUserMappingStmt *from)
{
	AlterUserMappingStmt *newnode = makeNode(AlterUserMappingStmt);

	COPY_STRING_FIELD(username);
	COPY_STRING_FIELD(servername);
	COPY_NODE_FIELD(options);

	return newnode;
}

static DropUserMappingStmt *
_copyDropUserMappingStmt(const DropUserMappingStmt *from)
{
	DropUserMappingStmt *newnode = makeNode(DropUserMappingStmt);

	COPY_STRING_FIELD(username);
	COPY_STRING_FIELD(servername);
	COPY_SCALAR_FIELD(missing_ok);

	return newnode;
}

static CreateForeignTableStmt *
_copyCreateForeignTableStmt(const CreateForeignTableStmt *from)
{
	CreateForeignTableStmt *newnode = makeNode(CreateForeignTableStmt);

	CopyCreateStmtFields((const CreateStmt *) from, (CreateStmt *) newnode);

	COPY_STRING_FIELD(servername);
	COPY_NODE_FIELD(options);

	return newnode;
}

static CreateTrigStmt *
_copyCreateTrigStmt(const CreateTrigStmt *from)
{
	CreateTrigStmt *newnode = makeNode(CreateTrigStmt);

	COPY_STRING_FIELD(trigname);
	COPY_NODE_FIELD(relation);
	COPY_NODE_FIELD(funcname);
	COPY_NODE_FIELD(args);
	COPY_SCALAR_FIELD(row);
	COPY_SCALAR_FIELD(timing);
	COPY_SCALAR_FIELD(events);
	COPY_NODE_FIELD(columns);
	COPY_NODE_FIELD(whenClause);
	COPY_SCALAR_FIELD(isconstraint);
	COPY_SCALAR_FIELD(deferrable);
	COPY_SCALAR_FIELD(initdeferred);
	COPY_NODE_FIELD(constrrel);

	return newnode;
}

static CreateEventTrigStmt *
_copyCreateEventTrigStmt(const CreateEventTrigStmt *from)
{
	CreateEventTrigStmt *newnode = makeNode(CreateEventTrigStmt);

	COPY_STRING_FIELD(trigname);
	COPY_SCALAR_FIELD(eventname);
	COPY_NODE_FIELD(whenclause);
	COPY_NODE_FIELD(funcname);

	return newnode;
}

static AlterEventTrigStmt *
_copyAlterEventTrigStmt(const AlterEventTrigStmt *from)
{
	AlterEventTrigStmt *newnode = makeNode(AlterEventTrigStmt);

	COPY_STRING_FIELD(trigname);
	COPY_SCALAR_FIELD(tgenabled);

	return newnode;
}

static CreatePLangStmt *
_copyCreatePLangStmt(const CreatePLangStmt *from)
{
	CreatePLangStmt *newnode = makeNode(CreatePLangStmt);

	COPY_SCALAR_FIELD(replace);
	COPY_STRING_FIELD(plname);
	COPY_NODE_FIELD(plhandler);
	COPY_NODE_FIELD(plinline);
	COPY_NODE_FIELD(plvalidator);
	COPY_SCALAR_FIELD(pltrusted);

	return newnode;
}

static CreateRoleStmt *
_copyCreateRoleStmt(const CreateRoleStmt *from)
{
	CreateRoleStmt *newnode = makeNode(CreateRoleStmt);

	COPY_SCALAR_FIELD(stmt_type);
	COPY_STRING_FIELD(role);
	COPY_NODE_FIELD(options);

	return newnode;
}

static DenyLoginInterval *
_copyDenyLoginInterval(const DenyLoginInterval *from)
{
	DenyLoginInterval *newnode = makeNode(DenyLoginInterval);

	COPY_NODE_FIELD(start);
	COPY_NODE_FIELD(end);

	return newnode;
}

static DenyLoginPoint *
_copyDenyLoginPoint(const DenyLoginPoint *from)
{
	DenyLoginPoint *newnode = makeNode(DenyLoginPoint);

	COPY_NODE_FIELD(day);
	COPY_NODE_FIELD(time);

	return newnode;
}

static AlterRoleStmt *
_copyAlterRoleStmt(const AlterRoleStmt *from)
{
	AlterRoleStmt *newnode = makeNode(AlterRoleStmt);

	COPY_STRING_FIELD(role);
	COPY_NODE_FIELD(options);
	COPY_SCALAR_FIELD(action);

	return newnode;
}

static AlterRoleSetStmt *
_copyAlterRoleSetStmt(const AlterRoleSetStmt *from)
{
	AlterRoleSetStmt *newnode = makeNode(AlterRoleSetStmt);

	COPY_STRING_FIELD(role);
	COPY_STRING_FIELD(database);
	COPY_NODE_FIELD(setstmt);

	return newnode;
}

static DropRoleStmt *
_copyDropRoleStmt(const DropRoleStmt *from)
{
	DropRoleStmt *newnode = makeNode(DropRoleStmt);

	COPY_NODE_FIELD(roles);
	COPY_SCALAR_FIELD(missing_ok);

	return newnode;
}

static LockStmt *
_copyLockStmt(const LockStmt *from)
{
	LockStmt   *newnode = makeNode(LockStmt);

	COPY_NODE_FIELD(relations);
	COPY_SCALAR_FIELD(mode);
	COPY_SCALAR_FIELD(nowait);

	return newnode;
}

static ConstraintsSetStmt *
_copyConstraintsSetStmt(const ConstraintsSetStmt *from)
{
	ConstraintsSetStmt *newnode = makeNode(ConstraintsSetStmt);

	COPY_NODE_FIELD(constraints);
	COPY_SCALAR_FIELD(deferred);

	return newnode;
}

static ReindexStmt *
_copyReindexStmt(const ReindexStmt *from)
{
	ReindexStmt *newnode = makeNode(ReindexStmt);

	COPY_SCALAR_FIELD(kind);
	COPY_NODE_FIELD(relation);
	COPY_STRING_FIELD(name);
	COPY_SCALAR_FIELD(do_system);
	COPY_SCALAR_FIELD(do_user);
	COPY_SCALAR_FIELD(relid);

	return newnode;
}

static CreateSchemaStmt *
_copyCreateSchemaStmt(const CreateSchemaStmt *from)
{
	CreateSchemaStmt *newnode = makeNode(CreateSchemaStmt);

	COPY_STRING_FIELD(schemaname);
	COPY_STRING_FIELD(authid);
	COPY_NODE_FIELD(schemaElts);
	COPY_SCALAR_FIELD(if_not_exists);
	COPY_SCALAR_FIELD(istemp);

	return newnode;
}

static CreateConversionStmt *
_copyCreateConversionStmt(const CreateConversionStmt *from)
{
	CreateConversionStmt *newnode = makeNode(CreateConversionStmt);

	COPY_NODE_FIELD(conversion_name);
	COPY_STRING_FIELD(for_encoding_name);
	COPY_STRING_FIELD(to_encoding_name);
	COPY_NODE_FIELD(func_name);
	COPY_SCALAR_FIELD(def);

	return newnode;
}

static CreateCastStmt *
_copyCreateCastStmt(const CreateCastStmt *from)
{
	CreateCastStmt *newnode = makeNode(CreateCastStmt);

	COPY_NODE_FIELD(sourcetype);
	COPY_NODE_FIELD(targettype);
	COPY_NODE_FIELD(func);
	COPY_SCALAR_FIELD(context);
	COPY_SCALAR_FIELD(inout);

	return newnode;
}

static PrepareStmt *
_copyPrepareStmt(const PrepareStmt *from)
{
	PrepareStmt *newnode = makeNode(PrepareStmt);

	COPY_STRING_FIELD(name);
	COPY_NODE_FIELD(argtypes);
	COPY_NODE_FIELD(query);

	return newnode;
}

static ExecuteStmt *
_copyExecuteStmt(const ExecuteStmt *from)
{
	ExecuteStmt *newnode = makeNode(ExecuteStmt);

	COPY_STRING_FIELD(name);
	COPY_NODE_FIELD(params);

	return newnode;
}

static DeallocateStmt *
_copyDeallocateStmt(const DeallocateStmt *from)
{
	DeallocateStmt *newnode = makeNode(DeallocateStmt);

	COPY_STRING_FIELD(name);

	return newnode;
}

static DropOwnedStmt *
_copyDropOwnedStmt(const DropOwnedStmt *from)
{
	DropOwnedStmt *newnode = makeNode(DropOwnedStmt);

	COPY_NODE_FIELD(roles);
	COPY_SCALAR_FIELD(behavior);

	return newnode;
}

static ReassignOwnedStmt *
_copyReassignOwnedStmt(const ReassignOwnedStmt *from)
{
	ReassignOwnedStmt *newnode = makeNode(ReassignOwnedStmt);

	COPY_NODE_FIELD(roles);
	COPY_STRING_FIELD(newrole);

	return newnode;
}

static AlterTSDictionaryStmt *
_copyAlterTSDictionaryStmt(const AlterTSDictionaryStmt *from)
{
	AlterTSDictionaryStmt *newnode = makeNode(AlterTSDictionaryStmt);

	COPY_NODE_FIELD(dictname);
	COPY_NODE_FIELD(options);

	return newnode;
}

static AlterTSConfigurationStmt *
_copyAlterTSConfigurationStmt(const AlterTSConfigurationStmt *from)
{
	AlterTSConfigurationStmt *newnode = makeNode(AlterTSConfigurationStmt);

	COPY_NODE_FIELD(cfgname);
	COPY_NODE_FIELD(tokentype);
	COPY_NODE_FIELD(dicts);
	COPY_SCALAR_FIELD(override);
	COPY_SCALAR_FIELD(replace);
	COPY_SCALAR_FIELD(missing_ok);

	return newnode;
}



static CdbProcess *
_copyCdbProcess(const CdbProcess *from)
{
	CdbProcess *newnode = makeNode(CdbProcess);

	COPY_STRING_FIELD(listenerAddr);
	COPY_SCALAR_FIELD(listenerPort);
	COPY_SCALAR_FIELD(pid);
	COPY_SCALAR_FIELD(contentid);

	return newnode;
}

static Slice *
_copySlice(const Slice *from)
{
	Slice *newnode = makeNode(Slice);

	COPY_SCALAR_FIELD(sliceIndex);
	COPY_SCALAR_FIELD(rootIndex);
	COPY_SCALAR_FIELD(gangType);
	COPY_SCALAR_FIELD(gangSize);
	COPY_SCALAR_FIELD(numGangMembersToBeActive);
	COPY_SCALAR_FIELD(directDispatch.isDirectDispatch);
	COPY_NODE_FIELD(directDispatch.contentIds);

	newnode->primaryGang = from->primaryGang;
	COPY_SCALAR_FIELD(parentIndex);
	COPY_NODE_FIELD(children);
	COPY_NODE_FIELD(primaryProcesses);
	COPY_BITMAPSET_FIELD(processesMap);

	return newnode;
}

static SliceTable *
_copySliceTable(const SliceTable *from)
{
	SliceTable *newnode = makeNode(SliceTable);

	COPY_SCALAR_FIELD(nMotions);
	COPY_SCALAR_FIELD(nInitPlans);
	COPY_SCALAR_FIELD(localSlice);
	COPY_NODE_FIELD(slices);
	COPY_SCALAR_FIELD(instrument_options);
	COPY_SCALAR_FIELD(ic_instance_id);

	return newnode;
}

static CursorPosInfo *
_copyCursorPosInfo(const CursorPosInfo *from)
{
	CursorPosInfo *newnode = makeNode(CursorPosInfo);

	COPY_STRING_FIELD(cursor_name);
	COPY_SCALAR_FIELD(gp_segment_id);
	COPY_BINARY_FIELD(ctid, sizeof(ItemPointerData));
	COPY_SCALAR_FIELD(table_oid);

	return newnode;
}


static CreateQueueStmt *
_copyCreateQueueStmt(const CreateQueueStmt *from)
{
	CreateQueueStmt *newnode = makeNode(CreateQueueStmt);

	COPY_STRING_FIELD(queue);
	COPY_NODE_FIELD(options);

	return newnode;
}

static AlterQueueStmt *
_copyAlterQueueStmt(const AlterQueueStmt *from)
{
	AlterQueueStmt *newnode = makeNode(AlterQueueStmt);

	COPY_STRING_FIELD(queue);
	COPY_NODE_FIELD(options);

	return newnode;
}

static DropQueueStmt *
_copyDropQueueStmt(const DropQueueStmt *from)
{
	DropQueueStmt *newnode = makeNode(DropQueueStmt);

	COPY_STRING_FIELD(queue);

	return newnode;
}

static CreateResourceGroupStmt *
_copyCreateResourceGroupStmt(const CreateResourceGroupStmt *from)
{
	CreateResourceGroupStmt *newnode = makeNode(CreateResourceGroupStmt);

	COPY_STRING_FIELD(name);
	COPY_NODE_FIELD(options);

	return newnode;
}

static DropResourceGroupStmt *
_copyDropResourceGroupStmt(const DropResourceGroupStmt *from)
{
	DropResourceGroupStmt *newnode = makeNode(DropResourceGroupStmt);

	COPY_STRING_FIELD(name);

	return newnode;
}

static AlterResourceGroupStmt *
_copyAlterResourceGroupStmt(const AlterResourceGroupStmt *from)
{
	AlterResourceGroupStmt *newnode = makeNode(AlterResourceGroupStmt);

	COPY_STRING_FIELD(name);
	COPY_NODE_FIELD(options);

	return newnode;
}

static TableValueExpr *
_copyTableValueExpr(const TableValueExpr *from)
{
	TableValueExpr *newnode = makeNode(TableValueExpr);

	COPY_NODE_FIELD(subquery);
	COPY_LOCATION_FIELD(location);

	return newnode;
}

static AlterTypeStmt *
_copyAlterTypeStmt(const AlterTypeStmt *from)
{
	AlterTypeStmt *newnode = makeNode(AlterTypeStmt);

	COPY_NODE_FIELD(typeName);
	COPY_NODE_FIELD(encoding);

	return newnode;
}

static CookedConstraint *
_copyCookedConstraint(const CookedConstraint *from)
{
	CookedConstraint *newnode = makeNode(CookedConstraint);

	COPY_SCALAR_FIELD(contype);
	COPY_STRING_FIELD(name);
	COPY_SCALAR_FIELD(attnum);
	COPY_NODE_FIELD(expr);
	COPY_SCALAR_FIELD(is_local);
	COPY_SCALAR_FIELD(inhcount);

	return newnode;
}

static GpPolicy *
_copyGpPolicy(const GpPolicy *from)
{
	GpPolicy *newnode = makeNode(GpPolicy);

	COPY_SCALAR_FIELD(ptype);
	COPY_SCALAR_FIELD(numsegments);
	COPY_SCALAR_FIELD(nattrs);
	COPY_POINTER_FIELD(attrs, from->nattrs * sizeof(AttrNumber));

	return newnode;
}

static DistributedBy *
_copyDistributedBy(const DistributedBy *from)
{
	DistributedBy *newnode = makeNode(DistributedBy);

	COPY_SCALAR_FIELD(ptype);
	COPY_SCALAR_FIELD(numsegments);
	COPY_NODE_FIELD(keys);

	return newnode;
}

/* ****************************************************************
 *					pg_list.h copy functions
 * ****************************************************************
 */

/*
 * Perform a deep copy of the specified list, using copyObject(). The
 * list MUST be of type T_List; T_IntList and T_OidList nodes don't
 * need deep copies, so they should be copied via list_copy()
 */
#define COPY_NODE_CELL(new, old)					\
	(new) = (ListCell *) palloc(sizeof(ListCell));	\
	lfirst(new) = copyObject(lfirst(old));

static List *
_copyList(const List *from)
{
	List	   *new;
	ListCell   *curr_old;
	ListCell   *prev_new;

	Assert(list_length(from) >= 1);

	new = makeNode(List);
	new->length = from->length;

	COPY_NODE_CELL(new->head, from->head);
	prev_new = new->head;
	curr_old = lnext(from->head);

	while (curr_old)
	{
		COPY_NODE_CELL(prev_new->next, curr_old);
		prev_new = prev_new->next;
		curr_old = curr_old->next;
	}
	prev_new->next = NULL;
	new->tail = prev_new;

	return new;
}

/* ****************************************************************
 *					value.h copy functions
 * ****************************************************************
 */
static Value *
_copyValue(const Value *from)
{
	Value	   *newnode = makeNode(Value);

	/* See also _copyAConst when changing this code! */

	COPY_SCALAR_FIELD(type);
	switch (from->type)
	{
		case T_Integer:
			COPY_SCALAR_FIELD(val.ival);
			break;
		case T_Float:
		case T_String:
		case T_BitString:
			COPY_STRING_FIELD(val.str);
			break;
		case T_Null:
			/* nothing to do */
			break;
		default:
			elog(ERROR, "unrecognized node type: %d",
				 (int) from->type);
			break;
	}
	return newnode;
}

/*
 * copyObject
 *
 * Create a copy of a Node tree or list.  This is a "deep" copy: all
 * substructure is copied too, recursively.
 */
void *
copyObject(const void *from)
{
	void	   *retval;

	if (from == NULL)
		return NULL;

	/* Guard against stack overflow due to overly complex expressions */
	check_stack_depth();

	switch (nodeTag(from))
	{
			/*
			 * PLAN NODES
			 */
		case T_PlannedStmt:
			retval = _copyPlannedStmt(from);
			break;
		case T_QueryDispatchDesc:
			retval = _copyQueryDispatchDesc(from);
			break;
		case T_OidAssignment:
			retval = _copyOidAssignment(from);
			break;
		case T_Plan:
			retval = _copyPlan(from);
			break;
		case T_Result:
			retval = _copyResult(from);
			break;
		case T_Repeat:
			retval = _copyRepeat(from);
			break;
		case T_ModifyTable:
			retval = _copyModifyTable(from);
			break;
		case T_Append:
			retval = _copyAppend(from);
			break;
		case T_MergeAppend:
			retval = _copyMergeAppend(from);
			break;
		case T_RecursiveUnion:
			retval = _copyRecursiveUnion(from);
			break;
		case T_Sequence:
			retval = _copySequence(from);
			break;
		case T_BitmapAnd:
			retval = _copyBitmapAnd(from);
			break;
		case T_BitmapOr:
			retval = _copyBitmapOr(from);
			break;
		case T_Scan:
			retval = _copyScan(from);
			break;
		case T_SeqScan:
			retval = _copySeqScan(from);
			break;
		case T_DynamicTableScan:
			retval = _copyDynamicTableScan(from);
			break;
		case T_ExternalScan:
			retval = _copyExternalScan(from);
			break;
		case T_IndexScan:
			retval = _copyIndexScan(from);
			break;
		case T_DynamicIndexScan:
			retval = _copyDynamicIndexScan(from);
			break;
		case T_IndexOnlyScan:
			retval = _copyIndexOnlyScan(from);
			break;
		case T_BitmapIndexScan:
			retval = _copyBitmapIndexScan(from);
			break;
		case T_DynamicBitmapIndexScan:
			retval = _copyDynamicBitmapIndexScan(from);
			break;
		case T_BitmapHeapScan:
			retval = _copyBitmapHeapScan(from);
			break;
		case T_BitmapAppendOnlyScan:
			retval = _copyBitmapAppendOnlyScan(from);
			break;
		case T_BitmapTableScan:
			retval = _copyBitmapTableScan(from);
			break;
		case T_TidScan:
			retval = _copyTidScan(from);
			break;
		case T_SubqueryScan:
			retval = _copySubqueryScan(from);
			break;
		case T_FunctionScan:
			retval = _copyFunctionScan(from);
			break;
		case T_ValuesScan:
			retval = _copyValuesScan(from);
			break;
		case T_CteScan:
			retval = _copyCteScan(from);
			break;
		case T_WorkTableScan:
			retval = _copyWorkTableScan(from);
			break;
		case T_ForeignScan:
			retval = _copyForeignScan(from);
			break;
		case T_Join:
			retval = _copyJoin(from);
			break;
		case T_NestLoop:
			retval = _copyNestLoop(from);
			break;
		case T_MergeJoin:
			retval = _copyMergeJoin(from);
			break;
		case T_HashJoin:
			retval = _copyHashJoin(from);
			break;
		case T_ShareInputScan:
			retval = _copyShareInputScan(from);
			break;
		case T_Material:
			retval = _copyMaterial(from);
			break;
		case T_Sort:
			retval = _copySort(from);
			break;
		case T_Agg:
			retval = _copyAgg(from);
			break;
		case T_WindowAgg:
			retval = _copyWindowAgg(from);
			break;
		case T_TableFunctionScan:
			retval = _copyTableFunctionScan(from);
			break;
		case T_Unique:
			retval = _copyUnique(from);
			break;
		case T_Hash:
			retval = _copyHash(from);
			break;
		case T_SetOp:
			retval = _copySetOp(from);
			break;
		case T_LockRows:
			retval = _copyLockRows(from);
			break;
		case T_Limit:
			retval = _copyLimit(from);
			break;
		case T_NestLoopParam:
			retval = _copyNestLoopParam(from);
			break;
		case T_PlanRowMark:
			retval = _copyPlanRowMark(from);
			break;
		case T_PlanInvalItem:
			retval = _copyPlanInvalItem(from);
			break;
		case T_Motion:
			retval = _copyMotion(from);
			break;
		case T_DML:
			retval = _copyDML(from);
			break;
		case T_SplitUpdate:
			retval = _copySplitUpdate(from);
			break;
		case T_RowTrigger:
			retval = _copyRowTrigger(from);
			break;
		case T_AssertOp:
			retval = _copyAssertOp(from);
			break;
		case T_PartitionSelector:
			retval = _copyPartitionSelector(from);
			break;

			/*
			 * PRIMITIVE NODES
			 */
		case T_Alias:
			retval = _copyAlias(from);
			break;
		case T_RangeVar:
			retval = _copyRangeVar(from);
			break;
		case T_IntoClause:
			retval = _copyIntoClause(from);
			break;
		case T_Var:
			retval = _copyVar(from);
			break;
		case T_Const:
			retval = _copyConst(from);
			break;
		case T_Param:
			retval = _copyParam(from);
			break;
		case T_Aggref:
			retval = _copyAggref(from);
			break;
		case T_WindowFunc:
			retval = _copyWindowFunc(from);
			break;
		case T_ArrayRef:
			retval = _copyArrayRef(from);
			break;
		case T_FuncExpr:
			retval = _copyFuncExpr(from);
			break;
		case T_NamedArgExpr:
			retval = _copyNamedArgExpr(from);
			break;
		case T_OpExpr:
			retval = _copyOpExpr(from);
			break;
		case T_DistinctExpr:
			retval = _copyDistinctExpr(from);
			break;
		case T_NullIfExpr:
			retval = _copyNullIfExpr(from);
			break;
		case T_ScalarArrayOpExpr:
			retval = _copyScalarArrayOpExpr(from);
			break;
		case T_BoolExpr:
			retval = _copyBoolExpr(from);
			break;
		case T_SubLink:
			retval = _copySubLink(from);
			break;
		case T_SubPlan:
			retval = _copySubPlan(from);
			break;
		case T_AlternativeSubPlan:
			retval = _copyAlternativeSubPlan(from);
			break;
		case T_FieldSelect:
			retval = _copyFieldSelect(from);
			break;
		case T_FieldStore:
			retval = _copyFieldStore(from);
			break;
		case T_RelabelType:
			retval = _copyRelabelType(from);
			break;
		case T_CoerceViaIO:
			retval = _copyCoerceViaIO(from);
			break;
		case T_ArrayCoerceExpr:
			retval = _copyArrayCoerceExpr(from);
			break;
		case T_ConvertRowtypeExpr:
			retval = _copyConvertRowtypeExpr(from);
			break;
		case T_CollateExpr:
			retval = _copyCollateExpr(from);
			break;
		case T_CaseExpr:
			retval = _copyCaseExpr(from);
			break;
		case T_CaseWhen:
			retval = _copyCaseWhen(from);
			break;
		case T_CaseTestExpr:
			retval = _copyCaseTestExpr(from);
			break;
		case T_ArrayExpr:
			retval = _copyArrayExpr(from);
			break;
		case T_RowExpr:
			retval = _copyRowExpr(from);
			break;
		case T_RowCompareExpr:
			retval = _copyRowCompareExpr(from);
			break;
		case T_CoalesceExpr:
			retval = _copyCoalesceExpr(from);
			break;
		case T_MinMaxExpr:
			retval = _copyMinMaxExpr(from);
			break;
		case T_XmlExpr:
			retval = _copyXmlExpr(from);
			break;
		case T_NullTest:
			retval = _copyNullTest(from);
			break;
		case T_BooleanTest:
			retval = _copyBooleanTest(from);
			break;
		case T_CoerceToDomain:
			retval = _copyCoerceToDomain(from);
			break;
		case T_CoerceToDomainValue:
			retval = _copyCoerceToDomainValue(from);
			break;
		case T_SetToDefault:
			retval = _copySetToDefault(from);
			break;
		case T_CurrentOfExpr:
			retval = _copyCurrentOfExpr(from);
			break;
		case T_TargetEntry:
			retval = _copyTargetEntry(from);
			break;
		case T_RangeTblRef:
			retval = _copyRangeTblRef(from);
			break;
		case T_JoinExpr:
			retval = _copyJoinExpr(from);
			break;
		case T_FromExpr:
			retval = _copyFromExpr(from);
			break;
		case T_Flow:
			retval = _copyFlow(from);
			break;

			/*
			 * RELATION NODES
			 */
		case T_CdbRelColumnInfo:
			retval = _copyCdbRelColumnInfo(from);
			break;
		case T_PathKey:
			retval = _copyPathKey(from);
			break;
		case T_RestrictInfo:
			retval = _copyRestrictInfo(from);
			break;
		case T_PlaceHolderVar:
			retval = _copyPlaceHolderVar(from);
			break;
		case T_SpecialJoinInfo:
			retval = _copySpecialJoinInfo(from);
			break;
		case T_LateralJoinInfo:
			retval = _copyLateralJoinInfo(from);
			break;
		case T_AppendRelInfo:
			retval = _copyAppendRelInfo(from);
			break;
		case T_PlaceHolderInfo:
			retval = _copyPlaceHolderInfo(from);
			break;

			/*
			 * VALUE NODES
			 */
		case T_Integer:
		case T_Float:
		case T_String:
		case T_BitString:
		case T_Null:
			retval = _copyValue(from);
			break;

			/*
			 * LIST NODES
			 */
		case T_List:
			retval = _copyList(from);
			break;

			/*
			 * Lists of integers and OIDs don't need to be deep-copied, so we
			 * perform a shallow copy via list_copy()
			 */
		case T_IntList:
		case T_OidList:
			retval = list_copy(from);
			break;

			/*
			 * PARSE NODES
			 */
		case T_Query:
			retval = _copyQuery(from);
			break;
		case T_InsertStmt:
			retval = _copyInsertStmt(from);
			break;
		case T_DeleteStmt:
			retval = _copyDeleteStmt(from);
			break;
		case T_UpdateStmt:
			retval = _copyUpdateStmt(from);
			break;
		case T_SelectStmt:
			retval = _copySelectStmt(from);
			break;
		case T_SetOperationStmt:
			retval = _copySetOperationStmt(from);
			break;
		case T_AlterTableStmt:
			retval = _copyAlterTableStmt(from);
			break;
		case T_AlterTableCmd:
			retval = _copyAlterTableCmd(from);
			break;
		case T_SetDistributionCmd:
			retval = _copySetDistributionCmd(from);
			break;
		case T_InheritPartitionCmd:
			retval = _copyInheritPartitionCmd(from);
			break;
		case T_AlterPartitionCmd:
			retval = _copyAlterPartitionCmd(from);
			break;
		case T_AlterPartitionId:
			retval = _copyAlterPartitionId(from);
			break;
		case T_AlterDomainStmt:
			retval = _copyAlterDomainStmt(from);
			break;
		case T_GrantStmt:
			retval = _copyGrantStmt(from);
			break;
		case T_GrantRoleStmt:
			retval = _copyGrantRoleStmt(from);
			break;
		case T_AlterDefaultPrivilegesStmt:
			retval = _copyAlterDefaultPrivilegesStmt(from);
			break;
		case T_DeclareCursorStmt:
			retval = _copyDeclareCursorStmt(from);
			break;
		case T_ClosePortalStmt:
			retval = _copyClosePortalStmt(from);
			break;
		case T_ClusterStmt:
			retval = _copyClusterStmt(from);
			break;
		case T_SingleRowErrorDesc:
			retval = _copySingleRowErrorDesc(from);
			break;
		case T_CopyStmt:
			retval = _copyCopyStmt(from);
			break;
		case T_CreateStmt:
			retval = _copyCreateStmt(from);
			break;
		case T_PartitionBy:
			retval = _copyPartitionBy(from);
			break;
		case T_PartitionSpec:
			retval = _copyPartitionSpec(from);
			break;
		case T_PartitionValuesSpec:
			retval = _copyPartitionValuesSpec(from);
			break;
		case T_PartitionElem:
			retval = _copyPartitionElem(from);
			break;
		case T_PartitionRangeItem:
			retval = _copyPartitionRangeItem(from);
			break;
		case T_PartitionBoundSpec:
			retval = _copyPartitionBoundSpec(from);
			break;
		case T_PgPartRule:
			retval = _copyPgPartRule(from);
			break;
		case T_PartitionNode:
			retval = _copyPartitionNode(from);
			break;
		case T_Partition:
			retval = _copyPartition(from);
			break;
		case T_PartitionRule:
			retval = _copyPartitionRule(from);
			break;
		case T_ExtTableTypeDesc:
			retval = _copyExtTableTypeDesc(from);
			break;
		case T_CreateExternalStmt:
			retval = _copyCreateExternalStmt(from);
			break;
		case T_TableLikeClause:
			retval = _copyTableLikeClause(from);
			break;
		case T_DefineStmt:
			retval = _copyDefineStmt(from);
			break;
		case T_DropStmt:
			retval = _copyDropStmt(from);
			break;
		case T_TruncateStmt:
			retval = _copyTruncateStmt(from);
			break;
		case T_CommentStmt:
			retval = _copyCommentStmt(from);
			break;
		case T_SecLabelStmt:
			retval = _copySecLabelStmt(from);
			break;
		case T_FetchStmt:
			retval = _copyFetchStmt(from);
			break;
		case T_IndexStmt:
			retval = _copyIndexStmt(from);
			break;
		case T_CreateFunctionStmt:
			retval = _copyCreateFunctionStmt(from);
			break;
		case T_FunctionParameter:
			retval = _copyFunctionParameter(from);
			break;
		case T_AlterFunctionStmt:
			retval = _copyAlterFunctionStmt(from);
			break;
		case T_DoStmt:
			retval = _copyDoStmt(from);
			break;
		case T_RenameStmt:
			retval = _copyRenameStmt(from);
			break;
		case T_AlterObjectSchemaStmt:
			retval = _copyAlterObjectSchemaStmt(from);
			break;
		case T_AlterOwnerStmt:
			retval = _copyAlterOwnerStmt(from);
			break;
		case T_RuleStmt:
			retval = _copyRuleStmt(from);
			break;
		case T_NotifyStmt:
			retval = _copyNotifyStmt(from);
			break;
		case T_ListenStmt:
			retval = _copyListenStmt(from);
			break;
		case T_UnlistenStmt:
			retval = _copyUnlistenStmt(from);
			break;
		case T_TransactionStmt:
			retval = _copyTransactionStmt(from);
			break;
		case T_CompositeTypeStmt:
			retval = _copyCompositeTypeStmt(from);
			break;
		case T_CreateEnumStmt:
			retval = _copyCreateEnumStmt(from);
			break;
		case T_CreateRangeStmt:
			retval = _copyCreateRangeStmt(from);
			break;
		case T_AlterEnumStmt:
			retval = _copyAlterEnumStmt(from);
			break;
		case T_ViewStmt:
			retval = _copyViewStmt(from);
			break;
		case T_LoadStmt:
			retval = _copyLoadStmt(from);
			break;
		case T_CreateDomainStmt:
			retval = _copyCreateDomainStmt(from);
			break;
		case T_CreateOpClassStmt:
			retval = _copyCreateOpClassStmt(from);
			break;
		case T_CreateOpClassItem:
			retval = _copyCreateOpClassItem(from);
			break;
		case T_CreateOpFamilyStmt:
			retval = _copyCreateOpFamilyStmt(from);
			break;
		case T_AlterOpFamilyStmt:
			retval = _copyAlterOpFamilyStmt(from);
			break;
		case T_CreatedbStmt:
			retval = _copyCreatedbStmt(from);
			break;
		case T_AlterDatabaseStmt:
			retval = _copyAlterDatabaseStmt(from);
			break;
		case T_AlterDatabaseSetStmt:
			retval = _copyAlterDatabaseSetStmt(from);
			break;
		case T_DropdbStmt:
			retval = _copyDropdbStmt(from);
			break;
		case T_VacuumStmt:
			retval = _copyVacuumStmt(from);
			break;
		case T_ExplainStmt:
			retval = _copyExplainStmt(from);
			break;
		case T_CreateTableAsStmt:
			retval = _copyCreateTableAsStmt(from);
			break;
		case T_RefreshMatViewStmt:
			retval = _copyRefreshMatViewStmt(from);
			break;
		case T_ReplicaIdentityStmt:
			retval = _copyReplicaIdentityStmt(from);
			break;
		case T_AlterSystemStmt:
			retval = _copyAlterSystemStmt(from);
			break;
		case T_CreateSeqStmt:
			retval = _copyCreateSeqStmt(from);
			break;
		case T_AlterSeqStmt:
			retval = _copyAlterSeqStmt(from);
			break;
		case T_VariableSetStmt:
			retval = _copyVariableSetStmt(from);
			break;
		case T_VariableShowStmt:
			retval = _copyVariableShowStmt(from);
			break;
		case T_DiscardStmt:
			retval = _copyDiscardStmt(from);
			break;
		case T_CreateTableSpaceStmt:
			retval = _copyCreateTableSpaceStmt(from);
			break;
		case T_DropTableSpaceStmt:
			retval = _copyDropTableSpaceStmt(from);
			break;
		case T_AlterTableSpaceOptionsStmt:
			retval = _copyAlterTableSpaceOptionsStmt(from);
			break;
		case T_AlterTableSpaceMoveStmt:
			retval = _copyAlterTableSpaceMoveStmt(from);
			break;
		case T_CreateExtensionStmt:
			retval = _copyCreateExtensionStmt(from);
			break;
		case T_AlterExtensionStmt:
			retval = _copyAlterExtensionStmt(from);
			break;
		case T_AlterExtensionContentsStmt:
			retval = _copyAlterExtensionContentsStmt(from);
			break;
		case T_CreateFdwStmt:
			retval = _copyCreateFdwStmt(from);
			break;
		case T_AlterFdwStmt:
			retval = _copyAlterFdwStmt(from);
			break;
		case T_CreateForeignServerStmt:
			retval = _copyCreateForeignServerStmt(from);
			break;
		case T_AlterForeignServerStmt:
			retval = _copyAlterForeignServerStmt(from);
			break;
		case T_CreateUserMappingStmt:
			retval = _copyCreateUserMappingStmt(from);
			break;
		case T_AlterUserMappingStmt:
			retval = _copyAlterUserMappingStmt(from);
			break;
		case T_DropUserMappingStmt:
			retval = _copyDropUserMappingStmt(from);
			break;
		case T_CreateForeignTableStmt:
			retval = _copyCreateForeignTableStmt(from);
			break;
		case T_CreateTrigStmt:
			retval = _copyCreateTrigStmt(from);
			break;
		case T_CreateEventTrigStmt:
			retval = _copyCreateEventTrigStmt(from);
			break;
		case T_AlterEventTrigStmt:
			retval = _copyAlterEventTrigStmt(from);
			break;
		case T_CreatePLangStmt:
			retval = _copyCreatePLangStmt(from);
			break;
		case T_CreateRoleStmt:
			retval = _copyCreateRoleStmt(from);
			break;
		case T_AlterRoleStmt:
			retval = _copyAlterRoleStmt(from);
			break;
		case T_AlterRoleSetStmt:
			retval = _copyAlterRoleSetStmt(from);
			break;
		case T_DropRoleStmt:
			retval = _copyDropRoleStmt(from);
			break;
		case T_LockStmt:
			retval = _copyLockStmt(from);
			break;
		case T_ConstraintsSetStmt:
			retval = _copyConstraintsSetStmt(from);
			break;
		case T_ReindexStmt:
			retval = _copyReindexStmt(from);
			break;
		case T_CheckPointStmt:
			retval = (void *) makeNode(CheckPointStmt);
			break;
		case T_CreateSchemaStmt:
			retval = _copyCreateSchemaStmt(from);
			break;
		case T_CreateConversionStmt:
			retval = _copyCreateConversionStmt(from);
			break;
		case T_CreateCastStmt:
			retval = _copyCreateCastStmt(from);
			break;
		case T_PrepareStmt:
			retval = _copyPrepareStmt(from);
			break;
		case T_ExecuteStmt:
			retval = _copyExecuteStmt(from);
			break;
		case T_DeallocateStmt:
			retval = _copyDeallocateStmt(from);
			break;
		case T_DropOwnedStmt:
			retval = _copyDropOwnedStmt(from);
			break;
		case T_ReassignOwnedStmt:
			retval = _copyReassignOwnedStmt(from);
			break;
		case T_AlterTSDictionaryStmt:
			retval = _copyAlterTSDictionaryStmt(from);
			break;
		case T_AlterTSConfigurationStmt:
			retval = _copyAlterTSConfigurationStmt(from);
			break;

		case T_CreateQueueStmt:
			retval = _copyCreateQueueStmt(from);
			break;
		case T_AlterQueueStmt:
			retval = _copyAlterQueueStmt(from);
			break;
		case T_DropQueueStmt:
			retval = _copyDropQueueStmt(from);
			break;

		case T_CreateResourceGroupStmt:
			retval = _copyCreateResourceGroupStmt(from);
			break;
		case T_DropResourceGroupStmt:
			retval = _copyDropResourceGroupStmt(from);
			break;
		case T_AlterResourceGroupStmt:
			retval = _copyAlterResourceGroupStmt(from);
			break;

		case T_A_Expr:
			retval = _copyAExpr(from);
			break;
		case T_ColumnRef:
			retval = _copyColumnRef(from);
			break;
		case T_ParamRef:
			retval = _copyParamRef(from);
			break;
		case T_A_Const:
			retval = _copyAConst(from);
			break;
		case T_FuncCall:
			retval = _copyFuncCall(from);
			break;
		case T_A_Star:
			retval = _copyAStar(from);
			break;
		case T_A_Indices:
			retval = _copyAIndices(from);
			break;
		case T_A_Indirection:
			retval = _copyA_Indirection(from);
			break;
		case T_A_ArrayExpr:
			retval = _copyA_ArrayExpr(from);
			break;
		case T_ResTarget:
			retval = _copyResTarget(from);
			break;
		case T_TypeCast:
			retval = _copyTypeCast(from);
			break;
		case T_CollateClause:
			retval = _copyCollateClause(from);
			break;
		case T_SortBy:
			retval = _copySortBy(from);
			break;
		case T_WindowDef:
			retval = _copyWindowDef(from);
			break;
		case T_RangeSubselect:
			retval = _copyRangeSubselect(from);
			break;
		case T_RangeFunction:
			retval = _copyRangeFunction(from);
			break;
		case T_TypeName:
			retval = _copyTypeName(from);
			break;
		case T_IndexElem:
			retval = _copyIndexElem(from);
			break;
		case T_ColumnDef:
			retval = _copyColumnDef(from);
			break;
		case T_ColumnReferenceStorageDirective:
			retval = _copyColumnReferenceStorageDirective(from);
			break;
		case T_Constraint:
			retval = _copyConstraint(from);
			break;
		case T_DefElem:
			retval = _copyDefElem(from);
			break;
		case T_LockingClause:
			retval = _copyLockingClause(from);
			break;
		case T_DMLActionExpr:
			retval = _copyDMLActionExpr(from);
			break;
		case T_PartSelectedExpr:
			retval = _copyPartSelectedExpr(from);
			break;
		case T_PartDefaultExpr:
			retval = _copyPartDefaultExpr(from);
			break;
		case T_PartBoundExpr:
			retval = _copyPartBoundExpr(from);
			break;
		case T_PartBoundInclusionExpr:
			retval = _copyPartBoundInclusionExpr(from);
			break;
		case T_PartBoundOpenExpr:
			retval = _copyPartBoundOpenExpr(from);
			break;
		case T_PartListRuleExpr:
			retval = _copyPartListRuleExpr(from);
			break;
		case T_PartListNullTestExpr:
			retval = _copyPartListNullTestExpr(from);
			break;
		case T_RangeTblEntry:
			retval = _copyRangeTblEntry(from);
			break;
		case T_RangeTblFunction:
			retval = _copyRangeTblFunction(from);
			break;
		case T_WithCheckOption:
			retval = _copyWithCheckOption(from);
			break;
		case T_SortGroupClause:
			retval = _copySortGroupClause(from);
			break;
		case T_GroupingClause:
			retval = _copyGroupingClause(from);
			break;
		case T_GroupingFunc:
			retval = _copyGroupingFunc(from);
			break;
		case T_Grouping:
			retval = _copyGrouping(from);
			break;
		case T_GroupId:
			retval = _copyGroupId(from);
			break;
		case T_WindowClause:
			retval = _copyWindowClause(from);
			break;
		case T_RowMarkClause:
			retval = _copyRowMarkClause(from);
			break;
		case T_WithClause:
			retval = _copyWithClause(from);
			break;
		case T_CommonTableExpr:
			retval = _copyCommonTableExpr(from);
			break;
		case T_PrivGrantee:
			retval = _copyPrivGrantee(from);
			break;
		case T_FuncWithArgs:
			retval = _copyFuncWithArgs(from);
			break;
		case T_AccessPriv:
			retval = _copyAccessPriv(from);
			break;
		case T_XmlSerialize:
			retval = _copyXmlSerialize(from);
			break;

		case T_CdbProcess:
			retval = _copyCdbProcess(from);
			break;
		case T_Slice:
			retval = _copySlice(from);
			break;
		case T_SliceTable:
			retval = _copySliceTable(from);
			break;
		case T_CursorPosInfo:
			retval = _copyCursorPosInfo(from);
			break;
		case T_TableValueExpr:
			retval = _copyTableValueExpr(from);
			break;
		case T_AlterTypeStmt:
			retval = _copyAlterTypeStmt(from);
			break;

		case T_DenyLoginInterval:
			retval = _copyDenyLoginInterval(from);
			break;
		case T_DenyLoginPoint:
			retval = _copyDenyLoginPoint(from);
			break;

		case T_CookedConstraint:
			retval = _copyCookedConstraint(from);
			break;
		case T_GpPolicy:
			retval = _copyGpPolicy(from);
			break;

		case T_DistributedBy:
			retval = _copyDistributedBy(from);
			break;

		default:
			elog(ERROR, "unrecognized node type: %d", (int) nodeTag(from));
			retval = 0;			/* keep compiler quiet */
			break;
	}

	return retval;
}<|MERGE_RESOLUTION|>--- conflicted
+++ resolved
@@ -11,13 +11,9 @@
  * be handled easily in a simple depth-first traversal.
  *
  *
-<<<<<<< HEAD
  * Portions Copyright (c) 2005-2010, Greenplum inc
  * Portions Copyright (c) 2012-Present Pivotal Software, Inc.
- * Portions Copyright (c) 1996-2013, PostgreSQL Global Development Group
-=======
  * Portions Copyright (c) 1996-2014, PostgreSQL Global Development Group
->>>>>>> ab76208e
  * Portions Copyright (c) 1994, Regents of the University of California
  *
  * IDENTIFICATION
@@ -771,6 +767,20 @@
 	 */
 	COPY_NODE_FIELD(functions);
 	COPY_SCALAR_FIELD(funcordinality);
+
+	return newnode;
+}
+
+/*
+ * _copyTableFunctionScan
+ */
+static TableFunctionScan *
+_copyTableFunctionScan(const TableFunctionScan *from)
+{
+	TableFunctionScan	*newnode = makeNode(TableFunctionScan);
+
+	CopyScanFields((const Scan *) from, (Scan *) newnode);
+	COPY_NODE_FIELD(function);
 
 	return newnode;
 }
@@ -1112,25 +1122,6 @@
 }
 
 /*
- * _copyTableFunctionScan
- */
-static TableFunctionScan *
-_copyTableFunctionScan(const TableFunctionScan *from)
-{
-	TableFunctionScan	*newnode = makeNode(TableFunctionScan);
-
-	CopyScanFields((Scan *) from, (Scan *) newnode);
-	COPY_NODE_FIELD(funcexpr);
-	COPY_NODE_FIELD(funccolnames);
-	COPY_NODE_FIELD(funccoltypes);
-	COPY_NODE_FIELD(funccoltypmods);
-	COPY_NODE_FIELD(funccolcollations);
-	COPY_VARLENA_FIELD(funcuserdata, -1);
-
-	return newnode;
-}
-
-/*
  * _copyUnique
  */
 static Unique *
@@ -1375,14 +1366,7 @@
 }
 
 /*
-<<<<<<< HEAD
  * _copyRowTrigger
-=======
- * We don't need a _copyExpr because Expr is an abstract supertype which
- * should never actually get instantiated.  Also, since it has no common
- * fields except NodeTag, there's no need for a helper routine to factor
- * out copying the common fields...
->>>>>>> ab76208e
  */
 static RowTrigger *
 _copyRowTrigger(const RowTrigger *from)
@@ -1512,7 +1496,7 @@
 
 /*
  * We don't need a _copyExpr because Expr is an abstract supertype which
- * should never actually get instantiated.	Also, since it has no common
+ * should never actually get instantiated.  Also, since it has no common
  * fields except NodeTag, there's no need for a helper routine to factor
  * out copying the common fields...
  */
@@ -2500,16 +2484,8 @@
 	COPY_SCALAR_FIELD(security_barrier);
 	COPY_SCALAR_FIELD(jointype);
 	COPY_NODE_FIELD(joinaliasvars);
-<<<<<<< HEAD
-	COPY_NODE_FIELD(funcexpr);
-	COPY_NODE_FIELD(funccoltypes);
-	COPY_NODE_FIELD(funccoltypmods);
-	COPY_NODE_FIELD(funccolcollations);
-	COPY_VARLENA_FIELD(funcuserdata, -1);
-=======
 	COPY_NODE_FIELD(functions);
 	COPY_SCALAR_FIELD(funcordinality);
->>>>>>> ab76208e
 	COPY_NODE_FIELD(values_lists);
 	COPY_NODE_FIELD(values_collations);
 	COPY_STRING_FIELD(ctename);
@@ -2529,6 +2505,15 @@
 	COPY_BITMAPSET_FIELD(modifiedCols);
 	COPY_NODE_FIELD(securityQuals);
 
+	COPY_STRING_FIELD(ctename);
+	COPY_SCALAR_FIELD(ctelevelsup);
+	COPY_SCALAR_FIELD(self_reference);
+	COPY_NODE_FIELD(ctecoltypes);
+	COPY_NODE_FIELD(ctecoltypmods);
+
+	COPY_SCALAR_FIELD(forceDistRandom);
+	COPY_NODE_FIELD(pseudocols);                /*CDB*/
+
 	return newnode;
 }
 
@@ -2543,6 +2528,7 @@
 	COPY_NODE_FIELD(funccoltypes);
 	COPY_NODE_FIELD(funccoltypmods);
 	COPY_NODE_FIELD(funccolcollations);
+	COPY_VARLENA_FIELD(funcuserdata, -1);
 	COPY_BITMAPSET_FIELD(funcparams);
 
 	return newnode;
@@ -2556,15 +2542,6 @@
 	COPY_STRING_FIELD(viewname);
 	COPY_NODE_FIELD(qual);
 	COPY_SCALAR_FIELD(cascaded);
-
-	COPY_STRING_FIELD(ctename);
-	COPY_SCALAR_FIELD(ctelevelsup);
-	COPY_SCALAR_FIELD(self_reference);
-	COPY_NODE_FIELD(ctecoltypes);
-	COPY_NODE_FIELD(ctecoltypmods);
-
-	COPY_SCALAR_FIELD(forceDistRandom);
-    COPY_NODE_FIELD(pseudocols);                /*CDB*/
 
 	return newnode;
 }
@@ -2957,8 +2934,8 @@
 	COPY_SCALAR_FIELD(collOid);
 	COPY_NODE_FIELD(constraints);
 	COPY_NODE_FIELD(fdwoptions);
-<<<<<<< HEAD
 	COPY_NODE_FIELD(encoding);
+	COPY_LOCATION_FIELD(location);
 
 	return newnode;
 }
@@ -2972,9 +2949,6 @@
 	COPY_STRING_FIELD(column);
 	COPY_SCALAR_FIELD(deflt);
 	COPY_NODE_FIELD(encoding);
-=======
-	COPY_LOCATION_FIELD(location);
->>>>>>> ab76208e
 
 	return newnode;
 }
