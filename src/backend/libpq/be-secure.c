/*-------------------------------------------------------------------------
 *
 * be-secure.c
 *	  functions related to setting up a secure connection to the frontend.
 *	  Secure connections are expected to provide confidentiality,
 *	  message integrity and endpoint authentication.
 *
 *
 * Portions Copyright (c) 1996-2009, PostgreSQL Global Development Group
 * Portions Copyright (c) 1994, Regents of the University of California
 *
 *
 * IDENTIFICATION
 *	  $PostgreSQL: pgsql/src/backend/libpq/be-secure.c,v 1.92 2009/06/11 14:48:58 momjian Exp $
 *
 *	  Since the server static private key ($DataDir/server.key)
 *	  will normally be stored unencrypted so that the database
 *	  backend can restart automatically, it is important that
 *	  we select an algorithm that continues to provide confidentiality
 *	  even if the attacker has the server's private key.  Ephemeral
 *	  DH (EDH) keys provide this, and in fact provide Perfect Forward
 *	  Secrecy (PFS) except for situations where the session can
 *	  be hijacked during a periodic handshake/renegotiation.
 *	  Even that backdoor can be closed if client certificates
 *	  are used (since the imposter will be unable to successfully
 *	  complete renegotiation).
 *
 *	  N.B., the static private key should still be protected to
 *	  the largest extent possible, to minimize the risk of
 *	  impersonations.
 *
 *	  Another benefit of EDH is that it allows the backend and
 *	  clients to use DSA keys.	DSA keys can only provide digital
 *	  signatures, not encryption, and are often acceptable in
 *	  jurisdictions where RSA keys are unacceptable.
 *
 *	  The downside to EDH is that it makes it impossible to
 *	  use ssldump(1) if there's a problem establishing an SSL
 *	  session.	In this case you'll need to temporarily disable
 *	  EDH by commenting out the callback.
 *
 *	  ...
 *
 *	  Because the risk of cryptanalysis increases as large
 *	  amounts of data are sent with the same session key, the
 *	  session keys are periodically renegotiated.
 *
 *-------------------------------------------------------------------------
 */

#include "postgres.h"

#include <sys/stat.h>
#include <signal.h>
#include <fcntl.h>
#include <ctype.h>
#include <sys/socket.h>
#include <unistd.h>
#include <netdb.h>
#include <netinet/in.h>
#ifdef HAVE_NETINET_TCP_H
#include <netinet/tcp.h>
#include <arpa/inet.h>
#endif

#include "miscadmin.h"

#ifdef USE_SSL
#include <openssl/ssl.h>
#include <openssl/dh.h>
#if SSLEAY_VERSION_NUMBER >= 0x0907000L
#include <openssl/conf.h>
#endif
#endif   /* USE_SSL */

#include "libpq/libpq.h"
#include "tcop/tcopprot.h"
#include "utils/memutils.h"

#define ERROR_BUF_SIZE 32

#ifdef USE_SSL

#define ROOT_CERT_FILE			"root.crt"
#define ROOT_CRL_FILE			"root.crl"
#define SERVER_CERT_FILE		"server.crt"
#define SERVER_PRIVATE_KEY_FILE "server.key"

static DH  *load_dh_file(int keylength);
static DH  *load_dh_buffer(const char *, size_t);
static DH  *tmp_dh_cb(SSL *s, int is_export, int keylength);
static int	verify_cb(int, X509_STORE_CTX *);
static void info_cb(const SSL *ssl, int type, int args);
static void initialize_SSL(void);
static int	open_server_SSL(Port *);
static void close_SSL(Port *);
static const char *SSLerrmessage(void);
#endif

/*
 *	How much data can be sent across a secure connection
 *	(total in both directions) before we require renegotiation.
 *	Set to 0 to disable renegotiation completely.
 */
int			ssl_renegotiation_limit;

#ifdef USE_SSL
static SSL_CTX *SSL_context = NULL;
static bool ssl_loaded_verify_locations = false;

/* GUC variable controlling SSL cipher list */
char	   *SSLCipherSuites = NULL;
#endif

/* ------------------------------------------------------------ */
/*						 Hardcoded values						*/
/* ------------------------------------------------------------ */

/*
 *	Hardcoded DH parameters, used in ephemeral DH keying.
 *	As discussed above, EDH protects the confidentiality of
 *	sessions even if the static private key is compromised,
 *	so we are *highly* motivated to ensure that we can use
 *	EDH even if the DBA... or an attacker... deletes the
 *	$DataDir/dh*.pem files.
 *
 *	We could refuse SSL connections unless a good DH parameter
 *	file exists, but some clients may quietly renegotiate an
 *	unsecured connection without fully informing the user.
 *	Very uncool.
 *
 *	Alternatively, the backend could attempt to load these files
 *	on startup if SSL is enabled - and refuse to start if any
 *	do not exist - but this would tend to piss off DBAs.
 *
 *	If you want to create your own hardcoded DH parameters
 *	for fun and profit, review "Assigned Number for SKIP
 *	Protocols" (http://www.skip-vpn.org/spec/numbers.html)
 *	for suggestions.
 */
#ifdef USE_SSL

static const char file_dh512[] =
"-----BEGIN DH PARAMETERS-----\n\
MEYCQQD1Kv884bEpQBgRjXyEpwpy1obEAxnIByl6ypUM2Zafq9AKUJsCRtMIPWak\n\
XUGfnHy9iUsiGSa6q6Jew1XpKgVfAgEC\n\
-----END DH PARAMETERS-----\n";

static const char file_dh1024[] =
"-----BEGIN DH PARAMETERS-----\n\
MIGHAoGBAPSI/VhOSdvNILSd5JEHNmszbDgNRR0PfIizHHxbLY7288kjwEPwpVsY\n\
jY67VYy4XTjTNP18F1dDox0YbN4zISy1Kv884bEpQBgRjXyEpwpy1obEAxnIByl6\n\
ypUM2Zafq9AKUJsCRtMIPWakXUGfnHy9iUsiGSa6q6Jew1XpL3jHAgEC\n\
-----END DH PARAMETERS-----\n";

static const char file_dh2048[] =
"-----BEGIN DH PARAMETERS-----\n\
MIIBCAKCAQEA9kJXtwh/CBdyorrWqULzBej5UxE5T7bxbrlLOCDaAadWoxTpj0BV\n\
89AHxstDqZSt90xkhkn4DIO9ZekX1KHTUPj1WV/cdlJPPT2N286Z4VeSWc39uK50\n\
T8X8dryDxUcwYc58yWb/Ffm7/ZFexwGq01uejaClcjrUGvC/RgBYK+X0iP1YTknb\n\
zSC0neSRBzZrM2w4DUUdD3yIsxx8Wy2O9vPJI8BD8KVbGI2Ou1WMuF040zT9fBdX\n\
Q6MdGGzeMyEstSr/POGxKUAYEY18hKcKctaGxAMZyAcpesqVDNmWn6vQClCbAkbT\n\
CD1mpF1Bn5x8vYlLIhkmuquiXsNV6TILOwIBAg==\n\
-----END DH PARAMETERS-----\n";

static const char file_dh4096[] =
"-----BEGIN DH PARAMETERS-----\n\
MIICCAKCAgEA+hRyUsFN4VpJ1O8JLcCo/VWr19k3BCgJ4uk+d+KhehjdRqNDNyOQ\n\
l/MOyQNQfWXPeGKmOmIig6Ev/nm6Nf9Z2B1h3R4hExf+zTiHnvVPeRBhjdQi81rt\n\
Xeoh6TNrSBIKIHfUJWBh3va0TxxjQIs6IZOLeVNRLMqzeylWqMf49HsIXqbcokUS\n\
Vt1BkvLdW48j8PPv5DsKRN3tloTxqDJGo9tKvj1Fuk74A+Xda1kNhB7KFlqMyN98\n\
VETEJ6c7KpfOo30mnK30wqw3S8OtaIR/maYX72tGOno2ehFDkq3pnPtEbD2CScxc\n\
alJC+EL7RPk5c/tgeTvCngvc1KZn92Y//EI7G9tPZtylj2b56sHtMftIoYJ9+ODM\n\
sccD5Piz/rejE3Ome8EOOceUSCYAhXn8b3qvxVI1ddd1pED6FHRhFvLrZxFvBEM9\n\
ERRMp5QqOaHJkM+Dxv8Cj6MqrCbfC4u+ZErxodzuusgDgvZiLF22uxMZbobFWyte\n\
OvOzKGtwcTqO/1wV5gKkzu1ZVswVUQd5Gg8lJicwqRWyyNRczDDoG9jVDxmogKTH\n\
AaqLulO7R8Ifa1SwF2DteSGVtgWEN8gDpN3RBmmPTDngyF2DHb5qmpnznwtFKdTL\n\
KWbuHn491xNO25CQWMtem80uKw+pTnisBRF/454n1Jnhub144YRBoN8CAQI=\n\
-----END DH PARAMETERS-----\n";
#endif

/* ------------------------------------------------------------ */
/*			 Procedures common to all secure sessions			*/
/* ------------------------------------------------------------ */

/*
 *	Initialize global context
 */
int
secure_initialize(void)
{
#ifdef USE_SSL
	initialize_SSL();
#endif

	return 0;
}

/*
 * Indicate if we have loaded the root CA store to verify certificates
 */
bool
secure_loaded_verify_locations(void)
{
#ifdef USE_SSL
	return ssl_loaded_verify_locations;
#endif

	return false;
}

/*
 *	Attempt to negotiate secure session.
 */
int
secure_open_server(Port *port)
{
	int			r = 0;

#ifdef USE_SSL
	r = open_server_SSL(port);
#endif

	return r;
}

/*
 *	Close secure session.
 */
void
secure_close(Port *port)
{
#ifdef USE_SSL
	if (port->ssl)
		close_SSL(port);
#endif
}

/*
 *	Read data from a secure connection.
 */
ssize_t
secure_read(Port *port, void *ptr, size_t len)
{
	ssize_t		n;

#ifdef USE_SSL
	if (port->ssl)
	{
		int			err;

rloop:
		errno = 0;
		n = SSL_read(port->ssl, ptr, len);
		err = SSL_get_error(port->ssl, n);
		switch (err)
		{
			case SSL_ERROR_NONE:
				port->count += n;
				break;
			case SSL_ERROR_WANT_READ:
			case SSL_ERROR_WANT_WRITE:
				if (port->noblock)
				{
					errno = EWOULDBLOCK;
					n = -1;
					break;
				}
#ifdef WIN32
				pgwin32_waitforsinglesocket(SSL_get_fd(port->ssl),
											(err == SSL_ERROR_WANT_READ) ?
									FD_READ | FD_CLOSE : FD_WRITE | FD_CLOSE,
											INFINITE);
#endif
				goto rloop;
			case SSL_ERROR_SYSCALL:
				/* leave it to caller to ereport the value of errno */
				if (n != -1)
				{
					errno = ECONNRESET;
					n = -1;
				}
				break;
			case SSL_ERROR_SSL:
				ereport(COMMERROR,
						(errcode(ERRCODE_PROTOCOL_VIOLATION),
						 errmsg("SSL error: %s", SSLerrmessage())));
				/* fall through */
			case SSL_ERROR_ZERO_RETURN:
				errno = ECONNRESET;
				n = -1;
				break;
			default:
				ereport(COMMERROR,
						(errcode(ERRCODE_PROTOCOL_VIOLATION),
						 errmsg("unrecognized SSL error code: %d",
								err)));
				n = -1;
				break;
		}
	}
	else
#endif
	{
		prepare_for_client_read();

		n = recv(port->sock, ptr, len, 0);

		client_read_ended();
	}

	return n;
}

/*
 * Report a COMMERROR.
 *
 * This function holds an interrupt before reporting this error to avoid
 * a self deadlock situation, see MPP-13718 for more info.
 */
#ifdef USE_SSL
static void
report_commerror(const char *err_msg)
{
	HOLD_INTERRUPTS();

	ereport(COMMERROR,
			(errcode(ERRCODE_PROTOCOL_VIOLATION),
			 errmsg("%s",err_msg)));

	RESUME_INTERRUPTS();
}
#endif

/*
 *	Write data to a secure connection.
 */
ssize_t
secure_write(Port *port, void *ptr, size_t len)
{
	ssize_t		n;

#ifdef USE_SSL
	if (port->ssl)
	{
		int			err;

		if (ssl_renegotiation_limit && port->count > ssl_renegotiation_limit * 1024L)
		{
			SSL_set_session_id_context(port->ssl, (void *) &SSL_context,
									   sizeof(SSL_context));
			if (SSL_renegotiate(port->ssl) <= 0)
			{
				report_commerror("SSL renegotiation failure");
			}

			if (SSL_do_handshake(port->ssl) <= 0)
			{
				report_commerror("SSL renegotiation failure");
			}

			if (port->ssl->state != SSL_ST_OK)
			{
				report_commerror("SSL failed to send renegotiation request");
			}

			port->ssl->state |= SSL_ST_ACCEPT;
			SSL_do_handshake(port->ssl);
			if (port->ssl->state != SSL_ST_OK)
			{
				report_commerror("SSL renegotiation failure");
			}

			port->count = 0;
		}

wloop:
		errno = 0;
		n = SSL_write(port->ssl, ptr, len);
		err = SSL_get_error(port->ssl, n);

		const int ERR_MSG_LEN = ERROR_BUF_SIZE + 20;
		char err_msg[ERR_MSG_LEN];

		switch (err)
		{
			case SSL_ERROR_NONE:
				port->count += n;
				break;
			case SSL_ERROR_WANT_READ:
			case SSL_ERROR_WANT_WRITE:
#ifdef WIN32
				pgwin32_waitforsinglesocket(SSL_get_fd(port->ssl),
											(err == SSL_ERROR_WANT_READ) ?
									FD_READ | FD_CLOSE : FD_WRITE | FD_CLOSE,
											INFINITE);
#endif
				goto wloop;
			case SSL_ERROR_SYSCALL:
				/* leave it to caller to ereport the value of errno */
				if (n != -1)
				{
					errno = ECONNRESET;
					n = -1;
				}
				break;
			case SSL_ERROR_SSL:
				snprintf((char *)&err_msg, ERR_MSG_LEN, "SSL error: %s", SSLerrmessage());
				report_commerror(err_msg);
				/* fall through */
			case SSL_ERROR_ZERO_RETURN:
				errno = ECONNRESET;
				n = -1;
				break;
			default:
				snprintf((char *)&err_msg, ERR_MSG_LEN, "unrecognized SSL error code: %d", err);
				report_commerror(err_msg);

				n = -1;
				break;
		}
	}
	else
#endif
	{
		prepare_for_client_write();
		n = send(port->sock, ptr, len, 0);
		client_write_ended();
	}

	return n;
}

/* ------------------------------------------------------------ */
/*						  SSL specific code						*/
/* ------------------------------------------------------------ */
#ifdef USE_SSL

/*
 * Private substitute BIO: this does the sending and receiving using send() and
 * recv() instead. This is so that we can enable and disable interrupts
 * just while calling recv(). We cannot have interrupts occurring while
 * the bulk of openssl runs, because it uses malloc() and possibly other
 * non-reentrant libc facilities. We also need to call send() and recv()
 * directly so it gets passed through the socket/signals layer on Win32.
 *
 * They are closely modelled on the original socket implementations in OpenSSL.
 *
 */

static bool my_bio_initialized = false;
static BIO_METHOD my_bio_methods;

static int
my_sock_read(BIO *h, char *buf, int size)
{
	int			res = 0;

	prepare_for_client_read();

	if (buf != NULL)
	{
		res = recv(h->num, buf, size, 0);
		BIO_clear_retry_flags(h);
		if (res <= 0)
		{
			/* If we were interrupted, tell caller to retry */
			if (errno == EINTR)
			{
				BIO_set_retry_read(h);
			}
		}
	}

	client_read_ended();

	return res;
}

static int
my_sock_write(BIO *h, const char *buf, int size)
{
	int			res = 0;

	prepare_for_client_write();

	res = send(h->num, buf, size, 0);
	if (res <= 0)
	{
		if (errno == EINTR)
		{
			BIO_set_retry_write(h);
		}
	}

	client_write_ended();

	return res;
}

static BIO_METHOD *
my_BIO_s_socket(void)
{
	if (!my_bio_initialized)
	{
		memcpy(&my_bio_methods, BIO_s_socket(), sizeof(BIO_METHOD));
		my_bio_methods.bread = my_sock_read;
		my_bio_methods.bwrite = my_sock_write;
		my_bio_initialized = true;
	}
	return &my_bio_methods;
}

/* This should exactly match openssl's SSL_set_fd except for using my BIO */
static int
my_SSL_set_fd(SSL *s, int fd)
{
	int			ret = 0;
	BIO		   *bio = NULL;

	bio = BIO_new(my_BIO_s_socket());

	if (bio == NULL)
	{
		SSLerr(SSL_F_SSL_SET_FD, ERR_R_BUF_LIB);
		goto err;
	}
	BIO_set_fd(bio, fd, BIO_NOCLOSE);
	SSL_set_bio(s, bio, bio);
	ret = 1;
err:
	return ret;
}

/*
 *	Load precomputed DH parameters.
 *
 *	To prevent "downgrade" attacks, we perform a number of checks
 *	to verify that the DBA-generated DH parameters file contains
 *	what we expect it to contain.
 */
static DH  *
load_dh_file(int keylength)
{
	FILE	   *fp;
	char		fnbuf[MAXPGPATH];
	DH		   *dh = NULL;
	int			codes;

	/* attempt to open file.  It's not an error if it doesn't exist. */
	snprintf(fnbuf, sizeof(fnbuf), "dh%d.pem", keylength);
	if ((fp = fopen(fnbuf, "r")) == NULL)
		return NULL;

/*	flock(fileno(fp), LOCK_SH); */
	dh = PEM_read_DHparams(fp, NULL, NULL, NULL);
/*	flock(fileno(fp), LOCK_UN); */
	fclose(fp);

	/* is the prime the correct size? */
	if (dh != NULL && 8 * DH_size(dh) < keylength)
	{
		elog(LOG, "DH errors (%s): %d bits expected, %d bits found",
			 fnbuf, keylength, 8 * DH_size(dh));
		dh = NULL;
	}

	/* make sure the DH parameters are usable */
	if (dh != NULL)
	{
		if (DH_check(dh, &codes) == 0)
		{
			elog(LOG, "DH_check error (%s): %s", fnbuf, SSLerrmessage());
			return NULL;
		}
		if (codes & DH_CHECK_P_NOT_PRIME)
		{
			elog(LOG, "DH error (%s): p is not prime", fnbuf);
			return NULL;
		}
		if ((codes & DH_NOT_SUITABLE_GENERATOR) &&
			(codes & DH_CHECK_P_NOT_SAFE_PRIME))
		{
			elog(LOG,
				 "DH error (%s): neither suitable generator or safe prime",
				 fnbuf);
			return NULL;
		}
	}

	return dh;
}

/*
 *	Load hardcoded DH parameters.
 *
 *	To prevent problems if the DH parameters files don't even
 *	exist, we can load DH parameters hardcoded into this file.
 */
static DH  *
load_dh_buffer(const char *buffer, size_t len)
{
	BIO		   *bio;
	DH		   *dh = NULL;

	bio = BIO_new_mem_buf((char *) buffer, len);
	if (bio == NULL)
		return NULL;
	dh = PEM_read_bio_DHparams(bio, NULL, NULL, NULL);
	if (dh == NULL)
		ereport(DEBUG2,
				(errmsg_internal("DH load buffer: %s",
								 SSLerrmessage())));
	BIO_free(bio);

	return dh;
}

/*
 *	Generate an ephemeral DH key.  Because this can take a long
 *	time to compute, we can use precomputed parameters of the
 *	common key sizes.
 *
 *	Since few sites will bother to precompute these parameter
 *	files, we also provide a fallback to the parameters provided
 *	by the OpenSSL project.
 *
 *	These values can be static (once loaded or computed) since
 *	the OpenSSL library can efficiently generate random keys from
 *	the information provided.
 */
static DH  *
tmp_dh_cb(SSL *s, int is_export, int keylength)
{
	DH		   *r = NULL;
	static DH  *dh = NULL;
	static DH  *dh512 = NULL;
	static DH  *dh1024 = NULL;
	static DH  *dh2048 = NULL;
	static DH  *dh4096 = NULL;

	switch (keylength)
	{
		case 512:
			if (dh512 == NULL)
				dh512 = load_dh_file(keylength);
			if (dh512 == NULL)
				dh512 = load_dh_buffer(file_dh512, sizeof file_dh512);
			r = dh512;
			break;

		case 1024:
			if (dh1024 == NULL)
				dh1024 = load_dh_file(keylength);
			if (dh1024 == NULL)
				dh1024 = load_dh_buffer(file_dh1024, sizeof file_dh1024);
			r = dh1024;
			break;

		case 2048:
			if (dh2048 == NULL)
				dh2048 = load_dh_file(keylength);
			if (dh2048 == NULL)
				dh2048 = load_dh_buffer(file_dh2048, sizeof file_dh2048);
			r = dh2048;
			break;

		case 4096:
			if (dh4096 == NULL)
				dh4096 = load_dh_file(keylength);
			if (dh4096 == NULL)
				dh4096 = load_dh_buffer(file_dh4096, sizeof file_dh4096);
			r = dh4096;
			break;

		default:
			if (dh == NULL)
				dh = load_dh_file(keylength);
			r = dh;
	}

	/* this may take a long time, but it may be necessary... */
	if (r == NULL || 8 * DH_size(r) < keylength)
	{
		ereport(DEBUG2,
				(errmsg_internal("DH: generating parameters (%d bits)....",
								 keylength)));
		r = DH_generate_parameters(keylength, DH_GENERATOR_2, NULL, NULL);
	}

	return r;
}

/*
 *	Certificate verification callback
 *
 *	This callback allows us to log intermediate problems during
 *	verification, but for now we'll see if the final error message
 *	contains enough information.
 *
 *	This callback also allows us to override the default acceptance
 *	criteria (e.g., accepting self-signed or expired certs), but
 *	for now we accept the default checks.
 */
static int
verify_cb(int ok, X509_STORE_CTX *ctx)
{
	return ok;
}

/*
 *	This callback is used to copy SSL information messages
 *	into the PostgreSQL log.
 */
static void
info_cb(const SSL *ssl, int type, int args)
{
	switch (type)
	{
		case SSL_CB_HANDSHAKE_START:
			ereport(DEBUG4,
					(errmsg_internal("SSL: handshake start")));
			break;
		case SSL_CB_HANDSHAKE_DONE:
			ereport(DEBUG4,
					(errmsg_internal("SSL: handshake done")));
			break;
		case SSL_CB_ACCEPT_LOOP:
			ereport(DEBUG4,
					(errmsg_internal("SSL: accept loop")));
			break;
		case SSL_CB_ACCEPT_EXIT:
			ereport(DEBUG4,
					(errmsg_internal("SSL: accept exit (%d)", args)));
			break;
		case SSL_CB_CONNECT_LOOP:
			ereport(DEBUG4,
					(errmsg_internal("SSL: connect loop")));
			break;
		case SSL_CB_CONNECT_EXIT:
			ereport(DEBUG4,
					(errmsg_internal("SSL: connect exit (%d)", args)));
			break;
		case SSL_CB_READ_ALERT:
			ereport(DEBUG4,
					(errmsg_internal("SSL: read alert (0x%04x)", args)));
			break;
		case SSL_CB_WRITE_ALERT:
			ereport(DEBUG4,
					(errmsg_internal("SSL: write alert (0x%04x)", args)));
			break;
	}
}

/*
 *	Initialize global SSL context.
 */
static void
initialize_SSL(void)
{
	struct stat buf;

	STACK_OF(X509_NAME) *root_cert_list = NULL;

	if (!SSL_context)
	{
#if SSLEAY_VERSION_NUMBER >= 0x0907000L
		OPENSSL_config(NULL);
#endif
		SSL_library_init();
		SSL_load_error_strings();

		/*
		 * We use SSLv23_method() because it can negotiate use of the highest
		 * mutually supported protocol version, while alternatives like
		 * TLSv1_2_method() permit only one specific version.  Note that we
		 * don't actually allow SSL v2, only v3 and TLS protocols (see below).
		 */
		SSL_context = SSL_CTX_new(SSLv23_method());
		if (!SSL_context)
			ereport(FATAL,
					(errmsg("could not create SSL context: %s",
							SSLerrmessage())));

		/*
		 * Disable OpenSSL's moving-write-buffer sanity check, because it
		 * causes unnecessary failures in nonblocking send cases.
		 */
		SSL_CTX_set_mode(SSL_context, SSL_MODE_ACCEPT_MOVING_WRITE_BUFFER);

		/*
		 * Load and verify server's certificate and private key
		 */
		if (SSL_CTX_use_certificate_chain_file(SSL_context,
<<<<<<< HEAD
										  SERVER_CERT_FILE) != 1)
=======
											   SERVER_CERT_FILE) != 1)
>>>>>>> 4d53a2f9
			ereport(FATAL,
					(errcode(ERRCODE_CONFIG_FILE_ERROR),
				  errmsg("could not load server certificate file \"%s\": %s",
						 SERVER_CERT_FILE, SSLerrmessage())));

		if (stat(SERVER_PRIVATE_KEY_FILE, &buf) != 0)
			ereport(FATAL,
					(errcode_for_file_access(),
					 errmsg("could not access private key file \"%s\": %m",
							SERVER_PRIVATE_KEY_FILE)));

		/*
		 * Require no public access to key file.
		 *
		 * XXX temporarily suppress check when on Windows, because there may
		 * not be proper support for Unix-y file permissions.  Need to think
		 * of a reasonable check to apply on Windows.  (See also the data
		 * directory permission check in postmaster.c)
		 */
#if !defined(WIN32) && !defined(__CYGWIN__)
		if (!S_ISREG(buf.st_mode) || buf.st_mode & (S_IRWXG | S_IRWXO))
			ereport(FATAL,
					(errcode(ERRCODE_CONFIG_FILE_ERROR),
				  errmsg("private key file \"%s\" has group or world access",
						 SERVER_PRIVATE_KEY_FILE),
				   errdetail("Permissions should be u=rw (0600) or less.")));
#endif

		if (SSL_CTX_use_PrivateKey_file(SSL_context,
<<<<<<< HEAD
										 SERVER_PRIVATE_KEY_FILE,
										 SSL_FILETYPE_PEM) != 1)
=======
										SERVER_PRIVATE_KEY_FILE,
										SSL_FILETYPE_PEM) != 1)
>>>>>>> 4d53a2f9
			ereport(FATAL,
					(errmsg("could not load private key file \"%s\": %s",
							SERVER_PRIVATE_KEY_FILE, SSLerrmessage())));

		if (SSL_CTX_check_private_key(SSL_context) != 1)
			ereport(FATAL,
					(errmsg("check of private key failed: %s",
							SSLerrmessage())));
	}

	/* set up ephemeral DH keys, and disallow SSL v2 while at it */
	SSL_CTX_set_tmp_dh_callback(SSL_context, tmp_dh_cb);
	SSL_CTX_set_options(SSL_context, SSL_OP_SINGLE_DH_USE | SSL_OP_NO_SSLv2);

	/* setup the allowed cipher list */
	if (SSL_CTX_set_cipher_list(SSL_context, SSLCipherSuites) != 1)
		elog(FATAL, "could not set the cipher list (no valid ciphers available)");

	/*
	 * Attempt to load CA store, so we can verify client certificates if
	 * needed.
	 */
	ssl_loaded_verify_locations = false;

	if (access(ROOT_CERT_FILE, R_OK) != 0)
	{
		/*
<<<<<<< HEAD
		 * If root certificate file simply not found, don't log an error here,
=======
		 * If root certificate file simply not found. Don't log an error here,
>>>>>>> 4d53a2f9
		 * because it's quite likely the user isn't planning on using client
		 * certificates. If we can't access it for other reasons, it is an
		 * error.
		 */
		if (errno != ENOENT)
			ereport(FATAL,
<<<<<<< HEAD
					(errmsg("could not access root certificate file \"%s\": %m",
							ROOT_CERT_FILE)));
	}
	else if (SSL_CTX_load_verify_locations(SSL_context, ROOT_CERT_FILE, NULL) != 1 ||
		  (root_cert_list = SSL_load_client_CA_file(ROOT_CERT_FILE)) == NULL)
	{
		/*
		 * File was there, but we could not load it. This means the file is
		 * somehow broken, and we cannot do verification at all - so fail.
=======
				 (errmsg("could not access root certificate file \"%s\": %m",
						 ROOT_CERT_FILE)));
		}
	}
	else if (SSL_CTX_load_verify_locations(SSL_context, ROOT_CERT_FILE, NULL) != 1)
	{
		/*
		 * File was there, but we could not load it. This means the file is
		 * somehow broken, and we cannot do verification at all - so abort
		 * here.
>>>>>>> 4d53a2f9
		 */
		ereport(FATAL,
				(errmsg("could not load root certificate file \"%s\": %s",
						ROOT_CERT_FILE, SSLerrmessage())));
	}
	else
	{
		/*----------
		 * Load the Certificate Revocation List (CRL) if file exists.
		 * http://searchsecurity.techtarget.com/sDefinition/0,,sid14_gci803160,
		 *----------
		 */
		X509_STORE *cvstore = SSL_CTX_get_cert_store(SSL_context);

		if (cvstore)
		{
			/* Set the flags to check against the complete CRL chain */
			if (X509_STORE_load_locations(cvstore, ROOT_CRL_FILE, NULL) == 1)
<<<<<<< HEAD
			{
=======
>>>>>>> 4d53a2f9
/* OpenSSL 0.96 does not support X509_V_FLAG_CRL_CHECK */
#ifdef X509_V_FLAG_CRL_CHECK
				X509_STORE_set_flags(cvstore,
						  X509_V_FLAG_CRL_CHECK | X509_V_FLAG_CRL_CHECK_ALL);
#else
				ereport(LOG,
				(errmsg("SSL certificate revocation list file \"%s\" ignored",
						ROOT_CRL_FILE),
				 errdetail("SSL library does not support certificate revocation lists.")));
#endif
			}
			else
			{
				/* Not fatal - we do not require CRL */
				ereport(LOG,
						(errmsg("SSL certificate revocation list file \"%s\" not found, skipping: %s",
								ROOT_CRL_FILE, SSLerrmessage()),
					 errdetail("Certificates will not be checked against revocation list.")));
			}

			/*
			 * Always ask for SSL client cert, but don't fail if it's not
<<<<<<< HEAD
			 * presented.  We might fail such connections later, depending on
			 * what we find in pg_hba.conf.
=======
			 * presented. We'll fail later in this case, based on what we find
			 * in pg_hba.conf.
>>>>>>> 4d53a2f9
			 */
			SSL_CTX_set_verify(SSL_context,
							   (SSL_VERIFY_PEER |
								SSL_VERIFY_CLIENT_ONCE),
							   verify_cb);

			/* Set flag to remember CA store is successfully loaded */
			ssl_loaded_verify_locations = true;
		}

		/*
		 * Tell OpenSSL to send the list of root certs we trust to clients in
		 * CertificateRequests.  This lets a client with a keystore select the
		 * appropriate client certificate to send to us.
		 */
		SSL_CTX_set_client_CA_list(SSL_context, root_cert_list);
	}
}

/*
 *	Attempt to negotiate SSL connection.
 */
static int
open_server_SSL(Port *port)
{
	int			r;
	int			err;

	Assert(!port->ssl);
	Assert(!port->peer);

	if (!(port->ssl = SSL_new(SSL_context)))
	{
		ereport(COMMERROR,
				(errcode(ERRCODE_PROTOCOL_VIOLATION),
				 errmsg("could not initialize SSL connection: %s",
						SSLerrmessage())));
		return -1;
	}
	if (!my_SSL_set_fd(port->ssl, port->sock))
	{
		ereport(COMMERROR,
				(errcode(ERRCODE_PROTOCOL_VIOLATION),
				 errmsg("could not set SSL socket: %s",
						SSLerrmessage())));
		return -1;
	}

aloop:
	r = SSL_accept(port->ssl);
	if (r <= 0)
	{
		err = SSL_get_error(port->ssl, r);
		switch (err)
		{
			case SSL_ERROR_WANT_READ:
			case SSL_ERROR_WANT_WRITE:
#ifdef WIN32
				pgwin32_waitforsinglesocket(SSL_get_fd(port->ssl),
											(err == SSL_ERROR_WANT_READ) ?
						FD_READ | FD_CLOSE | FD_ACCEPT : FD_WRITE | FD_CLOSE,
											INFINITE);
#endif
				goto aloop;
			case SSL_ERROR_SYSCALL:
				if (r < 0)
					ereport(COMMERROR,
							(errcode_for_socket_access(),
							 errmsg("could not accept SSL connection: %m")));
				else
					ereport(COMMERROR,
							(errcode(ERRCODE_PROTOCOL_VIOLATION),
					errmsg("could not accept SSL connection: EOF detected")));
				break;
			case SSL_ERROR_SSL:
				ereport(COMMERROR,
						(errcode(ERRCODE_PROTOCOL_VIOLATION),
						 errmsg("could not accept SSL connection: %s",
								SSLerrmessage())));
				break;
			case SSL_ERROR_ZERO_RETURN:
				ereport(COMMERROR,
						(errcode(ERRCODE_PROTOCOL_VIOLATION),
				   errmsg("could not accept SSL connection: EOF detected")));
				break;
			default:
				ereport(COMMERROR,
						(errcode(ERRCODE_PROTOCOL_VIOLATION),
						 errmsg("unrecognized SSL error code: %d",
								err)));
				break;
		}
		return -1;
	}

	port->count = 0;

	/* Get client certificate, if available. */
	port->peer = SSL_get_peer_certificate(port->ssl);

	/* and extract the Common Name from it. */
	port->peer_cn = NULL;
	if (port->peer != NULL)
	{
		int len;

		len = X509_NAME_get_text_by_NID(X509_get_subject_name(port->peer),
						NID_commonName, NULL, 0);

		if (len != -1)
		{
			char *peer_cn;

			peer_cn = MemoryContextAlloc(TopMemoryContext, len + 1);
			r = X509_NAME_get_text_by_NID(X509_get_subject_name(port->peer),
						      NID_commonName, peer_cn, len+1);

			peer_cn[len] = '\0';
			if (r != len)
			{
				/* shouldn't happen */
				pfree(peer_cn);
				return -1;
			}

			/*
			 * Reject embedded NULLs in certificate common name to prevent
			 * attacks like CVE-2009-4034.
			 */
			if (len != strlen(peer_cn))
			{
				ereport(COMMERROR,
					(errcode(ERRCODE_PROTOCOL_VIOLATION),
					errmsg("SSL certificate's common name contains embedded null")));
				pfree(peer_cn);
				return -1;
			}

			port->peer_cn = peer_cn;
		}
	}

	ereport(DEBUG2,
			(errmsg("SSL connection from \"%s\"", 
				port->peer_cn ? port->peer_cn : "(anonymous)")));

	/* set up debugging/info callback */
	SSL_CTX_set_info_callback(SSL_context, info_cb);

	return 0;
}

/*
 *	Close SSL connection.
 */
static void
close_SSL(Port *port)
{
	if (port->ssl)
	{
		SSL_shutdown(port->ssl);
		SSL_free(port->ssl);
		port->ssl = NULL;
	}

	if (port->peer)
	{
		X509_free(port->peer);
		port->peer = NULL;
	}

	if (port->peer_cn)
	{
		pfree(port->peer_cn);
		port->peer_cn = NULL;
	}
}

/*
 * Obtain reason string for last SSL error
 *
 * Some caution is needed here since ERR_reason_error_string will
 * return NULL if it doesn't recognize the error code.  We don't
 * want to return NULL ever.
 */
static const char *
SSLerrmessage(void)
{
	unsigned long errcode;
	const char *errreason;
	static char errbuf[ERROR_BUF_SIZE];

	errcode = ERR_get_error();
	if (errcode == 0)
		return _("no SSL error reported");
	errreason = ERR_reason_error_string(errcode);
	if (errreason != NULL)
		return errreason;
	snprintf(errbuf, ERROR_BUF_SIZE, _("SSL error code %lu"), errcode);
	return errbuf;
}

#endif   /* USE_SSL */<|MERGE_RESOLUTION|>--- conflicted
+++ resolved
@@ -792,11 +792,7 @@
 		 * Load and verify server's certificate and private key
 		 */
 		if (SSL_CTX_use_certificate_chain_file(SSL_context,
-<<<<<<< HEAD
-										  SERVER_CERT_FILE) != 1)
-=======
 											   SERVER_CERT_FILE) != 1)
->>>>>>> 4d53a2f9
 			ereport(FATAL,
 					(errcode(ERRCODE_CONFIG_FILE_ERROR),
 				  errmsg("could not load server certificate file \"%s\": %s",
@@ -826,13 +822,8 @@
 #endif
 
 		if (SSL_CTX_use_PrivateKey_file(SSL_context,
-<<<<<<< HEAD
-										 SERVER_PRIVATE_KEY_FILE,
-										 SSL_FILETYPE_PEM) != 1)
-=======
 										SERVER_PRIVATE_KEY_FILE,
 										SSL_FILETYPE_PEM) != 1)
->>>>>>> 4d53a2f9
 			ereport(FATAL,
 					(errmsg("could not load private key file \"%s\": %s",
 							SERVER_PRIVATE_KEY_FILE, SSLerrmessage())));
@@ -860,18 +851,13 @@
 	if (access(ROOT_CERT_FILE, R_OK) != 0)
 	{
 		/*
-<<<<<<< HEAD
 		 * If root certificate file simply not found, don't log an error here,
-=======
-		 * If root certificate file simply not found. Don't log an error here,
->>>>>>> 4d53a2f9
 		 * because it's quite likely the user isn't planning on using client
 		 * certificates. If we can't access it for other reasons, it is an
 		 * error.
 		 */
 		if (errno != ENOENT)
 			ereport(FATAL,
-<<<<<<< HEAD
 					(errmsg("could not access root certificate file \"%s\": %m",
 							ROOT_CERT_FILE)));
 	}
@@ -881,18 +867,6 @@
 		/*
 		 * File was there, but we could not load it. This means the file is
 		 * somehow broken, and we cannot do verification at all - so fail.
-=======
-				 (errmsg("could not access root certificate file \"%s\": %m",
-						 ROOT_CERT_FILE)));
-		}
-	}
-	else if (SSL_CTX_load_verify_locations(SSL_context, ROOT_CERT_FILE, NULL) != 1)
-	{
-		/*
-		 * File was there, but we could not load it. This means the file is
-		 * somehow broken, and we cannot do verification at all - so abort
-		 * here.
->>>>>>> 4d53a2f9
 		 */
 		ereport(FATAL,
 				(errmsg("could not load root certificate file \"%s\": %s",
@@ -911,10 +885,7 @@
 		{
 			/* Set the flags to check against the complete CRL chain */
 			if (X509_STORE_load_locations(cvstore, ROOT_CRL_FILE, NULL) == 1)
-<<<<<<< HEAD
 			{
-=======
->>>>>>> 4d53a2f9
 /* OpenSSL 0.96 does not support X509_V_FLAG_CRL_CHECK */
 #ifdef X509_V_FLAG_CRL_CHECK
 				X509_STORE_set_flags(cvstore,
@@ -937,13 +908,8 @@
 
 			/*
 			 * Always ask for SSL client cert, but don't fail if it's not
-<<<<<<< HEAD
 			 * presented.  We might fail such connections later, depending on
 			 * what we find in pg_hba.conf.
-=======
-			 * presented. We'll fail later in this case, based on what we find
-			 * in pg_hba.conf.
->>>>>>> 4d53a2f9
 			 */
 			SSL_CTX_set_verify(SSL_context,
 							   (SSL_VERIFY_PEER |
