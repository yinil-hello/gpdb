--- conflicted
+++ resolved
@@ -8,11 +8,7 @@
  *
  *
  * IDENTIFICATION
-<<<<<<< HEAD
- *	  $PostgreSQL: pgsql/src/backend/libpq/be-fsstubs.c,v 1.94 2010/02/26 02:00:42 momjian Exp $
-=======
  *	  $PostgreSQL: pgsql/src/backend/libpq/be-fsstubs.c,v 1.89 2008/03/25 22:42:43 tgl Exp $
->>>>>>> f260edb1
  *
  * NOTES
  *	  This should be moved to a more appropriate place.  It is here
@@ -51,10 +47,6 @@
 #include "miscadmin.h"
 #include "storage/fd.h"
 #include "storage/large_object.h"
-<<<<<<< HEAD
-#include "utils/acl.h"
-=======
->>>>>>> f260edb1
 #include "utils/builtins.h"
 #include "utils/memutils.h"
 
@@ -92,11 +84,7 @@
 
 static int	newLOfd(LargeObjectDesc *lobjCookie);
 static void deleteLOfd(int fd);
-<<<<<<< HEAD
-static Oid	lo_import_internal(text *filename, Oid lobjOid);
-=======
 static Oid lo_import_internal(text *filename, Oid lobjOid);
->>>>>>> f260edb1
 
 
 /*****************************************************************************
@@ -385,11 +373,7 @@
 lo_import_with_oid(PG_FUNCTION_ARGS)
 {
 	text	   *filename = PG_GETARG_TEXT_PP(0);
-<<<<<<< HEAD
-	Oid			oid = PG_GETARG_OID(1);
-=======
 	Oid		   oid = PG_GETARG_OID(1);
->>>>>>> f260edb1
 
 	PG_RETURN_OID(lo_import_internal(filename, oid));
 }
@@ -403,13 +387,8 @@
 	char		buf[BUFSIZE];
 	char		fnamebuf[MAXPGPATH];
 	LargeObjectDesc *lobj;
-<<<<<<< HEAD
 	Oid			oid;
 
-=======
-	Oid	oid;
-	
->>>>>>> f260edb1
 #ifndef ALLOW_DANGEROUS_LO_FUNCTIONS
 	if (!superuser())
 		ereport(ERROR,
