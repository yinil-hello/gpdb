--- conflicted
+++ resolved
@@ -10,11 +10,7 @@
  *
  *
  * IDENTIFICATION
-<<<<<<< HEAD
- *	  $PostgreSQL: pgsql/src/backend/optimizer/path/indxpath.c,v 1.212.2.3 2007/07/31 19:53:49 tgl Exp $
-=======
  *	  $PostgreSQL: pgsql/src/backend/optimizer/path/indxpath.c,v 1.213 2006/12/23 00:43:10 tgl Exp $
->>>>>>> a78fcfb5
  *
  *-------------------------------------------------------------------------
  */
@@ -3018,21 +3014,18 @@
 	 * "x < greaterstr".
 	 *-------
 	 */
-	oproid = get_opclass_member(opclass, InvalidOid,
+	oproid = get_opfamily_member(opfamily, datatype, datatype,
 								BTLessStrategyNumber);
 	if (oproid == InvalidOid)
-		elog(ERROR, "no < operator for opclass %u", opclass);
+		elog(ERROR, "no < operator for opfamily %u", opfamily);
 	fmgr_info(get_opcode(oproid), &ltproc);
 	greaterstr = make_greater_string(prefix_const, &ltproc);
 	if (greaterstr)
 	{
-<<<<<<< HEAD
-=======
 		oproid = get_opfamily_member(opfamily, datatype, datatype,
 									 BTLessStrategyNumber);
 		if (oproid == InvalidOid)
 			elog(ERROR, "no < operator for opfamily %u", opfamily);
->>>>>>> a78fcfb5
 		expr = make_opclause(oproid, BOOLOID, false,
 							 (Expr *) leftop, (Expr *) greaterstr);
 		result = lappend(result,
