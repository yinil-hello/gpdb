--- conflicted
+++ resolved
@@ -9,11 +9,7 @@
  *
  *
  * IDENTIFICATION
-<<<<<<< HEAD
- *	  $PostgreSQL: pgsql/src/backend/optimizer/util/relnode.c,v 1.83.2.1 2007/07/31 19:53:50 tgl Exp $
-=======
  *	  $PostgreSQL: pgsql/src/backend/optimizer/util/relnode.c,v 1.85 2007/01/20 20:45:40 tgl Exp $
->>>>>>> ebef17c7
  *
  *-------------------------------------------------------------------------
  */
@@ -349,18 +345,12 @@
 			*restrictlist_ptr = build_joinrel_restrictlist(root,
 														   joinrel,
 														   outer_rel,
-<<<<<<< HEAD
-														   inner_rel,
-														   jointype);
+														   inner_rel);
 
         /* CDB: Join between single-row inputs produces a single-row joinrel. */
         Assert(joinrel->onerow == (outer_rel->onerow && inner_rel->onerow));
 
-        return joinrel;
-=======
-														   inner_rel);
 		return joinrel;
->>>>>>> ebef17c7
 	}
 
 	/*
@@ -597,20 +587,11 @@
 	 * redundant with the clauses in the joininfo lists, so don't bother
 	 * checking.
 	 */
-<<<<<<< HEAD
-	result = remove_redundant_join_clauses(root, rlist,
-										   outer_rel->relids,
-										   inner_rel->relids,
-										   IS_OUTER_JOIN(jointype));
-
-	list_free(rlist);
-=======
 	result = list_concat(result,
 						 generate_join_implied_equalities(root,
 														  joinrel,
 														  outer_rel,
 														  inner_rel));
->>>>>>> ebef17c7
 
 	return result;
 }
@@ -698,7 +679,8 @@
 			new_joininfo = list_append_unique_ptr(new_joininfo, rinfo);
 		}
 	}
-<<<<<<< HEAD
+
+	return new_joininfo;
 }
 
 /*
@@ -1002,8 +984,3 @@
 
     return dedup;
 }                               /* cdb_make_rel_dedup_info */
-=======
-
-	return new_joininfo;
-}
->>>>>>> ebef17c7
