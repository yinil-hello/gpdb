--- conflicted
+++ resolved
@@ -12,7 +12,7 @@
  *
  *
  * IDENTIFICATION
- *	  $PostgreSQL: pgsql/src/backend/optimizer/plan/createplan.c,v 1.253 2008/12/28 18:53:56 tgl Exp $
+ *	  $PostgreSQL: pgsql/src/backend/optimizer/plan/createplan.c,v 1.252 2008/11/20 19:52:54 tgl Exp $
  *
  *-------------------------------------------------------------------------
  */
@@ -421,7 +421,7 @@
 	 */
 	if (plan->flow && plan->flow->hashExpr)
 	{
-		plan->targetlist = add_to_flat_tlist(plan->targetlist, plan->flow->hashExpr, true /* resjunk */ );
+		plan->targetlist = add_to_flat_tlist_junk(plan->targetlist, plan->flow->hashExpr, true /* resjunk */ );
 	}
 
 	/*
@@ -560,7 +560,7 @@
 			 */
 			if (plan->flow && plan->flow->hashExpr)
 			{
-				plan->targetlist = add_to_flat_tlist(plan->targetlist, plan->flow->hashExpr, true /* resjunk */);
+				plan->targetlist = add_to_flat_tlist_junk(plan->targetlist, plan->flow->hashExpr, true /* resjunk */);
 			}
 			break;
 		default:
@@ -684,7 +684,7 @@
 	 */
 	if (plan->flow && plan->flow->hashExpr)
 	{
-		plan->targetlist = add_to_flat_tlist(plan->targetlist, plan->flow->hashExpr, true /* resjunk */ );
+		plan->targetlist = add_to_flat_tlist_junk(plan->targetlist, plan->flow->hashExpr, true /* resjunk */ );
 	}
 
 	/*
@@ -4600,7 +4600,9 @@
 					if (em->em_is_const || em->em_is_child)
 						continue;
 					sortexpr = em->em_expr;
-					exprvars = pull_var_clause((Node *) sortexpr, true);
+					exprvars = pull_var_clause((Node *) sortexpr,
+											   PVC_RECURSE_AGGREGATES,
+											   PVC_INCLUDE_PLACEHOLDERS);
 					foreach(k, exprvars)
 					{
 						if (!tlist_member_ignore_relabel(lfirst(k), tlist))
@@ -4625,6 +4627,8 @@
 					tlist = copyObject(tlist);
 					lefttree = (Plan *) make_result(root, tlist, NULL,
 													lefttree);
+					if (lefttree->lefttree->flow)
+						lefttree->flow = pull_up_Flow(lefttree, lefttree->lefttree);
 				}
 
 				/*
@@ -5134,33 +5138,36 @@
 }
 
 WindowAgg *
-<<<<<<< HEAD
 make_windowagg(PlannerInfo *root, List *tlist,
+			   List *windowFuncs, Index winref,
 			   int partNumCols, AttrNumber *partColIdx, Oid *partOperators,
 			   int ordNumCols, AttrNumber *ordColIdx, Oid *ordOperators,
+			   AttrNumber firstOrderCol, Oid firstOrderCmpOperator, bool firstOrderNullsFirst,
 			   int frameOptions, Node *startOffset, Node *endOffset,
 			   Plan *lefttree)
-=======
-make_windowagg(PlannerInfo *root, List *tlist, int numWindowFuncs,
-			   int partNumCols, AttrNumber *partColIdx, Oid *partOperators,
-			   int ordNumCols, AttrNumber *ordColIdx, Oid *ordOperators,
-			   Plan *lefttree)
 {
 	WindowAgg  *node = makeNode(WindowAgg);
 	Plan	   *plan = &node->plan;
-	Path		windowagg_path;		/* dummy for result of cost_windowagg */
+	Path		windowagg_path; /* dummy for result of cost_windowagg */
 	QualCost	qual_cost;
 
+	node->winref = winref;
 	node->partNumCols = partNumCols;
 	node->partColIdx = partColIdx;
 	node->partOperators = partOperators;
 	node->ordNumCols = ordNumCols;
 	node->ordColIdx = ordColIdx;
 	node->ordOperators = ordOperators;
-
-	copy_plan_costsize(plan, lefttree);	/* only care about copying size */
+	node->firstOrderCol = firstOrderCol;
+	node->firstOrderCmpOperator= firstOrderCmpOperator;
+	node->firstOrderNullsFirst= firstOrderNullsFirst;
+	node->frameOptions = frameOptions;
+	node->startOffset = startOffset;
+	node->endOffset = endOffset;
+
+	copy_plan_costsize(plan, lefttree); /* only care about copying size */
 	cost_windowagg(&windowagg_path, root,
-				   numWindowFuncs, partNumCols, ordNumCols,
+				   list_length(windowFuncs), partNumCols, ordNumCols,
 				   lefttree->startup_cost,
 				   lefttree->total_cost,
 				   lefttree->plan_rows);
@@ -5184,78 +5191,8 @@
 	/* WindowAgg nodes never have a qual clause */
 	plan->qual = NIL;
 
-	return node;
-}
-
-Group *
-make_group(PlannerInfo *root,
-		   List *tlist,
-		   List *qual,
-		   int numGroupCols,
-		   AttrNumber *grpColIdx,
-		   Oid *grpOperators,
-		   double numGroups,
-		   Plan *lefttree)
->>>>>>> 95b07bc7
-{
-	WindowAgg  *node = makeNode(WindowAgg);
-	Plan	   *plan = &node->plan;
-	Path		window_path;	/* dummy for result of cost_window */
-	QualCost	qual_cost;
-
-	node->partNumCols = partNumCols;
-	node->partColIdx = partColIdx;
-	node->partOperators = partOperators;
-	node->ordNumCols = ordNumCols;
-	node->ordColIdx = ordColIdx;
-	node->ordOperators = ordOperators;
-	node->frameOptions = frameOptions;
-	node->startOffset = startOffset;
-	node->endOffset = endOffset;
-
-	copy_plan_costsize(plan, lefttree); /* only care about copying size */
-	cost_window(&window_path, root,
-			   ordNumCols,
-			   lefttree->startup_cost,
-			   lefttree->total_cost,
-			   lefttree->plan_rows);
-	plan->startup_cost = window_path.startup_cost;
-	plan->total_cost = window_path.total_cost;
-
-<<<<<<< HEAD
-=======
-	/* One output tuple per estimated result group */
-	plan->plan_rows = numGroups;
-
-	/*
-	 * We also need to account for the cost of evaluation of the qual (ie, the
-	 * HAVING clause) and the tlist.
-	 *
-	 * XXX this double-counts the cost of evaluation of any expressions used
-	 * for grouping, since in reality those will have been evaluated at a
-	 * lower plan level and will only be copied by the Group node. Worth
-	 * fixing?
-	 *
-	 * See notes in grouping_planner about why only make_agg, make_windowagg
-	 * and make_group worry about tlist eval cost.
-	 */
-	if (qual)
-	{
-		cost_qual_eval(&qual_cost, qual, root);
-		plan->startup_cost += qual_cost.startup;
-		plan->total_cost += qual_cost.startup;
-		plan->total_cost += qual_cost.per_tuple * plan->plan_rows;
-	}
->>>>>>> 95b07bc7
-	cost_qual_eval(&qual_cost, tlist, root);
-	plan->startup_cost += qual_cost.startup;
-	plan->total_cost += qual_cost.startup;
-	plan->total_cost += qual_cost.per_tuple * plan->plan_rows;
-
-	plan->qual = NIL;
-	plan->targetlist = tlist;
-	plan->lefttree = lefttree;
-	plan->righttree = NULL;
+	if (lefttree->flow)
+		plan->flow = pull_up_Flow(plan, lefttree);
 
 	return node;
 }
