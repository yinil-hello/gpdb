/*-------------------------------------------------------------------------
 * logical.c
 *	   PostgreSQL logical decoding coordination
 *
 * Copyright (c) 2012-2016, PostgreSQL Global Development Group
 *
 * IDENTIFICATION
 *	  src/backend/replication/logical/logical.c
 *
 * NOTES
 *	  This file coordinates interaction between the various modules that
 *	  together provide logical decoding, primarily by providing so
 *	  called LogicalDecodingContexts. The goal is to encapsulate most of the
 *	  internal complexity for consumers of logical decoding, so they can
 *	  create and consume a changestream with a low amount of code. Builtin
 *	  consumers are the walsender and SQL SRF interface, but it's possible to
 *	  add further ones without changing core code, e.g. to consume changes in
 *	  a bgworker.
 *
 *	  The idea is that a consumer provides three callbacks, one to read WAL,
 *	  one to prepare a data write, and a final one for actually writing since
 *	  their implementation depends on the type of consumer.  Check
 *	  logicalfuncs.c for an example implementation of a fairly simple consumer
 *	  and an implementation of a WAL reading callback that's suitable for
 *	  simple consumers.
 *-------------------------------------------------------------------------
 */

#include "postgres.h"

#include "miscadmin.h"

#include "access/xact.h"
#include "access/xlog_internal.h"

#include "replication/decode.h"
#include "replication/logical.h"
#include "replication/reorderbuffer.h"
#include "replication/origin.h"
#include "replication/snapbuild.h"

#include "storage/proc.h"
#include "storage/procarray.h"

#include "utils/memutils.h"

/* data for errcontext callback */
typedef struct LogicalErrorCallbackState
{
	LogicalDecodingContext *ctx;
	const char *callback_name;
	XLogRecPtr	report_location;
} LogicalErrorCallbackState;

/* wrappers around output plugin callbacks */
static void output_plugin_error_callback(void *arg);
static void startup_cb_wrapper(LogicalDecodingContext *ctx, OutputPluginOptions *opt,
				   bool is_init);
static void shutdown_cb_wrapper(LogicalDecodingContext *ctx);
static void begin_cb_wrapper(ReorderBuffer *cache, ReorderBufferTXN *txn);
static void commit_cb_wrapper(ReorderBuffer *cache, ReorderBufferTXN *txn,
				  XLogRecPtr commit_lsn);
static void change_cb_wrapper(ReorderBuffer *cache, ReorderBufferTXN *txn,
				  Relation relation, ReorderBufferChange *change);
static void message_cb_wrapper(ReorderBuffer *cache, ReorderBufferTXN *txn,
				   XLogRecPtr message_lsn, bool transactional,
				 const char *prefix, Size message_size, const char *message);

static void LoadOutputPlugin(OutputPluginCallbacks *callbacks, char *plugin);

/*
 * Make sure the current settings & environment are capable of doing logical
 * decoding.
 */
void
CheckLogicalDecodingRequirements(void)
{
	CheckSlotRequirements();

	/*
	 * NB: Adding a new requirement likely means that RestoreSlotFromDisk()
	 * needs the same check.
	 */

	if (wal_level < WAL_LEVEL_LOGICAL)
		ereport(ERROR,
				(errcode(ERRCODE_OBJECT_NOT_IN_PREREQUISITE_STATE),
				 errmsg("logical decoding requires wal_level >= logical")));

	if (MyDatabaseId == InvalidOid)
		ereport(ERROR,
				(errcode(ERRCODE_OBJECT_NOT_IN_PREREQUISITE_STATE),
				 errmsg("logical decoding requires a database connection")));

	/* ----
	 * TODO: We got to change that someday soon...
	 *
	 * There's basically three things missing to allow this:
	 * 1) We need to be able to correctly and quickly identify the timeline a
	 *	  LSN belongs to
	 * 2) We need to force hot_standby_feedback to be enabled at all times so
	 *	  the primary cannot remove rows we need.
	 * 3) support dropping replication slots referring to a database, in
	 *	  dbase_redo. There can't be any active ones due to HS recovery
	 *	  conflicts, so that should be relatively easy.
	 * ----
	 */
	if (RecoveryInProgress())
		ereport(ERROR,
				(errcode(ERRCODE_FEATURE_NOT_SUPPORTED),
			   errmsg("logical decoding cannot be used while in recovery")));
}

/*
 * Helper function for CreateInitialDecodingContext() and
 * CreateDecodingContext() performing common tasks.
 */
static LogicalDecodingContext *
StartupDecodingContext(List *output_plugin_options,
					   XLogRecPtr start_lsn,
					   TransactionId xmin_horizon,
					   bool need_full_snapshot,
					   XLogPageReadCB read_page,
					   LogicalOutputPluginWriterPrepareWrite prepare_write,
					   LogicalOutputPluginWriterWrite do_write)
{
	ReplicationSlot *slot;
	MemoryContext context,
				old_context;
	LogicalDecodingContext *ctx;

	/* shorter lines... */
	slot = MyReplicationSlot;

	context = AllocSetContextCreate(CurrentMemoryContext,
									"Logical Decoding Context",
									ALLOCSET_DEFAULT_MINSIZE,
									ALLOCSET_DEFAULT_INITSIZE,
									ALLOCSET_DEFAULT_MAXSIZE);
	old_context = MemoryContextSwitchTo(context);
	ctx = palloc0(sizeof(LogicalDecodingContext));

	ctx->context = context;

	/*
	 * (re-)load output plugins, so we detect a bad (removed) output plugin
	 * now.
	 */
	LoadOutputPlugin(&ctx->callbacks, NameStr(slot->data.plugin));

	/*
	 * Now that the slot's xmin has been set, we can announce ourselves as a
	 * logical decoding backend which doesn't need to be checked individually
	 * when computing the xmin horizon because the xmin is enforced via
	 * replication slots.
	 *
	 * We can only do so if we're outside of a transaction (i.e. the case when
	 * streaming changes via walsender), otherwise an already setup
	 * snapshot/xid would end up being ignored. That's not a particularly
	 * bothersome restriction since the SQL interface can't be used for
	 * streaming anyway.
	 */
	if (!IsTransactionOrTransactionBlock())
	{
		LWLockAcquire(ProcArrayLock, LW_EXCLUSIVE);
		MyPgXact->vacuumFlags |= PROC_IN_LOGICAL_DECODING;
		LWLockRelease(ProcArrayLock);
	}

	ctx->slot = slot;

	ctx->reader = XLogReaderAllocate(read_page, ctx);
	if (!ctx->reader)
		ereport(ERROR,
				(errcode(ERRCODE_OUT_OF_MEMORY),
				 errmsg("out of memory")));

	ctx->reader->private_data = ctx;

	ctx->reorder = ReorderBufferAllocate();
	ctx->snapshot_builder =
		AllocateSnapshotBuilder(ctx->reorder, xmin_horizon, start_lsn,
								need_full_snapshot);

	ctx->reorder->private_data = ctx;

	/* wrap output plugin callbacks, so we can add error context information */
	ctx->reorder->begin = begin_cb_wrapper;
	ctx->reorder->apply_change = change_cb_wrapper;
	ctx->reorder->commit = commit_cb_wrapper;
	ctx->reorder->message = message_cb_wrapper;

	ctx->out = makeStringInfo();
	ctx->prepare_write = prepare_write;
	ctx->write = do_write;

	ctx->output_plugin_options = output_plugin_options;

	MemoryContextSwitchTo(old_context);

	return ctx;
}

/*
 * Create a new decoding context, for a new logical slot.
 *
 * plugin contains the name of the output plugin
 * output_plugin_options contains options passed to the output plugin
 * read_page, prepare_write, do_write are callbacks that have to be filled to
 *		perform the use-case dependent, actual, work.
 *
 * Needs to be called while in a memory context that's at least as long lived
 * as the decoding context because further memory contexts will be created
 * inside it.
 *
 * Returns an initialized decoding context after calling the output plugin's
 * startup function.
 */
LogicalDecodingContext *
CreateInitDecodingContext(char *plugin,
						  List *output_plugin_options,
						  bool need_full_snapshot,
						  XLogPageReadCB read_page,
						  LogicalOutputPluginWriterPrepareWrite prepare_write,
						  LogicalOutputPluginWriterWrite do_write)
{
	TransactionId xmin_horizon = InvalidTransactionId;
	ReplicationSlot *slot;
	LogicalDecodingContext *ctx;
	MemoryContext old_context;

	/* shorter lines... */
	slot = MyReplicationSlot;

	/* first some sanity checks that are unlikely to be violated */
	if (slot == NULL)
		elog(ERROR, "cannot perform logical decoding without an acquired slot");

	if (plugin == NULL)
		elog(ERROR, "cannot initialize logical decoding without a specified plugin");

	/* Make sure the passed slot is suitable. These are user facing errors. */
	if (SlotIsPhysical(slot))
		ereport(ERROR,
				(errcode(ERRCODE_OBJECT_NOT_IN_PREREQUISITE_STATE),
		errmsg("cannot use physical replication slot for logical decoding")));

	if (slot->data.database != MyDatabaseId)
		ereport(ERROR,
				(errcode(ERRCODE_OBJECT_NOT_IN_PREREQUISITE_STATE),
		   errmsg("replication slot \"%s\" was not created in this database",
				  NameStr(slot->data.name))));

	if (IsTransactionState() &&
		GetTopTransactionIdIfAny() != InvalidTransactionId)
		ereport(ERROR,
				(errcode(ERRCODE_ACTIVE_SQL_TRANSACTION),
				 errmsg("cannot create logical replication slot in transaction that has performed writes")));

	/* register output plugin name with slot */
	SpinLockAcquire(&slot->mutex);
	StrNCpy(NameStr(slot->data.plugin), plugin, NAMEDATALEN);
	SpinLockRelease(&slot->mutex);

	ReplicationSlotReserveWal();

	/* ----
	 * This is a bit tricky: We need to determine a safe xmin horizon to start
	 * decoding from, to avoid starting from a running xacts record referring
	 * to xids whose rows have been vacuumed or pruned
	 * already. GetOldestSafeDecodingTransactionId() returns such a value, but
	 * without further interlock its return value might immediately be out of
	 * date.
	 *
	 * So we have to acquire the ProcArrayLock to prevent computation of new
	 * xmin horizons by other backends, get the safe decoding xid, and inform
	 * the slot machinery about the new limit. Once that's done the
	 * ProcArrayLock can be released as the slot machinery now is
	 * protecting against vacuum.
	 *
	 * Note that, temporarily, the data, not just the catalog, xmin has to be
	 * reserved if a data snapshot is to be exported.  Otherwise the initial
	 * data snapshot created here is not guaranteed to be valid. After that
	 * the data xmin doesn't need to be managed anymore and the global xmin
	 * should be recomputed. As we are fine with losing the pegged data xmin
	 * after crash - no chance a snapshot would get exported anymore - we can
	 * get away with just setting the slot's
	 * effective_xmin. ReplicationSlotRelease will reset it again.
	 *
	 * ----
	 */
	LWLockAcquire(ProcArrayLock, LW_EXCLUSIVE);

	xmin_horizon = GetOldestSafeDecodingTransactionId(!need_full_snapshot);

	slot->effective_catalog_xmin = xmin_horizon;
	slot->data.catalog_xmin = xmin_horizon;
	if (need_full_snapshot)
		slot->effective_xmin = xmin_horizon;

	ReplicationSlotsComputeRequiredXmin(true);

	LWLockRelease(ProcArrayLock);

<<<<<<< HEAD
=======
	/*
	 * tell the snapshot builder to only assemble snapshot once reaching the
	 * running_xact's record with the respective xmin.
	 */
	xmin_horizon = slot->data.catalog_xmin;

>>>>>>> b5bce6c1
	ReplicationSlotMarkDirty();
	ReplicationSlotSave();

	ctx = StartupDecodingContext(NIL, InvalidXLogRecPtr, xmin_horizon,
								 need_full_snapshot, read_page, prepare_write,
								 do_write);

	/* call output plugin initialization callback */
	old_context = MemoryContextSwitchTo(ctx->context);
	if (ctx->callbacks.startup_cb != NULL)
		startup_cb_wrapper(ctx, &ctx->options, true);
	MemoryContextSwitchTo(old_context);

	return ctx;
}

/*
 * Create a new decoding context, for a logical slot that has previously been
 * used already.
 *
 * start_lsn
 *		The LSN at which to start decoding.  If InvalidXLogRecPtr, restart
 *		from the slot's confirmed_flush; otherwise, start from the specified
 *		location (but move it forwards to confirmed_flush if it's older than
 *		that, see below).
 *
 * output_plugin_options
 *		contains options passed to the output plugin.
 *
 * read_page, prepare_write, do_write
 *		callbacks that have to be filled to perform the use-case dependent,
 *		actual work.
 *
 * Needs to be called while in a memory context that's at least as long lived
 * as the decoding context because further memory contexts will be created
 * inside it.
 *
 * Returns an initialized decoding context after calling the output plugin's
 * startup function.
 */
LogicalDecodingContext *
CreateDecodingContext(XLogRecPtr start_lsn,
					  List *output_plugin_options,
					  XLogPageReadCB read_page,
					  LogicalOutputPluginWriterPrepareWrite prepare_write,
					  LogicalOutputPluginWriterWrite do_write)
{
	LogicalDecodingContext *ctx;
	ReplicationSlot *slot;
	MemoryContext old_context;

	/* shorter lines... */
	slot = MyReplicationSlot;

	/* first some sanity checks that are unlikely to be violated */
	if (slot == NULL)
		elog(ERROR, "cannot perform logical decoding without an acquired slot");

	/* make sure the passed slot is suitable, these are user facing errors */
	if (SlotIsPhysical(slot))
		ereport(ERROR,
				(errcode(ERRCODE_OBJECT_NOT_IN_PREREQUISITE_STATE),
				 (errmsg("cannot use physical replication slot for logical decoding"))));

	if (slot->data.database != MyDatabaseId)
		ereport(ERROR,
				(errcode(ERRCODE_OBJECT_NOT_IN_PREREQUISITE_STATE),
		  (errmsg("replication slot \"%s\" was not created in this database",
				  NameStr(slot->data.name)))));

	if (start_lsn == InvalidXLogRecPtr)
	{
		/* continue from last position */
		start_lsn = slot->data.confirmed_flush;
	}
	else if (start_lsn < slot->data.confirmed_flush)
	{
		/*
		 * It might seem like we should error out in this case, but it's
		 * pretty common for a client to acknowledge a LSN it doesn't have to
		 * do anything for, and thus didn't store persistently, because the
		 * xlog records didn't result in anything relevant for logical
		 * decoding. Clients have to be able to do that to support synchronous
		 * replication.
		 */
		elog(DEBUG1, "cannot stream from %X/%X, minimum is %X/%X, forwarding",
			 (uint32) (start_lsn >> 32), (uint32) start_lsn,
			 (uint32) (slot->data.confirmed_flush >> 32),
			 (uint32) slot->data.confirmed_flush);

		start_lsn = slot->data.confirmed_flush;
	}

	ctx = StartupDecodingContext(output_plugin_options,
								 start_lsn, InvalidTransactionId, false,
								 read_page, prepare_write, do_write);

	/* call output plugin initialization callback */
	old_context = MemoryContextSwitchTo(ctx->context);
	if (ctx->callbacks.startup_cb != NULL)
		startup_cb_wrapper(ctx, &ctx->options, false);
	MemoryContextSwitchTo(old_context);

	ereport(LOG,
			(errmsg("starting logical decoding for slot \"%s\"",
					NameStr(slot->data.name)),
			 errdetail("streaming transactions committing after %X/%X, reading WAL from %X/%X",
					   (uint32) (slot->data.confirmed_flush >> 32),
					   (uint32) slot->data.confirmed_flush,
					   (uint32) (slot->data.restart_lsn >> 32),
					   (uint32) slot->data.restart_lsn)));

	return ctx;
}

/*
 * Returns true if a consistent initial decoding snapshot has been built.
 */
bool
DecodingContextReady(LogicalDecodingContext *ctx)
{
	return SnapBuildCurrentState(ctx->snapshot_builder) == SNAPBUILD_CONSISTENT;
}

/*
 * Read from the decoding slot, until it is ready to start extracting changes.
 */
void
DecodingContextFindStartpoint(LogicalDecodingContext *ctx)
{
	XLogRecPtr	startptr;

	/* Initialize from where to start reading WAL. */
	startptr = ctx->slot->data.restart_lsn;

	elog(DEBUG1, "searching for logical decoding starting point, starting at %X/%X",
		 (uint32) (ctx->slot->data.restart_lsn >> 32),
		 (uint32) ctx->slot->data.restart_lsn);

	/* Wait for a consistent starting point */
	for (;;)
	{
		XLogRecord *record;
		char	   *err = NULL;

		/* the read_page callback waits for new WAL */
		record = XLogReadRecord(ctx->reader, startptr, &err);
		if (err)
			elog(ERROR, "%s", err);
		if (!record)
			elog(ERROR, "no record found");		/* shouldn't happen */

		startptr = InvalidXLogRecPtr;

		LogicalDecodingProcessRecord(ctx, ctx->reader);

		/* only continue till we found a consistent spot */
		if (DecodingContextReady(ctx))
			break;

		CHECK_FOR_INTERRUPTS();
	}

	ctx->slot->data.confirmed_flush = ctx->reader->EndRecPtr;
}

/*
 * Free a previously allocated decoding context, invoking the shutdown
 * callback if necessary.
 */
void
FreeDecodingContext(LogicalDecodingContext *ctx)
{
	if (ctx->callbacks.shutdown_cb != NULL)
		shutdown_cb_wrapper(ctx);

	ReorderBufferFree(ctx->reorder);
	FreeSnapshotBuilder(ctx->snapshot_builder);
	XLogReaderFree(ctx->reader);
	MemoryContextDelete(ctx->context);
}

/*
 * Prepare a write using the context's output routine.
 */
void
OutputPluginPrepareWrite(struct LogicalDecodingContext *ctx, bool last_write)
{
	if (!ctx->accept_writes)
		elog(ERROR, "writes are only accepted in commit, begin and change callbacks");

	ctx->prepare_write(ctx, ctx->write_location, ctx->write_xid, last_write);
	ctx->prepared_write = true;
}

/*
 * Perform a write using the context's output routine.
 */
void
OutputPluginWrite(struct LogicalDecodingContext *ctx, bool last_write)
{
	if (!ctx->prepared_write)
		elog(ERROR, "OutputPluginPrepareWrite needs to be called before OutputPluginWrite");

	ctx->write(ctx, ctx->write_location, ctx->write_xid, last_write);
	ctx->prepared_write = false;
}

/*
 * Load the output plugin, lookup its output plugin init function, and check
 * that it provides the required callbacks.
 */
static void
LoadOutputPlugin(OutputPluginCallbacks *callbacks, char *plugin)
{
	LogicalOutputPluginInit plugin_init;

	plugin_init = (LogicalOutputPluginInit)
		load_external_function(plugin, "_PG_output_plugin_init", false, NULL);

	if (plugin_init == NULL)
		elog(ERROR, "output plugins have to declare the _PG_output_plugin_init symbol");

	/* ask the output plugin to fill the callback struct */
	plugin_init(callbacks);

	if (callbacks->begin_cb == NULL)
		elog(ERROR, "output plugins have to register a begin callback");
	if (callbacks->change_cb == NULL)
		elog(ERROR, "output plugins have to register a change callback");
	if (callbacks->commit_cb == NULL)
		elog(ERROR, "output plugins have to register a commit callback");
}

static void
output_plugin_error_callback(void *arg)
{
	LogicalErrorCallbackState *state = (LogicalErrorCallbackState *) arg;

	/* not all callbacks have an associated LSN  */
	if (state->report_location != InvalidXLogRecPtr)
		errcontext("slot \"%s\", output plugin \"%s\", in the %s callback, associated LSN %X/%X",
				   NameStr(state->ctx->slot->data.name),
				   NameStr(state->ctx->slot->data.plugin),
				   state->callback_name,
				   (uint32) (state->report_location >> 32),
				   (uint32) state->report_location);
	else
		errcontext("slot \"%s\", output plugin \"%s\", in the %s callback",
				   NameStr(state->ctx->slot->data.name),
				   NameStr(state->ctx->slot->data.plugin),
				   state->callback_name);
}

static void
startup_cb_wrapper(LogicalDecodingContext *ctx, OutputPluginOptions *opt, bool is_init)
{
	LogicalErrorCallbackState state;
	ErrorContextCallback errcallback;

	/* Push callback + info on the error context stack */
	state.ctx = ctx;
	state.callback_name = "startup";
	state.report_location = InvalidXLogRecPtr;
	errcallback.callback = output_plugin_error_callback;
	errcallback.arg = (void *) &state;
	errcallback.previous = error_context_stack;
	error_context_stack = &errcallback;

	/* set output state */
	ctx->accept_writes = false;

	/* do the actual work: call callback */
	ctx->callbacks.startup_cb(ctx, opt, is_init);

	/* Pop the error context stack */
	error_context_stack = errcallback.previous;
}

static void
shutdown_cb_wrapper(LogicalDecodingContext *ctx)
{
	LogicalErrorCallbackState state;
	ErrorContextCallback errcallback;

	/* Push callback + info on the error context stack */
	state.ctx = ctx;
	state.callback_name = "shutdown";
	state.report_location = InvalidXLogRecPtr;
	errcallback.callback = output_plugin_error_callback;
	errcallback.arg = (void *) &state;
	errcallback.previous = error_context_stack;
	error_context_stack = &errcallback;

	/* set output state */
	ctx->accept_writes = false;

	/* do the actual work: call callback */
	ctx->callbacks.shutdown_cb(ctx);

	/* Pop the error context stack */
	error_context_stack = errcallback.previous;
}


/*
 * Callbacks for ReorderBuffer which add in some more information and then call
 * output_plugin.h plugins.
 */
static void
begin_cb_wrapper(ReorderBuffer *cache, ReorderBufferTXN *txn)
{
	LogicalDecodingContext *ctx = cache->private_data;
	LogicalErrorCallbackState state;
	ErrorContextCallback errcallback;

	/* Push callback + info on the error context stack */
	state.ctx = ctx;
	state.callback_name = "begin";
	state.report_location = txn->first_lsn;
	errcallback.callback = output_plugin_error_callback;
	errcallback.arg = (void *) &state;
	errcallback.previous = error_context_stack;
	error_context_stack = &errcallback;

	/* set output state */
	ctx->accept_writes = true;
	ctx->write_xid = txn->xid;
	ctx->write_location = txn->first_lsn;

	/* do the actual work: call callback */
	ctx->callbacks.begin_cb(ctx, txn);

	/* Pop the error context stack */
	error_context_stack = errcallback.previous;
}

static void
commit_cb_wrapper(ReorderBuffer *cache, ReorderBufferTXN *txn,
				  XLogRecPtr commit_lsn)
{
	LogicalDecodingContext *ctx = cache->private_data;
	LogicalErrorCallbackState state;
	ErrorContextCallback errcallback;

	/* Push callback + info on the error context stack */
	state.ctx = ctx;
	state.callback_name = "commit";
	state.report_location = txn->final_lsn;		/* beginning of commit record */
	errcallback.callback = output_plugin_error_callback;
	errcallback.arg = (void *) &state;
	errcallback.previous = error_context_stack;
	error_context_stack = &errcallback;

	/* set output state */
	ctx->accept_writes = true;
	ctx->write_xid = txn->xid;
	ctx->write_location = txn->end_lsn; /* points to the end of the record */

	/* do the actual work: call callback */
	ctx->callbacks.commit_cb(ctx, txn, commit_lsn);

	/* Pop the error context stack */
	error_context_stack = errcallback.previous;
}

static void
change_cb_wrapper(ReorderBuffer *cache, ReorderBufferTXN *txn,
				  Relation relation, ReorderBufferChange *change)
{
	LogicalDecodingContext *ctx = cache->private_data;
	LogicalErrorCallbackState state;
	ErrorContextCallback errcallback;

	/* Push callback + info on the error context stack */
	state.ctx = ctx;
	state.callback_name = "change";
	state.report_location = change->lsn;
	errcallback.callback = output_plugin_error_callback;
	errcallback.arg = (void *) &state;
	errcallback.previous = error_context_stack;
	error_context_stack = &errcallback;

	/* set output state */
	ctx->accept_writes = true;
	ctx->write_xid = txn->xid;

	/*
	 * report this change's lsn so replies from clients can give an up2date
	 * answer. This won't ever be enough (and shouldn't be!) to confirm
	 * receipt of this transaction, but it might allow another transaction's
	 * commit to be confirmed with one message.
	 */
	ctx->write_location = change->lsn;

	ctx->callbacks.change_cb(ctx, txn, relation, change);

	/* Pop the error context stack */
	error_context_stack = errcallback.previous;
}

bool
filter_by_origin_cb_wrapper(LogicalDecodingContext *ctx, RepOriginId origin_id)
{
	LogicalErrorCallbackState state;
	ErrorContextCallback errcallback;
	bool		ret;

	/* Push callback + info on the error context stack */
	state.ctx = ctx;
	state.callback_name = "filter_by_origin";
	state.report_location = InvalidXLogRecPtr;
	errcallback.callback = output_plugin_error_callback;
	errcallback.arg = (void *) &state;
	errcallback.previous = error_context_stack;
	error_context_stack = &errcallback;

	/* set output state */
	ctx->accept_writes = false;

	/* do the actual work: call callback */
	ret = ctx->callbacks.filter_by_origin_cb(ctx, origin_id);

	/* Pop the error context stack */
	error_context_stack = errcallback.previous;

	return ret;
}

static void
message_cb_wrapper(ReorderBuffer *cache, ReorderBufferTXN *txn,
				   XLogRecPtr message_lsn, bool transactional,
				   const char *prefix, Size message_size, const char *message)
{
	LogicalDecodingContext *ctx = cache->private_data;
	LogicalErrorCallbackState state;
	ErrorContextCallback errcallback;

	if (ctx->callbacks.message_cb == NULL)
		return;

	/* Push callback + info on the error context stack */
	state.ctx = ctx;
	state.callback_name = "message";
	state.report_location = message_lsn;
	errcallback.callback = output_plugin_error_callback;
	errcallback.arg = (void *) &state;
	errcallback.previous = error_context_stack;
	error_context_stack = &errcallback;

	/* set output state */
	ctx->accept_writes = true;
	ctx->write_xid = txn != NULL ? txn->xid : InvalidTransactionId;
	ctx->write_location = message_lsn;

	/* do the actual work: call callback */
	ctx->callbacks.message_cb(ctx, txn, message_lsn, transactional, prefix,
							  message_size, message);

	/* Pop the error context stack */
	error_context_stack = errcallback.previous;
}

/*
 * Set the required catalog xmin horizon for historic snapshots in the current
 * replication slot.
 *
 * Note that in the most cases, we won't be able to immediately use the xmin
 * to increase the xmin horizon: we need to wait till the client has confirmed
 * receiving current_lsn with LogicalConfirmReceivedLocation().
 */
void
LogicalIncreaseXminForSlot(XLogRecPtr current_lsn, TransactionId xmin)
{
	bool		updated_xmin = false;
	ReplicationSlot *slot;

	slot = MyReplicationSlot;

	Assert(slot != NULL);

	SpinLockAcquire(&slot->mutex);

	/*
	 * don't overwrite if we already have a newer xmin. This can happen if we
	 * restart decoding in a slot.
	 */
	if (TransactionIdPrecedesOrEquals(xmin, slot->data.catalog_xmin))
	{
	}

	/*
	 * If the client has already confirmed up to this lsn, we directly can
	 * mark this as accepted. This can happen if we restart decoding in a
	 * slot.
	 */
	else if (current_lsn <= slot->data.confirmed_flush)
	{
		slot->candidate_catalog_xmin = xmin;
		slot->candidate_xmin_lsn = current_lsn;

		/* our candidate can directly be used */
		updated_xmin = true;
	}

	/*
	 * Only increase if the previous values have been applied, otherwise we
	 * might never end up updating if the receiver acks too slowly.
	 */
	else if (slot->candidate_xmin_lsn == InvalidXLogRecPtr)
	{
		slot->candidate_catalog_xmin = xmin;
		slot->candidate_xmin_lsn = current_lsn;
	}
	SpinLockRelease(&slot->mutex);

	/* candidate already valid with the current flush position, apply */
	if (updated_xmin)
		LogicalConfirmReceivedLocation(slot->data.confirmed_flush);
}

/*
 * Mark the minimal LSN (restart_lsn) we need to read to replay all
 * transactions that have not yet committed at current_lsn.
 *
 * Just like IncreaseRestartDecodingForSlot this only takes effect when the
 * client has confirmed to have received current_lsn.
 */
void
LogicalIncreaseRestartDecodingForSlot(XLogRecPtr current_lsn, XLogRecPtr restart_lsn)
{
	bool		updated_lsn = false;
	ReplicationSlot *slot;

	slot = MyReplicationSlot;

	Assert(slot != NULL);
	Assert(restart_lsn != InvalidXLogRecPtr);
	Assert(current_lsn != InvalidXLogRecPtr);

	SpinLockAcquire(&slot->mutex);

	/* don't overwrite if have a newer restart lsn */
	if (restart_lsn <= slot->data.restart_lsn)
	{
	}

	/*
	 * We might have already flushed far enough to directly accept this lsn,
	 * in this case there is no need to check for existing candidate LSNs
	 */
	else if (current_lsn <= slot->data.confirmed_flush)
	{
		slot->candidate_restart_valid = current_lsn;
		slot->candidate_restart_lsn = restart_lsn;

		/* our candidate can directly be used */
		updated_lsn = true;
	}

	/*
	 * Only increase if the previous values have been applied, otherwise we
	 * might never end up updating if the receiver acks too slowly. A missed
	 * value here will just cause some extra effort after reconnecting.
	 */
	if (slot->candidate_restart_valid == InvalidXLogRecPtr)
	{
		slot->candidate_restart_valid = current_lsn;
		slot->candidate_restart_lsn = restart_lsn;

		elog(DEBUG1, "got new restart lsn %X/%X at %X/%X",
			 (uint32) (restart_lsn >> 32), (uint32) restart_lsn,
			 (uint32) (current_lsn >> 32), (uint32) current_lsn);
	}
	else
	{
		elog(DEBUG1, "failed to increase restart lsn: proposed %X/%X, after %X/%X, current candidate %X/%X, current after %X/%X, flushed up to %X/%X",
			 (uint32) (restart_lsn >> 32), (uint32) restart_lsn,
			 (uint32) (current_lsn >> 32), (uint32) current_lsn,
			 (uint32) (slot->candidate_restart_lsn >> 32),
			 (uint32) slot->candidate_restart_lsn,
			 (uint32) (slot->candidate_restart_valid >> 32),
			 (uint32) slot->candidate_restart_valid,
			 (uint32) (slot->data.confirmed_flush >> 32),
			 (uint32) slot->data.confirmed_flush
			);
	}
	SpinLockRelease(&slot->mutex);

	/* candidates are already valid with the current flush position, apply */
	if (updated_lsn)
		LogicalConfirmReceivedLocation(slot->data.confirmed_flush);
}

/*
 * Handle a consumer's confirmation having received all changes up to lsn.
 */
void
LogicalConfirmReceivedLocation(XLogRecPtr lsn)
{
	Assert(lsn != InvalidXLogRecPtr);

	/* Do an unlocked check for candidate_lsn first. */
	if (MyReplicationSlot->candidate_xmin_lsn != InvalidXLogRecPtr ||
		MyReplicationSlot->candidate_restart_valid != InvalidXLogRecPtr)
	{
		bool		updated_xmin = false;
		bool		updated_restart = false;

		SpinLockAcquire(&MyReplicationSlot->mutex);

		MyReplicationSlot->data.confirmed_flush = lsn;

		/* if we're past the location required for bumping xmin, do so */
		if (MyReplicationSlot->candidate_xmin_lsn != InvalidXLogRecPtr &&
			MyReplicationSlot->candidate_xmin_lsn <= lsn)
		{
			/*
			 * We have to write the changed xmin to disk *before* we change
			 * the in-memory value, otherwise after a crash we wouldn't know
			 * that some catalog tuples might have been removed already.
			 *
			 * Ensure that by first writing to ->xmin and only update
			 * ->effective_xmin once the new state is synced to disk. After a
			 * crash ->effective_xmin is set to ->xmin.
			 */
			if (TransactionIdIsValid(MyReplicationSlot->candidate_catalog_xmin) &&
				MyReplicationSlot->data.catalog_xmin != MyReplicationSlot->candidate_catalog_xmin)
			{
				MyReplicationSlot->data.catalog_xmin = MyReplicationSlot->candidate_catalog_xmin;
				MyReplicationSlot->candidate_catalog_xmin = InvalidTransactionId;
				MyReplicationSlot->candidate_xmin_lsn = InvalidXLogRecPtr;
				updated_xmin = true;
			}
		}

		if (MyReplicationSlot->candidate_restart_valid != InvalidXLogRecPtr &&
			MyReplicationSlot->candidate_restart_valid <= lsn)
		{
			Assert(MyReplicationSlot->candidate_restart_lsn != InvalidXLogRecPtr);

			MyReplicationSlot->data.restart_lsn = MyReplicationSlot->candidate_restart_lsn;
			MyReplicationSlot->candidate_restart_lsn = InvalidXLogRecPtr;
			MyReplicationSlot->candidate_restart_valid = InvalidXLogRecPtr;
			updated_restart = true;
		}

		SpinLockRelease(&MyReplicationSlot->mutex);

		/* first write new xmin to disk, so we know what's up after a crash */
		if (updated_xmin || updated_restart)
		{
			ReplicationSlotMarkDirty();
			ReplicationSlotSave();
			elog(DEBUG1, "updated xmin: %u restart: %u", updated_xmin, updated_restart);
		}

		/*
		 * Now the new xmin is safely on disk, we can let the global value
		 * advance. We do not take ProcArrayLock or similar since we only
		 * advance xmin here and there's not much harm done by a concurrent
		 * computation missing that.
		 */
		if (updated_xmin)
		{
			SpinLockAcquire(&MyReplicationSlot->mutex);
			MyReplicationSlot->effective_catalog_xmin = MyReplicationSlot->data.catalog_xmin;
			SpinLockRelease(&MyReplicationSlot->mutex);

			ReplicationSlotsComputeRequiredXmin(false);
			ReplicationSlotsComputeRequiredLSN();
		}
	}
	else
	{
		SpinLockAcquire(&MyReplicationSlot->mutex);
		MyReplicationSlot->data.confirmed_flush = lsn;
		SpinLockRelease(&MyReplicationSlot->mutex);
	}
}<|MERGE_RESOLUTION|>--- conflicted
+++ resolved
@@ -302,15 +302,6 @@
 
 	LWLockRelease(ProcArrayLock);
 
-<<<<<<< HEAD
-=======
-	/*
-	 * tell the snapshot builder to only assemble snapshot once reaching the
-	 * running_xact's record with the respective xmin.
-	 */
-	xmin_horizon = slot->data.catalog_xmin;
-
->>>>>>> b5bce6c1
 	ReplicationSlotMarkDirty();
 	ReplicationSlotSave();
 
