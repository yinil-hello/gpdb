/*-------------------------------------------------------------------------
 *
 * nodeAgg.c
 *	  Routines to handle aggregate nodes.
 *
 *	  ExecAgg normally evaluates each aggregate in the following steps:
 *
 *		 transvalue = initcond
 *		 foreach input_tuple do
 *			transvalue = transfunc(transvalue, input_value(s))
 *		 result = finalfunc(transvalue, direct_argument(s))
 *
 *	  If a finalfunc is not supplied or finalizeAggs is false, then the result
 *	  is just the ending value of transvalue.
 *
 *	  The transition function might actually be a "combine" function, if this
 *	  Aggregate node is part of a multi-stage aggregate. Note that although
 *	  we use the same "combine" functions and catalogs as PostgrSQL 9.4,
 *	  the implementation in this file is quite different. TODO: refactor
 *	  this to not be so different.
 *
 *	  Combine functions which use pass-by-ref states should be careful to
 *	  always update the 1st state parameter by adding the 2nd parameter to it,
 *	  rather than the other way around. If the 1st state is NULL, then it's not
 *	  sufficient to simply return the 2nd state, as the memory context is
 *	  incorrect. Instead a new state should be created in the correct aggregate
 *	  memory context and the 2nd state should be copied over.
 *
 *	  The 'serialStates' option can be used to allow multi-stage aggregation
 *	  for aggregates with an INTERNAL state type. When this mode is disabled
 *	  only a pointer to the INTERNAL aggregate states are passed around the
 *	  executor.  When enabled, INTERNAL states are serialized and deserialized
 *	  as required; this is useful when data must be passed between processes.
 *
 *	  If a normal aggregate call specifies DISTINCT or ORDER BY, we sort the
 *	  input tuples and eliminate duplicates (if required) before performing
 *	  the above-depicted process.  (However, we don't do that for ordered-set
 *	  aggregates; their "ORDER BY" inputs are ordinary aggregate arguments
 *	  so far as this module is concerned.)
 *
 *	  If transfunc is marked "strict" in pg_proc and initcond is NULL,
 *	  then the first non-NULL input_value is assigned directly to transvalue,
 *	  and transfunc isn't applied until the second non-NULL input_value.
 *	  The agg's first input type and transtype must be the same in this case!
 *
 *	  If transfunc is marked "strict" then NULL input_values are skipped,
 *	  keeping the previous transvalue.  If transfunc is not strict then it
 *	  is called for every input tuple and must deal with NULL initcond
 *	  or NULL input_values for itself.
 *
 *	  If finalfunc is marked "strict" then it is not called when the
 *	  ending transvalue is NULL, instead a NULL result is created
 *	  automatically (this is just the usual handling of strict functions,
 *	  of course).  A non-strict finalfunc can make its own choice of
 *	  what to return for a NULL ending transvalue.
 *
 *	  Ordered-set aggregates are treated specially in one other way: we
 *	  evaluate any "direct" arguments and pass them to the finalfunc along
 *	  with the transition value.
 *
 *	  A finalfunc can have additional arguments beyond the transvalue and
 *	  any "direct" arguments, corresponding to the input arguments of the
 *	  aggregate.  These are always just passed as NULL.  Such arguments may be
 *	  needed to allow resolution of a polymorphic aggregate's result type.
 *
 *	  We compute aggregate input expressions and run the transition functions
 *	  in a temporary econtext (aggstate->tmpcontext).  This is reset at
 *	  least once per input tuple, so when the transvalue datatype is
 *	  pass-by-reference, we have to be careful to copy it into a longer-lived
 *	  memory context, and free the prior value to avoid memory leakage.
 *
 *    Postgres stores transvalues in the memory context aggstate->aggcontext,
 *	  which is also used for the hashtable structures in AGG_HASHED mode.
 *    MPP (in order to support hybrid hash aggregation) stores hash table
 *    entries and associated transition values in aggstate->aggcontext.
 *
 *	  The node's regular econtext (aggstate->ss.ps.ps_ExprContext)
 *	  is used to run finalize functions and compute the output tuple;
 *	  this context can be reset once per output tuple.
 *
 *	  The executor's AggState node is passed as the fmgr "context" value in
 *	  all transfunc and finalfunc calls.  It is not recommended that the
 *	  transition functions look at the AggState node directly, but they can
 *	  use AggCheckCallContext() to verify that they are being called by
 *	  nodeAgg.c (and not as ordinary SQL functions).  The main reason a
 *	  transition function might want to know this is so that it can avoid
 *	  palloc'ing a fixed-size pass-by-ref transition value on every call:
 *	  it can instead just scribble on and return its left input.  Ordinarily
 *	  it is completely forbidden for functions to modify pass-by-ref inputs,
 *	  but in the aggregate case we know the left input is either the initial
 *	  transition value or a previous function result, and in either case its
 *	  value need not be preserved.  See int8inc() for an example.  Notice that
 *	  advance_transition_function() is coded to avoid a data copy step when
 *	  the previous transition value pointer is returned.  Also, some
 *	  transition functions want to store working state in addition to the
 *	  nominal transition value; they can use the memory context returned by
 *	  AggCheckCallContext() to do that.
 *
 *	  Note: AggCheckCallContext() is available as of PostgreSQL 9.0.  The
 *	  AggState is available as context in earlier releases (back to 8.1),
 *	  but direct examination of the node is needed to use it before 9.0.
 *
 *	  As of 9.4, aggregate transition functions can also use AggGetAggref()
 *	  to get hold of the Aggref expression node for their aggregate call.
 *	  This is mainly intended for ordered-set aggregates, which are not
 *	  supported as window functions.  (A regular aggregate function would
 *	  need some fallback logic to use this, since there's no Aggref node
 *	  for a window function.)
 *
 *
 * Portions Copyright (c) 2007-2008, Greenplum inc
 * Portions Copyright (c) 2012-Present Pivotal Software, Inc.
 * Portions Copyright (c) 1996-2014, PostgreSQL Global Development Group
 * Portions Copyright (c) 1994, Regents of the University of California
 *
 * IDENTIFICATION
 *	  src/backend/executor/nodeAgg.c
 *
 *-------------------------------------------------------------------------
 */

#include "postgres.h"

#include "access/htup_details.h"
#include "catalog/objectaccess.h"
#include "catalog/pg_aggregate.h"
#include "catalog/pg_proc.h"
#include "executor/executor.h"
#include "executor/execHHashagg.h"
#include "executor/nodeAgg.h"
#include "lib/stringinfo.h"             /* StringInfo */
#include "miscadmin.h"
#include "nodes/makefuncs.h"
#include "nodes/nodeFuncs.h"
#include "optimizer/clauses.h"
#include "optimizer/tlist.h"
#include "parser/parse_agg.h"
#include "parser/parse_coerce.h"
#include "utils/acl.h"
#include "utils/builtins.h"
#include "utils/lsyscache.h"
#include "utils/memutils.h"
#include "utils/syscache.h"
#include "utils/tuplesort.h"
#include "utils/datum.h"

#include "cdb/cdbexplain.h"
#include "cdb/cdbvars.h" /* mpp_hybrid_hash_agg */

#define IS_HASHAGG(aggstate) (((Agg *) (aggstate)->ss.ps.plan)->aggstrategy == AGG_HASHED)

/*
 * AggStatePerAggData -- per-aggregate working state
 * AggStatePerGroupData - per-aggregate-per-group working state
 *
 * Definition moved to nodeAgg.h to provide visibility to execHHashagg.c
 */

/*
 * To implement hashed aggregation, we need a hashtable that stores a
 * representative tuple and an array of AggStatePerGroup structs for each
 * distinct set of GROUP BY column values.  We compute the hash key from
 * the GROUP BY columns.
 */
typedef struct AggHashEntryData *AggHashEntry;

typedef struct AggHashEntryData
{
	TupleHashEntryData shared;	/* common header for hash table entries */
	/* per-aggregate transition status array - must be last! */
	AggStatePerGroupData pergroup[1];	/* VARIABLE LENGTH ARRAY */
}	AggHashEntryData;	/* VARIABLE LENGTH STRUCT */

static void advance_transition_function(AggState *aggstate,
							AggStatePerAgg peraggstate,
							AggStatePerGroup pergroupstate);
static void process_ordered_aggregate_single(AggState *aggstate,
								 AggStatePerAgg peraggstate,
								 AggStatePerGroup pergroupstate);
static void process_ordered_aggregate_multi(AggState *aggstate,
								AggStatePerAgg peraggstate,
								AggStatePerGroup pergroupstate);
static void finalize_aggregate(AggState *aggstate,
				   AggStatePerAgg peraggstate,
				   AggStatePerGroup pergroupstate,
				   Datum *resultVal, bool *resultIsNull);
static Bitmapset *find_unaggregated_cols(AggState *aggstate);
static bool find_unaggregated_cols_walker(Node *node, Bitmapset **colnos);
static void clear_agg_object(AggState *aggstate);
static TupleTableSlot *agg_retrieve_direct(AggState *aggstate);
static TupleTableSlot *agg_retrieve_hash_table(AggState *aggstate);
static void ExecAggExplainEnd(PlanState *planstate, struct StringInfoData *buf);
static void ExecEagerFreeAgg(AggState *node);

static void *
cxt_alloc(void *manager, Size len)
{
	return MemoryContextAlloc((MemoryContext)manager, len);
}

static void
cxt_free(void *manager, void *pointer)
{
    UnusedArg(manager);
	if (pointer != NULL)
		pfree(pointer);
}


Datum
datumCopyWithMemManager(Datum oldvalue, Datum value, bool typByVal, int typLen,
						MemoryManagerContainer *mem_manager)
{
	Datum		res;

	if (typByVal)
		res = value;
	else
	{
		Size realSize;
		Size old_realSize = 0;
		char *s;

		if (DatumGetPointer(value) == NULL)
			return PointerGetDatum(NULL);

		if (DatumGetPointer(oldvalue) != NULL)
			old_realSize = MAXALIGN(datumGetSize(oldvalue, typByVal, typLen));
		
		realSize = datumGetSize(value, typByVal, typLen);

		if (old_realSize == 0 || old_realSize < realSize)
		{
			int alloc_size = MAXALIGN(mem_manager->realloc_ratio * old_realSize);
			if (alloc_size < realSize)
				alloc_size = MAXALIGN(realSize);
			
			if (mem_manager->free)
			{
				(*mem_manager->free)(mem_manager->manager, DatumGetPointer(oldvalue));
			}
			
			s = (char *) (*mem_manager->alloc)(mem_manager->manager, alloc_size);
		}
			   
		else
			s = (char *) DatumGetPointer(oldvalue);
		
		memcpy(s, DatumGetPointer(value), realSize);
		res = PointerGetDatum(s);
	}
	return res;
}

/*
 * Initialize all aggregates for a new group of input values.
 *
 * When called, CurrentMemoryContext should be the per-query context.
 */
void
initialize_aggregates(AggState *aggstate,
					  AggStatePerAgg peragg,
					  AggStatePerGroup pergroup)
{
	MemoryManagerContainer *mem_manager = &aggstate->mem_manager;
	int			aggno;

	for (aggno = 0; aggno < aggstate->numaggs; aggno++)
	{
		AggStatePerAgg peraggstate = &peragg[aggno];
		AggStatePerGroup pergroupstate = &pergroup[aggno];

		/*
		 * Start a fresh sort operation for each DISTINCT/ORDER BY aggregate.
		 */
		if (peraggstate->numSortCols > 0)
		{
			/*
			 * In case of rescan, maybe there could be an uncompleted sort
			 * operation?  Clean it up if so.
			 */
			if (peraggstate->sortstate)
				tuplesort_end(peraggstate->sortstate);

			/*
			 * We use a plain Datum sorter when there's a single input column;
			 * otherwise sort the full tuple.  (See comments for
			 * process_ordered_aggregate_single.)
			 */
			if (peraggstate->numInputs == 1)
			{
				peraggstate->sortstate =
					tuplesort_begin_datum(&aggstate->ss,
										  peraggstate->evaldesc->attrs[0]->atttypid,
										  peraggstate->sortOperators[0],
										  peraggstate->sortCollations[0],
										  peraggstate->sortNullsFirst[0],
										  PlanStateOperatorMemKB((PlanState *) aggstate), false);
			}
			else
			{
				peraggstate->sortstate =
					tuplesort_begin_heap(&aggstate->ss,
										 peraggstate->evaldesc,
										 peraggstate->numSortCols, peraggstate->sortColIdx,
										 peraggstate->sortOperators,
										 peraggstate->sortCollations,
										 peraggstate->sortNullsFirst,
										 PlanStateOperatorMemKB((PlanState *) aggstate), false);
			}

			/*
			 * CDB: If EXPLAIN ANALYZE, let all of our tuplesort operations
			 * share our Instrumentation object and message buffer.
			 */
			if (aggstate->ss.ps.instrument && aggstate->ss.ps.instrument->need_cdb)
				tuplesort_set_instrument(peraggstate->sortstate,
										 aggstate->ss.ps.instrument,
										 aggstate->ss.ps.cdbexplainbuf);

			/* CDB: Set enhanced sort options. */
			{
				int 		unique = peragg->aggref->aggdistinct &&
									 ( gp_enable_sort_distinct ? 1 : 0) ;
				int 		sort_flags = gp_sort_flags; /* get the guc */
				int         maxdistinct = gp_sort_max_distinct; /* get guc */

				cdb_tuplesort_init(peraggstate->sortstate,
								   unique,
								   sort_flags, maxdistinct);
			}
		}

		/*
		 * (Re)set transValue to the initial value.
		 *
		 * Note that when the initial value is pass-by-ref, we must copy it
		 * (into the aggcontext) since we will pfree the transValue later.
		 */
		if (peraggstate->initValueIsNull)
		{
			/* Clear the old transition value */
			if (!peraggstate->transtypeByVal &&
				!pergroupstate->transValueIsNull &&
				DatumGetPointer(pergroupstate->transValue) != NULL)
				pfree(DatumGetPointer(pergroupstate->transValue));
			pergroupstate->transValue = peraggstate->initValue;
		}
		
		else
		{
			if (!peraggstate->transtypeByVal &&
				!pergroupstate->transValueIsNull &&
				DatumGetPointer(pergroupstate->transValue) != NULL)
				pergroupstate->transValue =
					datumCopyWithMemManager(pergroupstate->transValue,
											peraggstate->initValue,
											peraggstate->transtypeByVal,
											peraggstate->transtypeLen,
											mem_manager);
			else
				pergroupstate->transValue =
					datumCopyWithMemManager(0,
											peraggstate->initValue,
											peraggstate->transtypeByVal,
											peraggstate->transtypeLen,
											mem_manager);
		}
		pergroupstate->transValueIsNull = peraggstate->initValueIsNull;

		/*
		 * If the initial value for the transition state doesn't exist in the
		 * pg_aggregate table then we will let the first non-NULL value
		 * returned from the outer procNode become the initial value. (This is
		 * useful for aggregates like max() and min().) The noTransValue flag
		 * signals that we still need to do this.
		 */
		pergroupstate->noTransValue = peraggstate->initValueIsNull;
	}
}

/*
 * Given new input value(s), advance the transition function of an aggregate.
 *
 * The new values (and null flags) have been preloaded into argument positions
 * 1 and up in peraggstate->transfn_fcinfo, so that we needn't copy them again
 * to pass to the transition function.  We also expect that the static fields
 * of the fcinfo are already initialized; that was done by ExecInitAgg().
 *
 * It doesn't matter which memory context this is called in.
 */
static void
advance_transition_function(AggState *aggstate,
							AggStatePerAgg peraggstate,
							AggStatePerGroup pergroupstate)
{
	pergroupstate->transValue = 
		invoke_agg_trans_func(aggstate,
							  peraggstate,
							  &(peraggstate->transfn), 
							  peraggstate->numTransInputs,
							  pergroupstate->transValue,
							  &(pergroupstate->noTransValue),
							  &(pergroupstate->transValueIsNull),
							  peraggstate->transtypeByVal,
							  peraggstate->transtypeLen,
							  &peraggstate->transfn_fcinfo,
							  (void *)aggstate,
							  aggstate->tmpcontext->ecxt_per_tuple_memory);
}

Datum
invoke_agg_trans_func(AggState *aggstate,
					  AggStatePerAgg peraggstate,
					  FmgrInfo *transfn, int numTransInputs, Datum transValue,
					  bool *noTransvalue, bool *transValueIsNull,
					  bool transtypeByVal, int16 transtypeLen, 
					  FunctionCallInfoData *fcinfo, void *funcctx,
					  MemoryContext tuplecontext)
{
	MemoryManagerContainer *mem_manager = &aggstate->mem_manager;
	MemoryContext oldContext;
	Datum		newVal;

	if (transfn->fn_strict)
	{
		/*
		 * For a strict transfn, nothing happens when there's a NULL input; we
		 * just keep the prior transValue.
		 */
		int			numTransInputs = peraggstate->numTransInputs;
		int			i;

		for (i = 1; i <= numTransInputs; i++)
		{
			if (fcinfo->argnull[i])
				return transValue;
		}
		if (*noTransvalue)
		{
			/*
			 * transValue has not been initialized. This is the first non-NULL
			 * input value. We use it as the initial value for transValue. (We
			 * already checked that the agg's input type is binary-compatible
			 * with its transtype, so straight copy here is OK.)
			 *
			 * We must copy the datum into aggcontext if it is pass-by-ref.
			 * We do not need to pfree the old transValue, since it's NULL.
			 */
			newVal = datumCopyWithMemManager(transValue, fcinfo->arg[1], transtypeByVal,
											 transtypeLen, mem_manager);
			*transValueIsNull = false;
			*noTransvalue = false;
			fcinfo->isnull = false;

			return newVal;
		}
		if (*transValueIsNull)
		{
			/*
			 * Don't call a strict function with NULL inputs.  Note it is
			 * possible to get here despite the above tests, if the transfn is
			 * strict *and* returned a NULL on a prior cycle. If that happens
			 * we will propagate the NULL all the way to the end.
			 */
			fcinfo->isnull = true;
			return transValue;
		}
	}

	/* We run the transition functions in per-input-tuple memory context */
	oldContext = MemoryContextSwitchTo(tuplecontext);

	/* set up aggstate->curperagg for AggGetAggref() */
	aggstate->curperagg = peraggstate;

	/* set up aggstate->curperagg for AggGetAggref() */
	aggstate->curperagg = peraggstate;

	/*
	 * OK to call the transition function
	 */
	InitFunctionCallInfoData(*fcinfo, transfn,
							 numTransInputs + 1,
							 peraggstate->aggCollation,
							 (void *) funcctx, NULL);
	fcinfo->arg[0] = transValue;
	fcinfo->argnull[0] = *transValueIsNull;
	fcinfo->isnull = false;		/* just in case transfn doesn't set it */

	newVal = FunctionCallInvoke(fcinfo);

	aggstate->curperagg = NULL;

	/*
	 * If pass-by-ref datatype, must copy the new value into aggcontext and
	 * pfree the prior transValue.  But if transfn returned a pointer to its
	 * first input, we don't need to do anything.
	 *
	 * It's safe to compare newVal with pergroupstate->transValue without
	 * regard for either being NULL, because we below take care to set
	 * transValue to 0 when NULL. Otherwise we could end up accidentally not
	 * reparenting, when the transValue has the same numerical value as
	 * newVal, despite being NULL.  This is a somewhat hot path, making it
	 * undesirable to instead solve this with another branch for the common
	 * case of the transition function returning its (modified) input
	 * argument.
	 */
	if (!transtypeByVal && 
		DatumGetPointer(newVal) != DatumGetPointer(transValue))
	{
		if (!fcinfo->isnull)
		{
			newVal = datumCopyWithMemManager(transValue, newVal, transtypeByVal,
											 transtypeLen, mem_manager);
		}
<<<<<<< HEAD
=======
		else
		{
			/*
			 * Ensure that pergroupstate->transValue ends up being 0, so we
			 * can safely compare newVal/transValue without having to check
			 * their respective nullness.
			 */
			newVal = (Datum) 0;
		}

		if (!pergroupstate->transValueIsNull)
			pfree(DatumGetPointer(pergroupstate->transValue));
>>>>>>> 30ffdd24
	}

	*transValueIsNull = fcinfo->isnull;
	if (!fcinfo->isnull)
		*noTransvalue = false;

	MemoryContextSwitchTo(oldContext);
	return newVal;
}

/*
 * Advance all the aggregates for one input tuple.  The input tuple
 * has been stored in tmpcontext->ecxt_outertuple, so that it is accessible
 * to ExecEvalExpr.  pergroup is the array of per-group structs to use
 * (this might be in a hashtable entry).
 *
 * When called, CurrentMemoryContext should be the per-query context.
 */
void
advance_aggregates(AggState *aggstate, AggStatePerGroup pergroup)
{
	int			aggno;

	for (aggno = 0; aggno < aggstate->numaggs; aggno++)
	{
		Datum value;
		bool isnull;
		AggStatePerAgg peraggstate = &aggstate->peragg[aggno];
		AggStatePerGroup pergroupstate = &pergroup[aggno];
		ExprState  *filter = peraggstate->aggrefstate ? peraggstate->aggrefstate->aggfilter : NULL;
		int			numTransInputs = peraggstate->numTransInputs;
		int			i;
		TupleTableSlot *slot;

		/* Skip anything FILTERed out */
		if (filter)
		{
			Datum		res;
			bool		isnull;

			res = ExecEvalExprSwitchContext(filter, aggstate->tmpcontext,
											&isnull, NULL);
			if (isnull || !DatumGetBool(res))
				continue;
		}

		/* Evaluate the current input expressions for this aggregate */
		slot = ExecProject(peraggstate->evalproj, NULL);
		slot_getallattrs(slot);

		if (peraggstate->numSortCols > 0)
		{
			/* DISTINCT and/or ORDER BY case */
			Assert(slot->PRIVATE_tts_nvalid == peraggstate->numInputs);

			/*
			 * If the transfn is strict, we want to check for nullity before
			 * storing the row in the sorter, to save space if there are a lot
			 * of nulls.  Note that we must only check numTransInputs columns,
			 * not numInputs, since nullity in columns used only for sorting
			 * is not relevant here.
			 */
			if (peraggstate->transfn.fn_strict)
			{
				for (i = 0; i < numTransInputs; i++)
				{
					value = slot_getattr(slot, i+1, &isnull);

					if (isnull)
						break; /* arg loop */
				}
				if (i < numTransInputs)
					continue;
			}

			/* OK, put the tuple into the tuplesort object */
			if (peraggstate->numInputs == 1)
			{
				value = slot_getattr(slot, 1, &isnull);

				tuplesort_putdatum(peraggstate->sortstate,
								   value, isnull);
			}
			else
			{
				tuplesort_puttupleslot(peraggstate->sortstate, slot);
			}
		}
		else
		{
			/* We can apply the transition function immediately */
			FunctionCallInfo fcinfo = &peraggstate->transfn_fcinfo;

			/* Load values into fcinfo */
			/* Start from 1, since the 0th arg will be the transition value */
			Assert(slot->PRIVATE_tts_nvalid >= numTransInputs);
			for (i = 0; i < numTransInputs; i++)
			{
				fcinfo->arg[i + 1] = slot_getattr(slot, i+1, &isnull);
				fcinfo->argnull[i + 1] = isnull;
			}

			/*
			 * deserialfn_oid will be set if we must deserialize the input state
			 * before calling the combine function
			 */
			if (OidIsValid(peraggstate->deserialfn_oid) &&
				(peraggstate->aggref->aggstage == AGGSTAGE_INTERMEDIATE ||
				 peraggstate->aggref->aggstage == AGGSTAGE_FINAL))
			{
				Datum		serialized = fcinfo->arg[1];
				bool		serializednull = fcinfo->argnull[1];

				Assert(numTransInputs == 1);

				/* Don't call a strict deserialization function with NULL input */
				if (peraggstate->deserialfn.fn_strict && serializednull)
				{
					fcinfo->arg[1] = serialized;
					fcinfo->argnull[1] = serializednull;
				}
				else
				{
					FunctionCallInfoData _dsinfo;
					FunctionCallInfo dsinfo = &_dsinfo;
					MemoryContext oldContext;

					InitFunctionCallInfoData(_dsinfo,
											 &peraggstate->deserialfn,
											 2,
											 InvalidOid,
											 (void *) aggstate, NULL);

					dsinfo->arg[0] = serialized;
					dsinfo->argnull[0] = serializednull;
					/* Dummy second argument for type-safety reasons */
					dsinfo->arg[1] = PointerGetDatum(NULL);
					dsinfo->argnull[1] = false;

					/*
					 * We run the deserialization functions in per-input-tuple
					 * memory context.
					 */
					oldContext = MemoryContextSwitchTo(aggstate->tmpcontext->ecxt_per_tuple_memory);

					fcinfo->arg[1] = FunctionCallInvoke(dsinfo);
					fcinfo->argnull[1] = dsinfo->isnull;

					MemoryContextSwitchTo(oldContext);
				}
			}

			advance_transition_function(aggstate, peraggstate, pergroupstate);
		}
	}
}


/*
 * Run the transition function for a DISTINCT or ORDER BY aggregate
 * with only one input.  This is called after we have completed
 * entering all the input values into the sort object.  We complete the
 * sort, read out the values in sorted order, and run the transition
 * function on each value (applying DISTINCT if appropriate).
 *
 * Note that the strictness of the transition function was checked when
 * entering the values into the sort, so we don't check it again here;
 * we just apply standard SQL DISTINCT logic.
 *
 * The one-input case is handled separately from the multi-input case
 * for performance reasons: for single by-value inputs, such as the
 * common case of count(distinct id), the tuplesort_getdatum code path
 * is around 300% faster.  (The speedup for by-reference types is less
 * but still noticeable.)
 *
 * When called, CurrentMemoryContext should be the per-query context.
 */
static void
process_ordered_aggregate_single(AggState *aggstate,
								 AggStatePerAgg peraggstate,
								 AggStatePerGroup pergroupstate)
{
	Datum		oldVal = (Datum) 0;
	bool		oldIsNull = true;
	bool		haveOldVal = false;
	MemoryContext workcontext = aggstate->tmpcontext->ecxt_per_tuple_memory;
	MemoryContext oldContext;
	bool		isDistinct = (peraggstate->numDistinctCols > 0);
	FunctionCallInfo fcinfo = &peraggstate->transfn_fcinfo;
	Datum	   *newVal;
	bool	   *isNull;

	Assert(peraggstate->numDistinctCols < 2);

	tuplesort_performsort(peraggstate->sortstate);

	/* Load the column into argument 1 (arg 0 will be transition value) */
	newVal = fcinfo->arg + 1;
	isNull = fcinfo->argnull + 1;

	/*
	 * Note: if input type is pass-by-ref, the datums returned by the sort are
	 * freshly palloc'd in the per-query context, so we must be careful to
	 * pfree them when they are no longer needed.
	 */

	while (tuplesort_getdatum(peraggstate->sortstate, true,
							  newVal, isNull))
	{
		/*
		 * Clear and select the working context for evaluation of the equality
		 * function and transition function.
		 */
		MemoryContextReset(workcontext);
		oldContext = MemoryContextSwitchTo(workcontext);

		/*
		 * If DISTINCT mode, and not distinct from prior, skip it.
		 *
		 * Note: we assume equality functions don't care about collation.
		 */
		if (isDistinct &&
			haveOldVal &&
			((oldIsNull && *isNull) ||
			 (!oldIsNull && !*isNull &&
			  DatumGetBool(FunctionCall2(&peraggstate->equalfns[0],
										 oldVal, *newVal)))))
		{
			/* equal to prior, so forget this one */
			if (!peraggstate->inputtypeByVal && !*isNull)
				pfree(DatumGetPointer(*newVal));
		}
		else
		{
			advance_transition_function(aggstate, peraggstate, pergroupstate);
			/* forget the old value, if any */
			if (!oldIsNull && !peraggstate->inputtypeByVal)
				pfree(DatumGetPointer(oldVal));
			/* and remember the new one for subsequent equality checks */
			oldVal = *newVal;
			oldIsNull = *isNull;
			haveOldVal = true;
		}

		MemoryContextSwitchTo(oldContext);
	}

	if (!oldIsNull && !peraggstate->inputtypeByVal)
		pfree(DatumGetPointer(oldVal));

	tuplesort_end(peraggstate->sortstate);
	peraggstate->sortstate = NULL;
}

/*
 * Run the transition function for a DISTINCT or ORDER BY aggregate
 * with more than one input.  This is called after we have completed
 * entering all the input values into the sort object.  We complete the
 * sort, read out the values in sorted order, and run the transition
 * function on each value (applying DISTINCT if appropriate).
 *
 * When called, CurrentMemoryContext should be the per-query context.
 */
static void
process_ordered_aggregate_multi(AggState *aggstate,
								AggStatePerAgg peraggstate,
								AggStatePerGroup pergroupstate)
{
	MemoryContext workcontext = aggstate->tmpcontext->ecxt_per_tuple_memory;
	FunctionCallInfo fcinfo = &peraggstate->transfn_fcinfo;
	TupleTableSlot *slot1 = peraggstate->evalslot;
	TupleTableSlot *slot2 = peraggstate->uniqslot;
	int			numTransInputs = peraggstate->numTransInputs;
	int			numDistinctCols = peraggstate->numDistinctCols;
	bool		haveOldValue = false;
	int			i;

	tuplesort_performsort(peraggstate->sortstate);

	ExecClearTuple(slot1);
	if (slot2)
		ExecClearTuple(slot2);

	while (tuplesort_gettupleslot(peraggstate->sortstate, true, slot1))
	{
		/*
		 * Extract the first numTransInputs columns as datums to pass to the
		 * transfn.  (This will help execTuplesMatch too, so we do it
		 * immediately.)
		 */
		slot_getsomeattrs(slot1, numTransInputs);

		if (numDistinctCols == 0 ||
			!haveOldValue ||
			!execTuplesMatch(slot1, slot2,
							 numDistinctCols,
							 peraggstate->sortColIdx,
							 peraggstate->equalfns,
							 workcontext))
		{
			/* Load values into fcinfo */
			/* Start from 1, since the 0th arg will be the transition value */
			for (i = 0; i < numTransInputs; i++)
			{
				fcinfo->arg[i + 1] = slot_get_values(slot1)[i];
				fcinfo->argnull[i + 1] = slot_get_isnull(slot1)[i];
			}

			advance_transition_function(aggstate, peraggstate, pergroupstate);

			if (numDistinctCols > 0)
			{
				/* swap the slot pointers to retain the current tuple */
				TupleTableSlot *tmpslot = slot2;

				slot2 = slot1;
				slot1 = tmpslot;
				haveOldValue = true;
			}
		}

		/* Reset context each time, unless execTuplesMatch did it for us */
		if (numDistinctCols == 0)
			MemoryContextReset(workcontext);

		ExecClearTuple(slot1);
	}

	if (slot2)
		ExecClearTuple(slot2);

	tuplesort_end(peraggstate->sortstate);

	peraggstate->sortstate = NULL;
}

/*
 * Compute the final value of one aggregate.
 *
 * The finalfunction will be run, and the result delivered, in the
 * output-tuple context; caller's CurrentMemoryContext does not matter.
 */
static void
finalize_aggregate(AggState *aggstate,
				   AggStatePerAgg peraggstate,
				   AggStatePerGroup pergroupstate,
				   Datum *resultVal, bool *resultIsNull)
{
	FunctionCallInfoData fcinfo;
	bool		anynull = false;
	MemoryContext oldContext;
	int			i;
	ListCell   *lc;

	oldContext = MemoryContextSwitchTo(aggstate->ss.ps.ps_ExprContext->ecxt_per_tuple_memory);

	/*
	 * Evaluate any direct arguments.  We do this even if there's no finalfn
	 * (which is unlikely anyway), so that side-effects happen as expected.
	 * The direct arguments go into arg positions 1 and up, leaving position 0
	 * for the transition state value.
	 */
	i = 1;
	foreach(lc, peraggstate->aggrefstate->aggdirectargs)
	{
		ExprState  *expr = (ExprState *) lfirst(lc);

		fcinfo.arg[i] = ExecEvalExpr(expr,
									 aggstate->ss.ps.ps_ExprContext,
									 &fcinfo.argnull[i],
									 NULL);
		anynull |= fcinfo.argnull[i];
		i++;
	}

	/*
	 * Apply the agg's finalfn if one is provided, else return transValue.
	 */
	if (OidIsValid(peraggstate->finalfn_oid))
	{
		int			numFinalArgs = peraggstate->numFinalArgs;

		/* set up aggstate->curperagg for AggGetAggref() */
		aggstate->curperagg = peraggstate;

		InitFunctionCallInfoData(fcinfo, &(peraggstate->finalfn),
								 numFinalArgs,
								 peraggstate->aggCollation,
								 (void *) aggstate, NULL);

		/* Fill in the transition state value */
		fcinfo.arg[0] = pergroupstate->transValue;
		fcinfo.argnull[0] = pergroupstate->transValueIsNull;
		anynull |= pergroupstate->transValueIsNull;

		/* Fill any remaining argument positions with nulls */
		for (; i < numFinalArgs; i++)
		{
			fcinfo.arg[i] = (Datum) 0;
			fcinfo.argnull[i] = true;
			anynull = true;
		}

		if (fcinfo.flinfo->fn_strict && anynull)
		{
			/* don't call a strict function with NULL inputs */
			*resultVal = (Datum) 0;
			*resultIsNull = true;
		}
		else
		{
			*resultVal = FunctionCallInvoke(&fcinfo);
			*resultIsNull = fcinfo.isnull;
		}
		aggstate->curperagg = NULL;
	}
	/*
	 * serialfn_oid will be set if we must serialize the transvalue before
	 * returning it
	 */
	else if (OidIsValid(peraggstate->serialfn_oid) &&
			 (peraggstate->aggref->aggstage == AGGSTAGE_INTERMEDIATE ||
			  peraggstate->aggref->aggstage == AGGSTAGE_PARTIAL))
	{
		/* Don't call a strict serialization function with NULL input. */
		if (peraggstate->serialfn.fn_strict && pergroupstate->transValueIsNull)
		{
			*resultVal = (Datum) 0;
			*resultIsNull = true;
		}
		else
		{
			FunctionCallInfoData fcinfo;

			InitFunctionCallInfoData(fcinfo,
									 &peraggstate->serialfn,
									 1,
									 InvalidOid,
									 (void *) aggstate, NULL);

			fcinfo.arg[0] = pergroupstate->transValue;
			fcinfo.argnull[0] = pergroupstate->transValueIsNull;

			*resultVal = FunctionCallInvoke(&fcinfo);
			*resultIsNull = fcinfo.isnull;
		}
	}
	else
	{
		*resultVal = pergroupstate->transValue;
		*resultIsNull = pergroupstate->transValueIsNull;
	}

	/*
	 * If result is pass-by-ref, make sure it is in the right context.
	 */
	if (!peraggstate->resulttypeByVal && !*resultIsNull &&
		!MemoryContextContainsGenericAllocation(CurrentMemoryContext,
							   DatumGetPointer(*resultVal)))
		*resultVal = datumCopy(*resultVal,
							   peraggstate->resulttypeByVal,
							   peraggstate->resulttypeLen);

	MemoryContextSwitchTo(oldContext);
}

/*
 * find_unaggregated_cols
 *	  Construct a bitmapset of the column numbers of un-aggregated Vars
 *	  appearing in our targetlist and qual (HAVING clause)
 */
static Bitmapset *
find_unaggregated_cols(AggState *aggstate)
{
	Agg		   *node = (Agg *) aggstate->ss.ps.plan;
	Bitmapset  *colnos;

	colnos = NULL;
	(void) find_unaggregated_cols_walker((Node *) node->plan.targetlist,
										 &colnos);
	(void) find_unaggregated_cols_walker((Node *) node->plan.qual,
										 &colnos);
	return colnos;
}

static bool
find_unaggregated_cols_walker(Node *node, Bitmapset **colnos)
{
	if (node == NULL)
		return false;
	if (IsA(node, Var))
	{
		Var		   *var = (Var *) node;

		/* setrefs.c should have set the varno to OUTER_VAR */
		Assert(var->varno == OUTER_VAR);
		Assert(var->varlevelsup == 0);
		*colnos = bms_add_member(*colnos, var->varattno);
		return false;
	}
	if (IsA(node, Aggref))		/* do not descend into aggregate exprs */
		return false;
	return expression_tree_walker(node, find_unaggregated_cols_walker,
								  (void *) colnos);
}

/*
 * Create a list of the tuple columns that actually need to be stored in
 * hashtable entries.  The incoming tuples from the child plan node will
 * contain grouping columns, other columns referenced in our targetlist and
 * qual, columns used to compute the aggregate functions, and perhaps just
 * junk columns we don't use at all.  Only columns of the first two types
 * need to be stored in the hashtable, and getting rid of the others can
 * make the table entries significantly smaller.  To avoid messing up Var
 * numbering, we keep the same tuple descriptor for hashtable entries as the
 * incoming tuples have, but set unwanted columns to NULL in the tuples that
 * go into the table.
 *
 * To eliminate duplicates, we build a bitmapset of the needed columns, then
 * convert it to an integer list (cheaper to scan at runtime). The list is
 * in decreasing order so that the first entry is the largest;
 * lookup_hash_entry depends on this to use slot_getsomeattrs correctly.
 *
 * Note: at present, searching the tlist/qual is not really necessary since
 * the parser should disallow any unaggregated references to ungrouped
 * columns.  However, the search will be needed when we add support for
 * SQL99 semantics that allow use of "functionally dependent" columns that
 * haven't been explicitly grouped by.
 */
static List *
find_hash_columns(AggState *aggstate)
{
	Agg		   *node = (Agg *) aggstate->ss.ps.plan;
	Bitmapset  *colnos;
	List	   *collist;
	int			i;

	/* Find Vars that will be needed in tlist and qual */
	colnos = find_unaggregated_cols(aggstate);
	/* Add in all the grouping columns */
	for (i = 0; i < node->numCols; i++)
		colnos = bms_add_member(colnos, node->grpColIdx[i]);
	/* Convert to list, using lcons so largest element ends up first */
	collist = NIL;
	while ((i = bms_first_member(colnos)) >= 0)
		collist = lcons_int(i, collist);
	bms_free(colnos);

	return collist;
}

/*
 * Estimate per-hash-table-entry overhead for the planner.
 *
 * Note that the estimate does not include space for pass-by-reference
 * transition data values, nor for the representative tuple of each group.
 */
Size
hash_agg_entry_size(int numAggs)
{
	Size		entrysize;

	/* This must match build_hash_table */
	entrysize = sizeof(AggHashEntryData) +
		(numAggs - 1) * sizeof(AggStatePerGroupData);
	entrysize = MAXALIGN(entrysize);
	/* Account for hashtable overhead (assuming fill factor = 1) */
	entrysize += 3 * sizeof(void *);
	return entrysize;
}

/*
 * ExecAgg -
 *
 *	  ExecAgg receives tuples from its outer subplan and aggregates over
 *	  the appropriate attribute for each aggregate function use (Aggref
 *	  node) appearing in the targetlist or qual of the node.  The number
 *	  of tuples to aggregate over depends on whether grouped or plain
 *	  aggregation is selected.  In grouped aggregation, we produce a result
 *	  row for each group; in plain aggregation there's a single result row
 *	  for the whole query.  In either case, the value of each aggregate is
 *	  stored in the expression context to be used when ExecProject evaluates
 *	  the result tuple.
 *
 * XXX: Fix BTree code.
 *
 * Streaming bottom: forces end of passes when no tuple for underlying node.  
 *
 * MPP-2614: Btree scan will return null tuple at end of scan.  However,
 * if one calls ExecProNode again on a btree scan, it will restart from
 * beginning even though we did not call rescan.  This is a bug on
 * btree scan, but mask it off here for v3.1.  Really should fix Btree
 * code.
 */
TupleTableSlot *
ExecAgg(AggState *node)
{
	/*
	 * Check to see if we're still projecting out tuples from a previous agg
	 * tuple (because there is a function-returning-set in the projection
	 * expressions).  If so, try to project another one.
	 */
	if (node->ps_TupFromTlist)
	{
		TupleTableSlot *result;
		ExprDoneCond isDone;

		result = ExecProject(node->ss.ps.ps_ProjInfo, &isDone);
		if (isDone == ExprMultipleResult)
			return result;
		/* Done with that source tuple... */
		node->ps_TupFromTlist = false;
	}

	/*
	 * Exit if nothing left to do.  (We must do the ps_TupFromTlist check
	 * first, because in some cases agg_done gets set before we emit the final
	 * aggregate tuple, and we have to finish running SRFs for it.)
	 */
	if (node->agg_done)
		return NULL;

	/* Dispatch based on strategy */
	if (((Agg *) node->ss.ps.plan)->aggstrategy == AGG_HASHED)
	{
		TupleTableSlot *tuple = NULL;
		bool		streaming = ((Agg *) node->ss.ps.plan)->streaming;

		/*
		 * ExecAgg processing for hashed aggregation -- returns the
		 * next result tuple or NULL. When returning NULL also sets
		 * aggstate to prevent future calls.
		 */

	
		if (node->hhashtable == NULL)
		{
			bool		tupremain;

			node->hhashtable = create_agg_hash_table(node);
			node->hashaggstatus = HASHAGG_BEFORE_FIRST_PASS;
			tupremain = agg_hash_initial_pass(node);

			if (streaming)
			{
				if (tupremain)
					node->hashaggstatus = HASHAGG_STREAMING;
				else
					node->hashaggstatus = HASHAGG_END_OF_PASSES;
			}
			else
				node->hashaggstatus = HASHAGG_BETWEEN_PASSES;
		}

		/*
		 * On each call we either return a tuple corresponding to a hash entry
		 * (consuming the entry) or fall through to a state machine that tries
		 * to make additional hash entries available and continue the loop.
		 * (This may result in reaching the "exit" state and returning a NULL
		 * tuple).
		 */
		for (;;)
		{
			if (!node->hhashtable->is_spilling)
			{
				tuple = agg_retrieve_hash_table(node);
				node->agg_done = false; /* Not done 'til batches used up. */

				if (tuple != NULL)
					return tuple;
			}

			switch (node->hashaggstatus)
			{
				case HASHAGG_BETWEEN_PASSES:
					Assert(!streaming);
					if (agg_hash_next_pass(node))
					{
						node->hashaggstatus = HASHAGG_BETWEEN_PASSES;
						continue;
					}
					node->hashaggstatus = HASHAGG_END_OF_PASSES;
					/*
					 * pass through. Be sure that the next case statement
					 * is HASHAGG_END_OF_PASSES.
					 */
					/* fallthrough */

				case HASHAGG_END_OF_PASSES:
					node->agg_done = true;
					/* Append stats before destroying the htable for EXPLAIN ANALYZE */
					if (node->ss.ps.instrument && (node->ss.ps.instrument)->need_cdb)
					{
						agg_hash_explain(node);
					}
					ExecEagerFreeAgg(node);
					return NULL;

				case HASHAGG_STREAMING:
					Assert(streaming);
					if (!agg_hash_stream(node))
						node->hashaggstatus = HASHAGG_END_OF_PASSES;
					continue;

				case HASHAGG_BEFORE_FIRST_PASS:
				default:
					elog(ERROR, "hybrid hash aggregation sequencing error");
			}
		}
	}
	else
		return agg_retrieve_direct(node);
}

/*
 * clear_agg_object
 * 		Clear necessary memory (pergroup & perpassthrough) when agg context memory get reset & deleted.
 * 		aggstate - pointer to aggstate
 */
static void
clear_agg_object(AggState *aggstate)
{
	int			aggno = 0;

	for (aggno = 0; aggno < aggstate->numaggs; aggno++)
	{
		AggStatePerGroup pergroupstate = &aggstate->pergroup[aggno];

		pergroupstate->transValue = 0;
		pergroupstate->transValueIsNull = true;
		if (NULL != aggstate->perpassthru)
		{
			pergroupstate = &aggstate->perpassthru[aggno];
			pergroupstate->transValue = 0;
			pergroupstate->transValueIsNull = true;
		}
	}
}

/*
 * ExecAgg for non-hashed case
 */
static TupleTableSlot *
agg_retrieve_direct(AggState *aggstate)
{
	Agg		   *node = (Agg *) aggstate->ss.ps.plan;
	PlanState  *outerPlan;
	ExprContext *econtext;
	ExprContext *tmpcontext;
	Datum	   *aggvalues;
	bool	   *aggnulls;
	AggStatePerAgg peragg;
	AggStatePerGroup pergroup;
	AggStatePerGroup perpassthru;
	TupleTableSlot *outerslot = NULL;
	TupleTableSlot *firstSlot;
	int			aggno;

	bool        passthru_ready = false;
	bool        has_partial_agg = aggstate->has_partial_agg;

	uint64      input_grouping = node->inputGrouping;
	bool        input_has_grouping = node->inputHasGrouping;
	bool        is_final_rollup_agg =
		(node->lastAgg ||
		 (input_has_grouping && node->numNullCols == 0));
	bool        is_middle_rollup_agg =
		(input_has_grouping && node->numNullCols > 0);

	/*
	 * get state info from node
	 */
	outerPlan = outerPlanState(aggstate);
	/* econtext is the per-output-tuple expression context */
	econtext = aggstate->ss.ps.ps_ExprContext;
	aggvalues = econtext->ecxt_aggvalues;
	aggnulls = econtext->ecxt_aggnulls;
	/* tmpcontext is the per-input-tuple expression context */
	tmpcontext = aggstate->tmpcontext;
	peragg = aggstate->peragg;
	pergroup = aggstate->pergroup;
	perpassthru = aggstate->perpassthru;
	firstSlot = aggstate->ss.ss_ScanTupleSlot;

	if (aggstate->agg_done)
		return NULL;

	/*
	 * We loop retrieving tuples until we find one that matches
	 * aggstate->ss.ps.qual, or find a pass-thru tuple when this Agg
	 * node is part of a ROLLUP query.
	 */
	while (!aggstate->agg_done)
	{
		/* Indicate if an input tuple may need to be pass-thru. */
		bool maybe_passthru = false;

		/*
		 * grp_firstTuple represents three types of input tuples:
		 *   (1) an input tuple that is the first tuple in a new
		 *       group and needs to be aggregated.
		 *   (2) an input tuple that only needs to be pass-thru.
		 *   (3) an input tuple that needs to be aggregated and
		 *       be pass-thru.
		 *
		 * When this value is set here, it means that we have previously
		 * read a tuple that crossed the grouping boundary, and this is that
		 * tuple. It could be any of the above three types.
		 *
		 * When this value is not set, there are two cases:
		 *  (1) If aggstate->has_parital_agg is false, then the first tuple
		 *      in a new group is not read.
		 *  (2) If aggstate->has_parital_agg is true, then the first tuple
		 *      in a new group has been read and aggregated into the result.
		 */
		if (aggstate->grp_firstTuple != NULL)
			maybe_passthru = true;

		/*
		 * If we don't already have the first tuple of the new group,
		 * fetch it from the outer plan.
		 */
		if (!aggstate->has_partial_agg && aggstate->grp_firstTuple == NULL)
		{
			outerslot = ExecProcNode(outerPlan);
			if (!TupIsNull(outerslot))
			{
				/*
				 * Make a copy of the first tuple; we will use this for
				 * comparison (in group mode) and for projection.
				 */

				slot_getallattrs(outerslot);
				aggstate->grp_firstTuple = memtuple_form_to(firstSlot->tts_mt_bind,
						slot_get_values(outerslot),
						slot_get_isnull(outerslot),
						NULL, NULL, false);
			}
			else
			{
				/* outer plan produced no tuples at all */
				aggstate->agg_done = true;
				/* If we are grouping, we should produce no tuples too */
				if (node->aggstrategy != AGG_PLAIN)
					return NULL;
			}
		}

		if (!aggstate->has_partial_agg)
		{
			/*
			 * Clear the per-output-tuple context for each group, as well as
			 * aggcontext (which contains any pass-by-ref transvalues of the old
			 * group).	We also clear any child contexts of the aggcontext; some
			 * aggregate functions store working state in such contexts.
			 *
			 * We use ReScanExprContext not just ResetExprContext because we want
			 * any registered shutdown callbacks to be called.	That allows
			 * aggregate functions to ensure they've cleaned up any non-memory
			 * resources.
			 */
			ReScanExprContext(econtext);

			MemoryContextResetAndDeleteChildren(aggstate->aggcontext);

			/* Clear necessary memory (pergroup & perpassthrough) when aggcontext get reset & deleted */
			clear_agg_object(aggstate);

			/*
			 * Initialize working state for a new input tuple group
			 */
			initialize_aggregates(aggstate, peragg, pergroup);
		}

		/* Process the remaining tuples in the new group. */
		if (aggstate->has_partial_agg || aggstate->grp_firstTuple != NULL)
		{
			int outer_grouping = input_grouping;

			if (!aggstate->has_partial_agg)
			{
				/*
				 * Store the copied first input tuple in the tuple table slot
				 * reserved for it. The tuple will be deleted when it is cleared
				 * from the slot.
				 */

				ExecStoreMinimalTuple(aggstate->grp_firstTuple,
							   firstSlot,
							   true);
				aggstate->grp_firstTuple = NULL;        /* don't keep two pointers */

				/*
				 * Determine if this first tuple is a simple pass-thru tuple,
				 * or need to be aggregated.
				 */
				outer_grouping =
					tuple_grouping(firstSlot, node->numCols-node->numNullCols,
								   input_grouping, input_has_grouping,
								   (node->numCols-node->numNullCols) > 0 ?
								   node->grpColIdx[node->numCols-node->numNullCols-2]: 0);

				Assert(outer_grouping <= input_grouping);
			}

			if (outer_grouping < input_grouping)
			{
				/* This tuple is a pass-thru tuple. */
				passthru_ready = true;
				outerslot = firstSlot;
			}

			else
			{
				/*
				 * This tuple needs to be aggregated and may need to be
				 * passthru.
				 */
				if (is_middle_rollup_agg &&
					!aggstate->has_partial_agg)
					maybe_passthru = true;

				/* set up for first advance aggregates call */
				tmpcontext->ecxt_outertuple = firstSlot;

				/*
				 * Process each outer-plan tuple, and then fetch the next one,
				 * until we exhause the outer plan or cross a group boundary.
				 */
				for (;;)
				{
					if (!aggstate->has_partial_agg)
					{
						has_partial_agg = true;
						advance_aggregates(aggstate, pergroup);
					}

					/* Reset per-input-tuple context after each tuple */
					ResetExprContext(tmpcontext);

					if (is_middle_rollup_agg &&
						maybe_passthru)
					{
						outerslot = firstSlot;
						passthru_ready = true;
						aggstate->has_partial_agg = has_partial_agg;
						break;
					}

					outerslot = ExecProcNode(outerPlan);
					if (TupIsNull(outerslot))
					{
						/* no more outer-plan tuples avaiable */
						aggstate->agg_done = true;
						break;
					}

					/* set up for next advance aggregates call */
					tmpcontext->ecxt_outertuple = outerslot;

					/*
					 * If we are grouping, check whether we've crossed a group
					 * boundary.
					 */
					if (node->aggstrategy == AGG_SORTED)
					{
						bool tuple_match;
						int match_numcols;

						int outer_grouping =
							tuple_grouping(outerslot, node->numCols-node->numNullCols,
										   input_grouping, input_has_grouping,
										   (node->numCols-node->numNullCols) > 0 ?
										   node->grpColIdx[node->numCols-node->numNullCols-2]: 0);

						Assert(outer_grouping <= input_grouping);

						if (outer_grouping == input_grouping)
							match_numcols = node->numCols - node->numNullCols;
						else
							/* ignore Grouping/GroupId column */
							match_numcols = node->numCols - node->numNullCols - 2;

						tuple_match = execTuplesMatch(firstSlot, outerslot,
													  match_numcols, node->grpColIdx,
													  aggstate->eqfunctions,
													  tmpcontext->ecxt_per_tuple_memory);

						if (!tuple_match)
						{
							/* We've crossed a group boundary. */
							/* Make a copy of the first tuple for the new group. */
							aggstate->grp_firstTuple = ExecCopySlotMemTuple(outerslot);
							aggstate->has_partial_agg = false;
							break;
						}

						if (is_middle_rollup_agg || outer_grouping < input_grouping)
						{
							/*
							 * We have a pass-through tuple. We will advance
							 * the aggregate result before passing it thru.
							 */
							if (aggstate->has_partial_agg &&
								outer_grouping == input_grouping)
							{
								has_partial_agg = true;
								tmpcontext->ecxt_outertuple = outerslot;
								advance_aggregates(aggstate, pergroup);
							}

							passthru_ready = true;
							aggstate->has_partial_agg = has_partial_agg;
							break;
						}
					}

				}

			}
		}

		/*
		 * We found a pass-thru tuple. When this tuple appears in the middle
		 * Agg node in a ROLLUP, we can simply return outerslot. If this appears
		 * in the final Agg node in a ROLLUP, we need to finalize its
		 * aggregate value.
		 *
		 * If this pass-thru tuple needs to be aggregated into the result, at this
		 * point, it is done.
		 */
		if (passthru_ready)
		{
			if (!node->lastAgg && is_middle_rollup_agg)
				return outerslot;

			/* At this point we are done scanning the agg state because a null outerslot was produced above */
			if(aggstate->agg_done)
				return NULL;

			/*
			 * For the top-level of a rollup, we need to finalize
			 * the aggregate value. First, we reset the context,
			 * and prepare the aggregate value.
			 */
			ResetExprContext(econtext);
			initialize_aggregates(aggstate, peragg, perpassthru);

			/* finalize the pass-through tuple */
			ResetExprContext(tmpcontext);
			tmpcontext->ecxt_outertuple = outerslot;

			advance_aggregates(aggstate, perpassthru);
		}

		/*
		 * Use the representative input tuple for any references to
		 * non-aggregated input columns in the qual and tlist.	(If we are not
		 * grouping, and there are no input rows at all, we will come here
		 * with an empty firstSlot ... but if not grouping, there can't be any
		 * references to non-aggregated input columns, so no problem.)
		 */
		if (passthru_ready)
			econtext->ecxt_outertuple = outerslot;
		else
			econtext->ecxt_outertuple = firstSlot;

		/*
		 * Done scanning input tuple group. Finalize each aggregate
		 * calculation, and stash results in the per-output-tuple context.
		 */
		for (aggno = 0; aggno < aggstate->numaggs; aggno++)
		{
			AggStatePerAgg peraggstate = &peragg[aggno];
			AggStatePerGroup pergroupstate;

			if (!passthru_ready)
				pergroupstate = &pergroup[aggno];
			else
				pergroupstate = &perpassthru[aggno];

			if (peraggstate->numSortCols > 0)
			{
				if (peraggstate->numInputs == 1)
					process_ordered_aggregate_single(aggstate,
													 peraggstate,
													 pergroupstate);
				else
					process_ordered_aggregate_multi(aggstate,
													peraggstate,
													pergroupstate);
			}

			finalize_aggregate(aggstate, peraggstate, pergroupstate,
							   &aggvalues[aggno], &aggnulls[aggno]);
		}

		/*
		 * We obtain GROUP_ID from the input tuples when this is
		 * the middle Agg or final Agg in a ROLLUP.
		 */
		if ((is_final_rollup_agg ||
			(passthru_ready && is_middle_rollup_agg)) &&
			input_has_grouping)
			econtext->group_id =
				get_grouping_groupid(econtext->ecxt_outertuple,
									 node->grpColIdx[node->numCols-node->numNullCols-1]);
		else
			econtext->group_id = node->rollupGSTimes;

		/* Set GROUPING value */
		if ((is_final_rollup_agg ||
			 (passthru_ready && is_middle_rollup_agg)) &&
			input_has_grouping)
			econtext->grouping =
				get_grouping_groupid(econtext->ecxt_outertuple,
									 node->grpColIdx[node->numCols-node->numNullCols-2]);
		else
			econtext->grouping = node->grouping;

		/*
		 * When some grouping columns do not appear in this Agg node,
		 * We modify the input tuple before doing projection.
		 */
		if (!passthru_ready && node->numNullCols > 0)
		{
			/*
			 * For a ROLLUP query, we may need to modify the input tuple
			 * to match with the current rollup level. We initialize those
			 * arrays that are needed for this process. (Only do this once.)
			 */
			if (aggstate->num_attrs == 0 && node->numNullCols > 0)
			{
				int num_grpattrs = node->numCols;
				int attno;

				aggstate->num_attrs =
				    firstSlot->tts_tupleDescriptor->natts;
				aggstate->replValues =
					palloc0(aggstate->num_attrs * sizeof(Datum));
				aggstate->replIsnull = palloc0(aggstate->num_attrs * sizeof(bool));
				aggstate->doReplace = palloc0(aggstate->num_attrs * sizeof(bool));

				Assert(num_grpattrs >= node->numNullCols);

				for (attno=num_grpattrs - node->numNullCols; attno<num_grpattrs; attno++)
				{
					aggstate->replIsnull[node->grpColIdx[attno] - 1] = true;
					aggstate->doReplace[node->grpColIdx[attno] - 1] = true;
				}
			}

			/*
			 * Modify the input tuple when this node requires some grouping
			 * columns to be set to NULL.
			 */
			if (node->numNullCols > 0)
			{
				ExecModifyMemTuple(econtext->ecxt_outertuple,
							aggstate->replValues,
							aggstate->replIsnull,
							aggstate->doReplace
							);
			}
		}

		/*
		 * Check the qual (HAVING clause); if the group does not match, ignore
		 * it and loop back to try to process another group.
		 */
		if (ExecQual(aggstate->ss.ps.qual, econtext, false))
		{
			/*
			 * Form and return a projection tuple using the aggregate results
			 * and the representative input tuple.
			 */
			TupleTableSlot *result;
			ExprDoneCond isDone;

			result = ExecProject(aggstate->ss.ps.ps_ProjInfo, &isDone);

			if (isDone != ExprEndResult)
			{
				aggstate->ps_TupFromTlist =
					(isDone == ExprMultipleResult);
				return result;
			}
		}
		else
			InstrCountFiltered1(aggstate, 1);
	}

	/* No more groups */
	return NULL;
}

/*
 * ExecAgg for hashed case: phase 2, retrieving groups from hash table
 */
static TupleTableSlot *
agg_retrieve_hash_table(AggState *aggstate)
{
	ExprContext *econtext;
	Datum	   *aggvalues;
	bool	   *aggnulls;
	AggStatePerAgg peragg;
	AggStatePerGroup pergroup;
	TupleTableSlot *firstSlot;
	int			aggno;
	Agg		   *node = (Agg *) aggstate->ss.ps.plan;
	bool        input_has_grouping = node->inputHasGrouping;
	bool        is_final_rollup_agg =
		(node->lastAgg ||
		 (input_has_grouping && node->numNullCols == 0));

	/*
	 * get state info from node
	 */
	/* econtext is the per-output-tuple expression context */
	econtext = aggstate->ss.ps.ps_ExprContext;
	aggvalues = econtext->ecxt_aggvalues;
	aggnulls = econtext->ecxt_aggnulls;
	peragg = aggstate->peragg;
	firstSlot = aggstate->ss.ss_ScanTupleSlot;

	if (aggstate->agg_done)
		return NULL;

	/*
	 * We loop retrieving groups until we find one satisfying
	 * aggstate->ss.ps.qual
	 */
	while (!aggstate->agg_done)
	{
		HashAggEntry *entry = agg_hash_iter(aggstate);

		if (entry == NULL)
		{
			aggstate->agg_done = TRUE;

			return NULL;
		}

		/*
		 * Clear the per-output-tuple context for each group
		 *
		 * We intentionally don't use ReScanExprContext here; if any aggs have
		 * registered shutdown callbacks, they mustn't be called yet, since we
		 * might not be done with that agg.
		 */
		ResetExprContext(econtext);

		/*
		 * Store the copied first input tuple in the tuple table slot reserved
		 * for it, so that it can be used in ExecProject.
		 */
		ExecStoreMinimalTuple((MemTuple)entry->tuple_and_aggs, firstSlot, false);
		pergroup = (AggStatePerGroup)((char *)entry->tuple_and_aggs + 
					      MAXALIGN(memtuple_get_size((MemTuple)entry->tuple_and_aggs)));

		/*
		 * Finalize each aggregate calculation, and stash results in the
		 * per-output-tuple context.
		 */
		for (aggno = 0; aggno < aggstate->numaggs; aggno++)
		{
			AggStatePerAgg peraggstate = &peragg[aggno];
			AggStatePerGroup pergroupstate = &pergroup[aggno];

			Assert(peraggstate->numSortCols == 0);
			finalize_aggregate(aggstate, peraggstate, pergroupstate,
							   &aggvalues[aggno], &aggnulls[aggno]);
		}

		/*
		 * Use the representative input tuple for any references to
		 * non-aggregated input columns in the qual and tlist.
		 */
		econtext->ecxt_outertuple = firstSlot;

		if (is_final_rollup_agg && input_has_grouping)
		{
			econtext->group_id =
				get_grouping_groupid(econtext->ecxt_outertuple,
					 node->grpColIdx[node->numCols - node->numNullCols - 1]);
			econtext->grouping =
				get_grouping_groupid(econtext->ecxt_outertuple,
					 node->grpColIdx[node->numCols - node->numNullCols - 2]);
		}
		else
		{
			econtext->group_id = node->rollupGSTimes;
			econtext->grouping = node->grouping;
		}

		/*
		 * Check the qual (HAVING clause); if the group does not match, ignore
		 * it and loop back to try to process another group.
		 */
		if (ExecQual(aggstate->ss.ps.qual, econtext, false))
		{
			/*
			 * Form and return a projection tuple using the aggregate results
			 * and the representative input tuple.
			 */
			TupleTableSlot *result;
			ExprDoneCond isDone;

			result = ExecProject(aggstate->ss.ps.ps_ProjInfo, &isDone);

			if (isDone != ExprEndResult)
			{
				aggstate->ps_TupFromTlist =
					(isDone == ExprMultipleResult);
				return result;
			}
		}
		else
			InstrCountFiltered1(aggstate, 1);
	}

	/* No more groups */
	return NULL;
}

/* -----------------
 * ExecInitAgg
 *
 *	Creates the run-time information for the agg node produced by the
 *	planner and initializes its outer subtree
 * -----------------
 */
AggState *
ExecInitAgg(Agg *node, EState *estate, int eflags)
{
	AggState   *aggstate;
	AggStatePerAgg peragg;
	Plan	   *outerPlan;
	ExprContext *econtext;
	int			numaggs,
				aggno;
	ListCell   *l;

	/* check for unsupported flags */
	Assert(!(eflags & (EXEC_FLAG_BACKWARD | EXEC_FLAG_MARK)));

	/*
	 * create state structure
	 */
	aggstate = makeNode(AggState);
	aggstate->ss.ps.plan = (Plan *) node;
	aggstate->ss.ps.state = estate;

	aggstate->aggs = NIL;
	aggstate->numaggs = 0;
	aggstate->eqfunctions = NULL;
	aggstate->hashfunctions = NULL;
	aggstate->peragg = NULL;
	aggstate->curperagg = NULL;
	aggstate->agg_done = false;
	aggstate->has_partial_agg = false;
	aggstate->pergroup = NULL;
	aggstate->grp_firstTuple = NULL;
	aggstate->hashtable = NULL;

	/*
	 * Create expression contexts.  We need two, one for per-input-tuple
	 * processing and one for per-output-tuple processing.  We cheat a little
	 * by using ExecAssignExprContext() to build both.
	 */
	ExecAssignExprContext(estate, &aggstate->ss.ps);
	aggstate->tmpcontext = aggstate->ss.ps.ps_ExprContext;
	ExecAssignExprContext(estate, &aggstate->ss.ps);

	/*
	 * We also need a long-lived memory context for holding hashtable data
	 * structures and transition values.  NOTE: the details of what is stored
	 * in aggcontext and what is stored in the regular per-query memory
	 * context are driven by a simple decision: we want to reset the
	 * aggcontext at group boundaries (if not hashing) and in ExecReScanAgg to
	 * recover no-longer-wanted space.
	 */
	aggstate->aggcontext =
		AllocSetContextCreate(CurrentMemoryContext,
							  "AggContext",
							  ALLOCSET_DEFAULT_MINSIZE,
							  ALLOCSET_DEFAULT_INITSIZE,
							  ALLOCSET_DEFAULT_MAXSIZE);

	/*
	 * tuple table initialization
	 */
	aggstate->ss.ss_ScanTupleSlot = ExecInitExtraTupleSlot(estate);
	ExecInitResultTupleSlot(estate, &aggstate->ss.ps);
	aggstate->hashslot = ExecInitExtraTupleSlot(estate);

	/*
	 * initialize child expressions
	 *
	 * Note: ExecInitExpr finds Aggrefs for us, and also checks that no aggs
	 * contain other agg calls in their arguments.  This would make no sense
	 * under SQL semantics anyway (and it's forbidden by the spec). Because
	 * that is true, we don't need to worry about evaluating the aggs in any
	 * particular order.
	 */
	aggstate->ss.ps.targetlist = (List *)
		ExecInitExpr((Expr *) node->plan.targetlist,
					 (PlanState *) aggstate);
	aggstate->ss.ps.qual = (List *)
		ExecInitExpr((Expr *) node->plan.qual,
					 (PlanState *) aggstate);

	/*
	 * CDB: Offer extra info for EXPLAIN ANALYZE.
	 */
	if (estate->es_instrument && (estate->es_instrument & INSTRUMENT_CDB))
	{
		/* Allocate string buffer. */
		aggstate->ss.ps.cdbexplainbuf = makeStringInfo();

		/* Request a callback at end of query. */
		aggstate->ss.ps.cdbexplainfun = ExecAggExplainEnd;
	}

	/*
	 * initialize child nodes
	 */
	outerPlan = outerPlan(node);
	outerPlanState(aggstate) = ExecInitNode(outerPlan, estate, eflags);

	/*
	 * initialize source tuple type.
	 */
	ExecAssignScanTypeFromOuterPlan(&aggstate->ss);

	/*
	 * Initialize result tuple type and projection info.
	 */
	ExecAssignResultTypeFromTL(&aggstate->ss.ps);
	ExecAssignProjectionInfo(&aggstate->ss.ps, NULL);

	aggstate->ps_TupFromTlist = false;

	/*
	 * get the count of aggregates in targetlist and quals
	 */
	numaggs = aggstate->numaggs;
	Assert(numaggs == list_length(aggstate->aggs));
	if (numaggs <= 0)
	{
		/*
		 * This is not an error condition: we might be using the Agg node just
		 * to do hash-based grouping.  Even in the regular case,
		 * constant-expression simplification could optimize away all of the
		 * Aggrefs in the targetlist and qual.  So keep going, but force local
		 * copy of numaggs positive so that palloc()s below don't choke.
		 */
		numaggs = 1;
	}

	/*
	 * If we are grouping, precompute fmgr lookup data for inner loop. We need
	 * both equality and hashing functions to do it by hashing, but only
	 * equality if not hashing.
	 */
	if (node->numCols > 0)
	{
		if (node->aggstrategy == AGG_HASHED)
			execTuplesHashPrepare(node->numCols,
								  node->grpOperators,
								  &aggstate->eqfunctions,
								  &aggstate->hashfunctions);
		else
			aggstate->eqfunctions =
				execTuplesMatchPrepare(node->numCols,
									   node->grpOperators);
	}

	/*
	 * Set up aggregate-result storage in the output expr context, and also
	 * allocate my private per-agg working storage
	 */
	econtext = aggstate->ss.ps.ps_ExprContext;
	econtext->ecxt_aggvalues = (Datum *) palloc0(sizeof(Datum) * numaggs);
	econtext->ecxt_aggnulls = (bool *) palloc0(sizeof(bool) * numaggs);

	peragg = (AggStatePerAgg) palloc0(sizeof(AggStatePerAggData) * numaggs);
	aggstate->peragg = peragg;

	if (node->aggstrategy == AGG_HASHED)
	{
		aggstate->hash_needed = find_hash_columns(aggstate);
	}
	else
	{
		AggStatePerGroup pergroup;

		pergroup = (AggStatePerGroup) palloc0(sizeof(AggStatePerGroupData) * numaggs);
		aggstate->pergroup = pergroup;
	}

	/*
	 * Perform lookups of aggregate function info, and initialize the
	 * unchanging fields of the per-agg data.  We also detect duplicate
	 * aggregates (for example, "SELECT sum(x) ... HAVING sum(x) > 0"). When
	 * duplicates are detected, we only make an AggStatePerAgg struct for the
	 * first one.  The clones are simply pointed at the same result entry by
	 * giving them duplicate aggno values.
	 */
	aggno = -1;
	foreach(l, aggstate->aggs)
	{
		AggrefExprState *aggrefstate = (AggrefExprState *) lfirst(l);
		Aggref	   *aggref = (Aggref *) aggrefstate->xprstate.expr;
		AggStatePerAgg peraggstate;
		Oid			inputTypes[FUNC_MAX_ARGS];
		int			numArguments;
		int			numDirectArgs;
		int			numInputs;
		int			numSortCols;
		int			numDistinctCols;
		List	   *sortlist;
		HeapTuple	aggTuple;
		Form_pg_aggregate aggform;
		Oid			aggtranstype;
		AclResult	aclresult;
		Oid			transfn_oid = InvalidOid,
					finalfn_oid = InvalidOid;
		Expr	   *transfnexpr = NULL,
				   *finalfnexpr = NULL,
				   *combinefnexpr = NULL;
		Expr	   *serialfnexpr = NULL,
				   *deserialfnexpr = NULL;
		Datum		textInitVal;
		int			i;
		ListCell   *lc;

		/* Planner should have assigned aggregate to correct level */
		Assert(aggref->agglevelsup == 0);

		/* Look for a previous duplicate aggregate */
		for (i = 0; i <= aggno; i++)
		{
			if (equal(aggref, peragg[i].aggref) &&
				!contain_volatile_functions((Node *) aggref))
				break;
		}
		if (i <= aggno)
		{
			/* Found a match to an existing entry, so just mark it */
			aggrefstate->aggno = i;
			continue;
		}

		/* Nope, so assign a new PerAgg record */
		peraggstate = &peragg[++aggno];

		/* Mark Aggref state node with assigned index in the result array */
		aggrefstate->aggno = aggno;

		/* Begin filling in the peraggstate data */
		peraggstate->aggrefstate = aggrefstate;
		peraggstate->aggref = aggref;
		peraggstate->sortstate = NULL;

		/* Fetch the pg_aggregate row */
		aggTuple = SearchSysCache1(AGGFNOID,
								   ObjectIdGetDatum(aggref->aggfnoid));
		if (!HeapTupleIsValid(aggTuple))
			elog(ERROR, "cache lookup failed for aggregate %u",
				 aggref->aggfnoid);
		aggform = (Form_pg_aggregate) GETSTRUCT(aggTuple);

		/* Check permission to call aggregate function */
		aclresult = pg_proc_aclcheck(aggref->aggfnoid, GetUserId(),
									 ACL_EXECUTE);
		if (aclresult != ACLCHECK_OK)
			aclcheck_error(aclresult, ACL_KIND_PROC,
						   get_func_name(aggref->aggfnoid));
		InvokeFunctionExecuteHook(aggref->aggfnoid);

		switch (aggref->aggstage)		/* MPP */
		{
			case AGGSTAGE_NORMAL:		/* Single-stage aggregation */
				peraggstate->transfn_oid = transfn_oid = aggform->aggtransfn;
				peraggstate->finalfn_oid = finalfn_oid = aggform->aggfinalfn;
				break;

			case AGGSTAGE_PARTIAL:		/* Two-stage aggregation --
										 * preliminary stage */
				/* the perliminary stage for two-stage aggregation */
				peraggstate->transfn_oid = transfn_oid = aggform->aggtransfn;
				peraggstate->finalfn_oid = finalfn_oid = InvalidOid;
				break;

			case AGGSTAGE_INTERMEDIATE:
				peraggstate->transfn_oid = transfn_oid = aggform->aggcombinefn;
				peraggstate->finalfn_oid = finalfn_oid = InvalidOid;
				break;

			case AGGSTAGE_FINAL:		/* Two-stage aggregation - final stage */
				peraggstate->transfn_oid = transfn_oid = aggform->aggcombinefn;
				peraggstate->finalfn_oid = finalfn_oid = aggform->aggfinalfn;
				break;
		}

		peraggstate->combinefn_oid = aggform->aggcombinefn;

		/* Check that aggregate owner has permission to call component fns */
		{
			HeapTuple	procTuple;
			Oid			aggOwner;

			procTuple = SearchSysCache1(PROCOID,
										ObjectIdGetDatum(aggref->aggfnoid));
			if (!HeapTupleIsValid(procTuple))
				elog(ERROR, "cache lookup failed for function %u",
					 aggref->aggfnoid);
			aggOwner = ((Form_pg_proc) GETSTRUCT(procTuple))->proowner;
			ReleaseSysCache(procTuple);

			aclresult = pg_proc_aclcheck(transfn_oid, aggOwner,
										 ACL_EXECUTE);
			if (aclresult != ACLCHECK_OK)
				aclcheck_error(aclresult, ACL_KIND_PROC,
							   get_func_name(transfn_oid));
			InvokeFunctionExecuteHook(transfn_oid);
			if (OidIsValid(finalfn_oid))
			{
				aclresult = pg_proc_aclcheck(finalfn_oid, aggOwner,
											 ACL_EXECUTE);
				if (aclresult != ACLCHECK_OK)
					aclcheck_error(aclresult, ACL_KIND_PROC,
								   get_func_name(finalfn_oid));
				InvokeFunctionExecuteHook(finalfn_oid);
			}
			if (OidIsValid(peraggstate->combinefn_oid))
			{
				aclresult = pg_proc_aclcheck(peraggstate->combinefn_oid, aggOwner,
											 ACL_EXECUTE);
				if (aclresult != ACLCHECK_OK)
					aclcheck_error(aclresult, ACL_KIND_PROC,
								   get_func_name(peraggstate->combinefn_oid));
			}
			if (OidIsValid(aggform->aggserialfn))
			{
				aclresult = pg_proc_aclcheck(aggform->aggserialfn, aggOwner,
											 ACL_EXECUTE);
				if (aclresult != ACLCHECK_OK)
					aclcheck_error(aclresult, ACL_KIND_PROC,
								   get_func_name(aggform->aggserialfn));
			}
			if (OidIsValid(aggform->aggdeserialfn))
			{
				aclresult = pg_proc_aclcheck(aggform->aggdeserialfn, aggOwner,
											 ACL_EXECUTE);
				if (aclresult != ACLCHECK_OK)
					aclcheck_error(aclresult, ACL_KIND_PROC,
								   get_func_name(aggform->aggdeserialfn));
			}
		}

		/*
		 * Get actual datatypes of the (nominal) aggregate inputs.  These
		 * could be different from the agg's declared input types, when the
		 * agg accepts ANY or a polymorphic type.
		 */
		numArguments = get_aggregate_argtypes(aggref, inputTypes);
		peraggstate->numArguments = numArguments;

		/* Count the "direct" arguments, if any */
		numDirectArgs = list_length(aggref->aggdirectargs);

		/* Count the number of aggregated input columns */
		numInputs = list_length(aggref->args);
		peraggstate->numInputs = numInputs;

		/* Detect how many arguments to pass to the transfn */
		if (AGGKIND_IS_ORDERED_SET(aggref->aggkind))
			peraggstate->numTransInputs = numInputs;
		else
			peraggstate->numTransInputs = numArguments;

		/* Detect how many arguments to pass to the finalfn */
		if (aggform->aggfinalextra)
			peraggstate->numFinalArgs = numArguments + 1;
		else
			peraggstate->numFinalArgs = numDirectArgs + 1;

		/* resolve actual type of transition state, if polymorphic */
		aggtranstype = resolve_aggregate_transtype(aggref->aggfnoid,
												   aggform->aggtranstype,
												   inputTypes,
												   numArguments);

		/* build expression trees using actual argument & result types */
		build_aggregate_fnexprs(inputTypes,
								numArguments,
								numDirectArgs,
								peraggstate->numFinalArgs,
								aggref->aggvariadic,
								aggtranstype,
								aggref->aggtype,
								aggref->inputcollid,
								transfn_oid,
								InvalidOid,		/* invtrans is not needed here */
								finalfn_oid,
								peraggstate->combinefn_oid,
								&transfnexpr,
								NULL,
								&finalfnexpr,
								&combinefnexpr);

		/* set up infrastructure for calling the transfn and finalfn */
		fmgr_info(transfn_oid, &peraggstate->transfn);
		fmgr_info_set_expr((Node *) transfnexpr, &peraggstate->transfn);

		if (OidIsValid(finalfn_oid))
		{
			fmgr_info(finalfn_oid, &peraggstate->finalfn);
			fmgr_info_set_expr((Node *) finalfnexpr, &peraggstate->finalfn);
		}

		if (OidIsValid(peraggstate->combinefn_oid))
		{
			fmgr_info(peraggstate->combinefn_oid, &peraggstate->combinefn);
			fmgr_info_set_expr((Node *) combinefnexpr, &peraggstate->combinefn);
		}

		/*
		 * Check if serialization/deserialization is required.  We only do it
		 * for aggregates that have transtype INTERNAL.
		 */
		if (aggtranstype == INTERNALOID)
		{
			/*
			 * The planner should only have generated a serialize agg node if
			 * every aggregate with an INTERNAL state has a serialization
			 * function.  Verify that.
			 */
			if (aggref->aggstage == AGGSTAGE_PARTIAL ||
				aggref->aggstage == AGGSTAGE_INTERMEDIATE)
			{
				if (!OidIsValid(aggform->aggserialfn))
					elog(ERROR, "serialfunc not provided for serialization aggregation");
			}

			if (OidIsValid(aggform->aggserialfn))
				peraggstate->serialfn_oid = aggform->aggserialfn;

			/* Likewise for deserialization functions */
			if (aggref->aggstage == AGGSTAGE_INTERMEDIATE ||
				aggref->aggstage == AGGSTAGE_FINAL)
			{
				if (!OidIsValid(aggform->aggdeserialfn))
					elog(ERROR, "deserialfunc not provided for deserialization aggregation");
			}

			if (OidIsValid(aggform->aggdeserialfn))
				peraggstate->deserialfn_oid = aggform->aggdeserialfn;
		}

		if (OidIsValid(peraggstate->serialfn_oid))
		{
			build_aggregate_serialfn_expr(peraggstate->serialfn_oid,
										  &serialfnexpr);
			fmgr_info(peraggstate->serialfn_oid, &peraggstate->serialfn);
			fmgr_info_set_expr((Node *) serialfnexpr, &peraggstate->serialfn);
		}

		if (OidIsValid(peraggstate->deserialfn_oid))
		{
			build_aggregate_deserialfn_expr(peraggstate->deserialfn_oid,
											&deserialfnexpr);
			fmgr_info(peraggstate->deserialfn_oid, &peraggstate->deserialfn);
			fmgr_info_set_expr((Node *) deserialfnexpr, &peraggstate->deserialfn);
		}

		peraggstate->aggCollation = aggref->inputcollid;

		InitFunctionCallInfoData(peraggstate->transfn_fcinfo,
								 &peraggstate->transfn,
								 peraggstate->numTransInputs + 1,
								 peraggstate->aggCollation,
								 (void *) aggstate, NULL);

		/* get info about relevant datatypes */
		get_typlenbyval(aggref->aggtype,
						&peraggstate->resulttypeLen,
						&peraggstate->resulttypeByVal);
		get_typlenbyval(aggtranstype,
						&peraggstate->transtypeLen,
						&peraggstate->transtypeByVal);

		/*
		 * initval is potentially null, so don't try to access it as a struct
		 * field. Must do it the hard way with SysCacheGetAttr.
		 */
		textInitVal = SysCacheGetAttr(AGGFNOID, aggTuple,
									  Anum_pg_aggregate_agginitval,
									  &peraggstate->initValueIsNull);

		if (peraggstate->initValueIsNull)
			peraggstate->initValue = (Datum) 0;
		else
			peraggstate->initValue = GetAggInitVal(textInitVal,
												   aggtranstype);

		/*
		 * If the transfn is strict and the initval is NULL, make sure input
		 * type and transtype are the same (or at least binary-compatible), so
		 * that it's OK to use the first aggregated input value as the initial
		 * transValue.  This should have been checked at agg definition time,
		 * but we must check again in case the transfn's strictness property
		 * has been changed.
		 */
		if (peraggstate->transfn.fn_strict && peraggstate->initValueIsNull)
		{
			if (numArguments <= numDirectArgs ||
				!IsBinaryCoercible(inputTypes[numDirectArgs], aggtranstype))
				ereport(ERROR,
						(errcode(ERRCODE_INVALID_FUNCTION_DEFINITION),
						 errmsg("aggregate %u needs to have compatible input type and transition type %d %d %d",
								aggref->aggfnoid, inputTypes[0], aggtranstype, numArguments)));
		}

		/*
		 * Get a tupledesc corresponding to the aggregated inputs (including
		 * sort expressions) of the agg.
		 */
		peraggstate->evaldesc = ExecTypeFromTL(aggref->args, false);

		/* Create slot we're going to do argument evaluation in */
		peraggstate->evalslot = ExecInitExtraTupleSlot(estate);
		ExecSetSlotDescriptor(peraggstate->evalslot, peraggstate->evaldesc);

		/* Set up projection info for evaluation */
		peraggstate->evalproj = ExecBuildProjectionInfo(aggrefstate->args,
														aggstate->tmpcontext,
														peraggstate->evalslot,
														NULL);

		/*
		 * If we're doing either DISTINCT or ORDER BY for a plain agg, then we
		 * have a list of SortGroupClause nodes; fish out the data in them and
		 * stick them into arrays.  We ignore ORDER BY for an ordered-set agg,
		 * however; the agg's transfn and finalfn are responsible for that.
		 *
		 * Note that by construction, if there is a DISTINCT clause then the
		 * ORDER BY clause is a prefix of it (see transformDistinctClause).
		 */
		if (AGGKIND_IS_ORDERED_SET(aggref->aggkind))
		{
			sortlist = NIL;
			numSortCols = numDistinctCols = 0;
		}
		else if (aggref->aggdistinct)
		{
			sortlist = aggref->aggdistinct;
			numSortCols = numDistinctCols = list_length(sortlist);
			Assert(numSortCols >= list_length(aggref->aggorder));
		}
		else
		{
			sortlist = aggref->aggorder;
			numSortCols = list_length(sortlist);
			numDistinctCols = 0;
		}

		peraggstate->numSortCols = numSortCols;
		peraggstate->numDistinctCols = numDistinctCols;

		if (numSortCols > 0)
		{
			/*
			 * We don't implement DISTINCT or ORDER BY aggs in the HASHED case
			 * (yet)
			 */
			Assert(node->aggstrategy != AGG_HASHED);

			/* If we have only one input, we need its len/byval info. */
			if (numInputs == 1)
			{
				get_typlenbyval(inputTypes[numDirectArgs],
								&peraggstate->inputtypeLen,
								&peraggstate->inputtypeByVal);
			}
			else if (numDistinctCols > 0)
			{
				/* we will need an extra slot to store prior values */
				peraggstate->uniqslot = ExecInitExtraTupleSlot(estate);
				ExecSetSlotDescriptor(peraggstate->uniqslot,
									  peraggstate->evaldesc);
			}

			/* Extract the sort information for use later */
			peraggstate->sortColIdx =
				(AttrNumber *) palloc(numSortCols * sizeof(AttrNumber));
			peraggstate->sortOperators =
				(Oid *) palloc(numSortCols * sizeof(Oid));
			peraggstate->sortCollations =
				(Oid *) palloc(numSortCols * sizeof(Oid));
			peraggstate->sortNullsFirst =
				(bool *) palloc(numSortCols * sizeof(bool));

			i = 0;
			foreach(lc, sortlist)
			{
				SortGroupClause *sortcl = (SortGroupClause *) lfirst(lc);
				TargetEntry *tle = get_sortgroupclause_tle(sortcl,
														   aggref->args);

				/* the parser should have made sure of this */
				Assert(OidIsValid(sortcl->sortop));

				peraggstate->sortColIdx[i] = tle->resno;
				peraggstate->sortOperators[i] = sortcl->sortop;
				peraggstate->sortCollations[i] = exprCollation((Node *) tle->expr);
				peraggstate->sortNullsFirst[i] = sortcl->nulls_first;
				i++;
			}
			Assert(i == numSortCols);
		}

		if (aggref->aggdistinct)
		{
			Assert(numArguments > 0);

			/*
			 * We need the equal function for each DISTINCT comparison we will
			 * make.
			 */
			peraggstate->equalfns =
				(FmgrInfo *) palloc(numDistinctCols * sizeof(FmgrInfo));

			i = 0;
			foreach(lc, aggref->aggdistinct)
			{
				SortGroupClause *sortcl = (SortGroupClause *) lfirst(lc);

				fmgr_info(get_opcode(sortcl->eqop), &peraggstate->equalfns[i]);
				i++;
			}
			Assert(i == numDistinctCols);
		}

		ReleaseSysCache(aggTuple);
	}

	/* Update numaggs to match number of unique aggregates found */
	aggstate->numaggs = aggno + 1;

	/* MPP */
	aggstate->hhashtable = NULL;

	/* ROLLUP */
	aggstate->perpassthru = NULL;

	if (node->inputHasGrouping)
	{
		AggStatePerGroup perpassthru;

		perpassthru = (AggStatePerGroup) palloc0(sizeof(AggStatePerGroupData) * numaggs);
		aggstate->perpassthru = perpassthru;

	}

	aggstate->num_attrs = 0;

	/* Set the default memory manager */
	aggstate->mem_manager.alloc = cxt_alloc;
	aggstate->mem_manager.free = cxt_free;
	aggstate->mem_manager.manager = aggstate->aggcontext;
	aggstate->mem_manager.realloc_ratio = 1;

	return aggstate;
}

Datum
GetAggInitVal(Datum textInitVal, Oid transtype)
{
	Oid			typinput,
				typioparam;
	char	   *strInitVal;
	Datum		initVal;

	getTypeInputInfo(transtype, &typinput, &typioparam);
	strInitVal = TextDatumGetCString(textInitVal);
	initVal = OidInputFunctionCall(typinput, strInitVal,
								   typioparam, -1);
	pfree(strInitVal);
	return initVal;
}

void
ExecEndAgg(AggState *node)
{
	PlanState  *outerPlan;

	ExecEagerFreeAgg(node);

	/* And ensure any agg shutdown callbacks have been called */
	ReScanExprContext(node->ss.ps.ps_ExprContext);

	/* And ensure any agg shutdown callbacks have been called */
	ReScanExprContext(node->ss.ps.ps_ExprContext);

	/*
	 * Free both the expr contexts.
	 */
	ExecFreeExprContext(&node->ss.ps);
	node->ss.ps.ps_ExprContext = node->tmpcontext;
	ExecFreeExprContext(&node->ss.ps);

	/* clean up tuple table */
	ExecClearTuple(node->ss.ss_ScanTupleSlot);

	if (node->num_attrs > 0)
	{
		pfree(node->replValues);
		pfree(node->replIsnull);
		pfree(node->doReplace);
	}

	MemoryContextDelete(node->aggcontext);

	outerPlan = outerPlanState(node);
	ExecEndNode(outerPlan);

	EndPlanStateGpmonPkt(&node->ss.ps);
}

/*
 * GPDB_94_STABLE_MERGE_FIXME: So different with upstream.
 */
void
ExecReScanAgg(AggState *node)
{
	ExprContext *econtext = node->ss.ps.ps_ExprContext;

	ExecEagerFreeAgg(node);

	/*
	 * Release all temp storage. Note that with AGG_HASHED, the hash table is
	 * allocated in a sub-context of the aggcontext. We're going to rebuild
	 * the hash table from scratch, so we need to use
	 * MemoryContextResetAndDeleteChildren() to avoid leaking the old hash
	 * table's memory context header.
	 */
	MemoryContextResetAndDeleteChildren(node->aggcontext);

	/* Re-initialize some variables */
	node->agg_done = false;

	ExecClearTuple(node->ss.ss_ScanTupleSlot);
	node->has_partial_agg = false;

	/* Forget current agg values */
	MemSet(econtext->ecxt_aggvalues, 0, sizeof(Datum) * node->numaggs);
	MemSet(econtext->ecxt_aggnulls, 0, sizeof(bool) * node->numaggs);

	if (!IS_HASHAGG(node))
	{
		/*
		 * Reset the per-group state (in particular, mark transvalues null)
		 */
		MemSet(node->pergroup, 0,
			   sizeof(AggStatePerGroupData) * node->numaggs);
	}

	if (((Agg *) node->ss.ps.plan)->inputHasGrouping)
	{
		/*
		 * Reset the per-passthru state (in particular, mark transvalues null)
		 */
		MemSet(node->perpassthru, 0,
			   sizeof(AggStatePerGroupData) * node->numaggs);
	}

	/*
	 * if chgParam of subnode is not null then plan will be re-scanned by
	 * first ExecProcNode.
	 */
	if (node->ss.ps.lefttree->chgParam == NULL)
		ExecReScan(node->ss.ps.lefttree);
}


/***********************************************************************
 * API exposed to aggregate functions
 ***********************************************************************/


/*
 * ExecAggExplainEnd
 *		Called before ExecutorEnd to finish EXPLAIN ANALYZE reporting.
 */
void
ExecAggExplainEnd(PlanState *planstate, struct StringInfoData *buf)
{
	AggState   *aggstate = (AggState *) planstate;

	/* Report executor memory used by our memory context. */
	planstate->instrument->execmemused +=
		(double) MemoryContextGetPeakSpace(aggstate->aggcontext);
}	/* ExecAggExplainEnd */


/***********************************************************************
 * API exposed to aggregate functions
 ***********************************************************************/

/*
 * AggCheckCallContext - test if a SQL function is being called as an aggregate
 *
 * The transition and/or final functions of an aggregate may want to verify
 * that they are being called as aggregates, rather than as plain SQL
 * functions.  They should use this function to do so.  The return value
 * is nonzero if being called as an aggregate, or zero if not.  (Specific
 * nonzero values are AGG_CONTEXT_AGGREGATE or AGG_CONTEXT_WINDOW, but more
 * values could conceivably appear in future.)
 *
 * If aggcontext isn't NULL, the function also stores at *aggcontext the
 * identity of the memory context that aggregate transition values are
 * being stored in.
 */
int
AggCheckCallContext(FunctionCallInfo fcinfo, MemoryContext *aggcontext)
{
	if (fcinfo->context && IsA(fcinfo->context, AggState))
	{
		if (aggcontext)
			*aggcontext = ((AggState *) fcinfo->context)->aggcontext;
		return AGG_CONTEXT_AGGREGATE;
	}
	if (fcinfo->context && IsA(fcinfo->context, WindowAggState))
	{
		if (aggcontext)
			*aggcontext = ((WindowAggState *) fcinfo->context)->curaggcontext;
		return AGG_CONTEXT_WINDOW;
	}

	/* this is just to prevent "uninitialized variable" warnings */
	if (aggcontext)
		*aggcontext = NULL;
	return 0;
}

/*
 * AggGetAggref - allow an aggregate support function to get its Aggref
 *
 * If the function is being called as an aggregate support function,
 * return the Aggref node for the aggregate call.  Otherwise, return NULL.
 *
 * Note that if an aggregate is being used as a window function, this will
 * return NULL.  We could provide a similar function to return the relevant
 * WindowFunc node in such cases, but it's not needed yet.
 */
Aggref *
AggGetAggref(FunctionCallInfo fcinfo)
{
	if (fcinfo->context && IsA(fcinfo->context, AggState))
	{
		AggStatePerAgg curperagg = ((AggState *) fcinfo->context)->curperagg;

		if (curperagg)
			return curperagg->aggref;
	}
	return NULL;
}

/*
 * AggGetTempMemoryContext - fetch short-term memory context for aggregates
 *
 * This is useful in agg final functions; the context returned is one that
 * the final function can safely reset as desired.  This isn't useful for
 * transition functions, since the context returned MAY (we don't promise)
 * be the same as the context those are called in.
 *
 * As above, this is currently not useful for aggs called as window functions.
 */
MemoryContext
AggGetTempMemoryContext(FunctionCallInfo fcinfo)
{
	if (fcinfo->context && IsA(fcinfo->context, AggState))
	{
		AggState   *aggstate = (AggState *) fcinfo->context;

		return aggstate->tmpcontext->ecxt_per_tuple_memory;
	}
	return NULL;
}

/*
 * AggRegisterCallback - register a cleanup callback for an aggregate
 *
 * This is useful for aggs to register shutdown callbacks, which will ensure
 * that non-memory resources are freed.  The callback will occur just before
 * the associated aggcontext (as returned by AggCheckCallContext) is reset,
 * either between groups or as a result of rescanning the query.  The callback
 * will NOT be called on error paths.  The typical use-case is for freeing of
 * tuplestores or tuplesorts maintained in aggcontext, or pins held by slots
 * created by the agg functions.  (The callback will not be called until after
 * the result of the finalfn is no longer needed, so it's safe for the finalfn
 * to return data that will be freed by the callback.)
 *
 * As above, this is currently not useful for aggs called as window functions.
 */
void
AggRegisterCallback(FunctionCallInfo fcinfo,
					ExprContextCallbackFunction func,
					Datum arg)
{
	if (fcinfo->context && IsA(fcinfo->context, AggState))
	{
		AggState   *aggstate = (AggState *) fcinfo->context;

		RegisterExprContextCallback(aggstate->ss.ps.ps_ExprContext, func, arg);

		return;
	}
	elog(ERROR, "aggregate function cannot register a callback in this context");
}


/*
 * aggregate_dummy - dummy execution routine for aggregate functions
 *
 * This function is listed as the implementation (prosrc field) of pg_proc
 * entries for aggregate functions.  Its only purpose is to throw an error
 * if someone mistakenly executes such a function in the normal way.
 *
 * Perhaps someday we could assign real meaning to the prosrc field of
 * an aggregate?
 */
Datum
aggregate_dummy(PG_FUNCTION_ARGS)
{
	elog(ERROR, "aggregate function %u called as normal function",
		 fcinfo->flinfo->fn_oid);
	return (Datum) 0;			/* keep compiler quiet */
}

/* resolve actual type of transition state, if polymorphic */
Oid
resolve_polymorphic_transtype(Oid aggtranstype, Oid aggfnoid,
							  Oid *inputTypes)
{
	if (IsPolymorphicType(aggtranstype))
	{
		/* have to fetch the agg's declared input types... */
		Oid		   *declaredArgTypes;
		int			agg_nargs;

		(void) get_func_signature(aggfnoid, &declaredArgTypes, &agg_nargs);
		aggtranstype = enforce_generic_type_consistency(inputTypes,
														declaredArgTypes,
														agg_nargs,
														aggtranstype,
														false);
		pfree(declaredArgTypes);
	}
	return aggtranstype;
}

/*
 * tuple_grouping - return the GROUPING value for an input tuple.
 *
 * This is used for a ROLLUP.
 */
int64
tuple_grouping(TupleTableSlot *outerslot, int numGroupCols,
			   int input_grouping, bool input_has_grouping,
			   int grpingIdx)
{
	Datum		grping_datum;
	int64		grping;
	bool		isnull;

	/* Simple return 0 if input_grouping is 0. */
	if (input_grouping == 0)
		return 0;

	grping_datum = slot_getattr(outerslot, grpingIdx, &isnull);

	Assert(!isnull);

	grping = DatumGetInt64(grping_datum);

	return grping;
}

/*
 * get_grouping_groupid() -- return either grouping or group_id
 * as given in 'grping_attno'.
 */
uint64
get_grouping_groupid(TupleTableSlot *slot, int grping_attno)
{
	bool		isnull;
	uint64		grouping;

	/* Obtain grouping or group_id from input */
	Datum		grping_datum = slot_getattr(slot,
											grping_attno,
											&isnull);

	Assert(!isnull);
	grouping = DatumGetInt64(grping_datum);

	return grouping;
}

static void
ExecEagerFreeAgg(AggState *node)
{
	/* Close any open tuplesorts */
	for (int aggno = 0; aggno < node->numaggs; aggno++)
	{
		AggStatePerAgg peraggstate = &node->peragg[aggno];

		if (!peraggstate->sortstate)
		{
			continue;
		}

		tuplesort_end(peraggstate->sortstate);

		peraggstate->sortstate = NULL;
	}

	if (IS_HASHAGG(node))
	{
		destroy_agg_hash_table(node);

		/**
		 * Clean out the tuple descriptor.
		 */
		if (node->hashslot
			&& node->hashslot->tts_tupleDescriptor)
		{
			ReleaseTupleDesc(node->hashslot->tts_tupleDescriptor);
			node->hashslot->tts_tupleDescriptor = NULL;
		}
	}

	/* We don't need to ReScanExprContext here; ExecReScan already did it */

	/* Release first tuple of group, if we have made a copy. */
	if (node->grp_firstTuple != NULL)
	{
		pfree(node->grp_firstTuple);
		node->grp_firstTuple = NULL;
	}
}

void
ExecSquelchAgg(AggState *node)
{
	ExecEagerFreeAgg(node);
	ExecSquelchNode(outerPlanState(node));
}<|MERGE_RESOLUTION|>--- conflicted
+++ resolved
@@ -514,8 +514,6 @@
 			newVal = datumCopyWithMemManager(transValue, newVal, transtypeByVal,
 											 transtypeLen, mem_manager);
 		}
-<<<<<<< HEAD
-=======
 		else
 		{
 			/*
@@ -525,10 +523,6 @@
 			 */
 			newVal = (Datum) 0;
 		}
-
-		if (!pergroupstate->transValueIsNull)
-			pfree(DatumGetPointer(pergroupstate->transValue));
->>>>>>> 30ffdd24
 	}
 
 	*transValueIsNull = fcinfo->isnull;
