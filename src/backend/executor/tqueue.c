--- conflicted
+++ resolved
@@ -56,92 +56,7 @@
 	TQueueDestReceiver *tqueue = (TQueueDestReceiver *) self;
 	HeapTuple	tuple;
 	shm_mq_result result;
-<<<<<<< HEAD
-
-	/*
-	 * If first time through, compute remapping info for the top-level fields.
-	 * On later calls, if the tupledesc has changed, set up for the new
-	 * tupledesc.  (This is a strange test both because the executor really
-	 * shouldn't change the tupledesc, and also because it would be unsafe if
-	 * the old tupledesc could be freed and a new one allocated at the same
-	 * address.  But since some very old code in printtup.c uses a similar
-	 * approach, we adopt it here as well.)
-	 *
-	 * Here and elsewhere in this module, when replacing remapping info we
-	 * pfree the top-level object because that's easy, but we don't bother to
-	 * recursively free any substructure.  This would lead to query-lifespan
-	 * memory leaks if the mapping info actually changed frequently, but since
-	 * we don't expect that to happen, it doesn't seem worth expending code to
-	 * prevent it.
-	 */
-	if (tqueue->tupledesc != tupledesc)
-	{
-		/* Is it worth trying to free substructure of the remap tree? */
-		if (tqueue->field_remapinfo != NULL)
-			pfree(tqueue->field_remapinfo);
-		tqueue->field_remapinfo = BuildFieldRemapInfo(tupledesc,
-													  tqueue->mycontext);
-		tqueue->tupledesc = tupledesc;
-	}
-
-	/*
-	 * When, because of the types being transmitted, no record typmod mapping
-	 * can be needed, we can skip a good deal of work.
-	 */
-	if (tqueue->field_remapinfo != NULL)
-	{
-		TupleRemapInfo **remapinfo = tqueue->field_remapinfo;
-		int			i;
-		MemoryContext oldcontext = NULL;
-		Datum	   *slot_values;
-		bool	   *slot_isnull;
-
-		/* Deform the tuple so we can examine fields, if not done already. */
-		slot_getallattrs(slot);
-		slot_values = slot_get_values(slot);
-		slot_isnull = slot_get_isnull(slot);
-
-		/* Iterate over each attribute and search it for transient typmods. */
-		for (i = 0; i < tupledesc->natts; i++)
-		{
-			/* Ignore nulls and types that don't need special handling. */
-			if (slot_isnull[i] || remapinfo[i] == NULL)
-				continue;
-
-			/* Switch to temporary memory context to avoid leaking. */
-			if (oldcontext == NULL)
-			{
-				if (tqueue->tmpcontext == NULL)
-					tqueue->tmpcontext =
-						AllocSetContextCreate(tqueue->mycontext,
-											  "tqueue sender temp context",
-											  ALLOCSET_DEFAULT_MINSIZE,
-											  ALLOCSET_DEFAULT_INITSIZE,
-											  ALLOCSET_DEFAULT_MAXSIZE);
-				oldcontext = MemoryContextSwitchTo(tqueue->tmpcontext);
-			}
-
-			/* Examine the value. */
-			TQExamine(tqueue, remapinfo[i], slot_values[i]);
-		}
-
-		/* If we used the temp context, reset it and restore prior context. */
-		if (oldcontext != NULL)
-		{
-			MemoryContextSwitchTo(oldcontext);
-			MemoryContextReset(tqueue->tmpcontext);
-		}
-
-		/* If we entered control mode, switch back to data mode. */
-		if (tqueue->mode != TUPLE_QUEUE_MODE_DATA)
-		{
-			tqueue->mode = TUPLE_QUEUE_MODE_DATA;
-			shm_mq_send(tqueue->queue, sizeof(char), &tqueue->mode, false);
-		}
-	}
-=======
 	bool		should_free;
->>>>>>> 9e1c9f95
 
 	/* Send the tuple itself. */
 	tuple = ExecFetchSlotHeapTuple(slot, true, &should_free);
@@ -162,253 +77,6 @@
 }
 
 /*
-<<<<<<< HEAD
- * Examine the given datum and send any necessary control messages for
- * transient record types contained in it.
- *
- * remapinfo is previously-computed remapping info about the datum's type.
- *
- * This function just dispatches based on the remap class.
- */
-static void
-TQExamine(TQueueDestReceiver *tqueue, TupleRemapInfo *remapinfo, Datum value)
-{
-	/* This is recursive, so it could be driven to stack overflow. */
-	check_stack_depth();
-
-	switch (remapinfo->remapclass)
-	{
-		case TQUEUE_REMAP_ARRAY:
-			TQExamineArray(tqueue, &remapinfo->u.arr, value);
-			break;
-		case TQUEUE_REMAP_RANGE:
-			TQExamineRange(tqueue, &remapinfo->u.rng, value);
-			break;
-		case TQUEUE_REMAP_RECORD:
-			TQExamineRecord(tqueue, &remapinfo->u.rec, value);
-			break;
-	}
-}
-
-/*
- * Examine a record datum and send any necessary control messages for
- * transient record types contained in it.
- */
-static void
-TQExamineRecord(TQueueDestReceiver *tqueue, RecordRemapInfo *remapinfo,
-				Datum value)
-{
-	HeapTupleHeader tup;
-	Oid			typid;
-	int32		typmod;
-	TupleDesc	tupledesc;
-
-	/* Extract type OID and typmod from tuple. */
-	tup = DatumGetHeapTupleHeader(value);
-	typid = HeapTupleHeaderGetTypeId(tup);
-	typmod = HeapTupleHeaderGetTypMod(tup);
-
-	/*
-	 * If first time through, or if this isn't the same composite type as last
-	 * time, consider sending a control message, and then look up the
-	 * necessary information for examining the fields.
-	 */
-	if (typid != remapinfo->rectypid || typmod != remapinfo->rectypmod)
-	{
-		/* Free any old data. */
-		if (remapinfo->tupledesc != NULL)
-			FreeTupleDesc(remapinfo->tupledesc);
-		/* Is it worth trying to free substructure of the remap tree? */
-		if (remapinfo->field_remap != NULL)
-			pfree(remapinfo->field_remap);
-
-		/* Look up tuple descriptor in typcache. */
-		tupledesc = lookup_rowtype_tupdesc(typid, typmod);
-
-		/*
-		 * If this is a transient record type, send the tupledesc in a control
-		 * message.  (TQSendRecordInfo is smart enough to do this only once
-		 * per typmod.)
-		 */
-		if (typid == RECORDOID)
-			TQSendRecordInfo(tqueue, typmod, tupledesc);
-
-		/* Figure out whether fields need recursive processing. */
-		remapinfo->field_remap = BuildFieldRemapInfo(tupledesc,
-													 tqueue->mycontext);
-		if (remapinfo->field_remap != NULL)
-		{
-			/*
-			 * We need to inspect the record contents, so save a copy of the
-			 * tupdesc.  (We could possibly just reference the typcache's
-			 * copy, but then it's problematic when to release the refcount.)
-			 */
-			MemoryContext oldcontext = MemoryContextSwitchTo(tqueue->mycontext);
-
-			remapinfo->tupledesc = CreateTupleDescCopy(tupledesc);
-			MemoryContextSwitchTo(oldcontext);
-		}
-		else
-		{
-			/* No fields of the record require remapping. */
-			remapinfo->tupledesc = NULL;
-		}
-		remapinfo->rectypid = typid;
-		remapinfo->rectypmod = typmod;
-
-		/* Release reference count acquired by lookup_rowtype_tupdesc. */
-		DecrTupleDescRefCount(tupledesc);
-	}
-
-	/*
-	 * If field remapping is required, deform the tuple and examine each
-	 * field.
-	 */
-	if (remapinfo->field_remap != NULL)
-	{
-		Datum	   *values;
-		bool	   *isnull;
-		HeapTupleData tdata;
-		int			i;
-
-		/* Deform the tuple so we can check each column within. */
-		tupledesc = remapinfo->tupledesc;
-		values = (Datum *) palloc(tupledesc->natts * sizeof(Datum));
-		isnull = (bool *) palloc(tupledesc->natts * sizeof(bool));
-		tdata.t_len = HeapTupleHeaderGetDatumLength(tup);
-		ItemPointerSetInvalid(&(tdata.t_self));
-#if 0
-		tdata.t_tableOid = InvalidOid;
-#endif
-		tdata.t_data = tup;
-		heap_deform_tuple(&tdata, tupledesc, values, isnull);
-
-		/* Recursively check each interesting non-NULL attribute. */
-		for (i = 0; i < tupledesc->natts; i++)
-		{
-			if (!isnull[i] && remapinfo->field_remap[i])
-				TQExamine(tqueue, remapinfo->field_remap[i], values[i]);
-		}
-
-		/* Need not clean up, since we're in a short-lived context. */
-	}
-}
-
-/*
- * Examine an array datum and send any necessary control messages for
- * transient record types contained in it.
- */
-static void
-TQExamineArray(TQueueDestReceiver *tqueue, ArrayRemapInfo *remapinfo,
-			   Datum value)
-{
-	ArrayType  *arr = DatumGetArrayTypeP(value);
-	Oid			typid = ARR_ELEMTYPE(arr);
-	Datum	   *elem_values;
-	bool	   *elem_nulls;
-	int			num_elems;
-	int			i;
-
-	/* Deconstruct the array. */
-	deconstruct_array(arr, typid, remapinfo->typlen,
-					  remapinfo->typbyval, remapinfo->typalign,
-					  &elem_values, &elem_nulls, &num_elems);
-
-	/* Examine each element. */
-	for (i = 0; i < num_elems; i++)
-	{
-		if (!elem_nulls[i])
-			TQExamine(tqueue, remapinfo->element_remap, elem_values[i]);
-	}
-}
-
-/*
- * Examine a range datum and send any necessary control messages for
- * transient record types contained in it.
- */
-static void
-TQExamineRange(TQueueDestReceiver *tqueue, RangeRemapInfo *remapinfo,
-			   Datum value)
-{
-	RangeType  *range = DatumGetRangeType(value);
-	RangeBound	lower;
-	RangeBound	upper;
-	bool		empty;
-
-	/* Extract the lower and upper bounds. */
-	range_deserialize(remapinfo->typcache, range, &lower, &upper, &empty);
-
-	/* Nothing to do for an empty range. */
-	if (empty)
-		return;
-
-	/* Examine each bound, if present. */
-	if (!upper.infinite)
-		TQExamine(tqueue, remapinfo->bound_remap, upper.val);
-	if (!lower.infinite)
-		TQExamine(tqueue, remapinfo->bound_remap, lower.val);
-}
-
-/*
- * Send tuple descriptor information for a transient typmod, unless we've
- * already done so previously.
- */
-static void
-TQSendRecordInfo(TQueueDestReceiver *tqueue, int32 typmod, TupleDesc tupledesc)
-{
-	StringInfoData buf;
-	bool		found;
-	int			i;
-
-	/* Initialize hash table if not done yet. */
-	if (tqueue->recordhtab == NULL)
-	{
-		HASHCTL		ctl;
-
-		MemSet(&ctl, 0, sizeof(ctl));
-		/* Hash table entries are just typmods */
-		ctl.keysize = sizeof(int32);
-		ctl.entrysize = sizeof(int32);
-		ctl.hcxt = tqueue->mycontext;
-		tqueue->recordhtab = hash_create("tqueue sender record type hashtable",
-										 100, &ctl,
-									  HASH_ELEM | HASH_BLOBS | HASH_CONTEXT);
-	}
-
-	/* Have we already seen this record type?  If not, must report it. */
-	hash_search(tqueue->recordhtab, &typmod, HASH_ENTER, &found);
-	if (found)
-		return;
-
-	elog(DEBUG3, "sending tqueue control message for record typmod %d", typmod);
-
-	/* If message queue is in data mode, switch to control mode. */
-	if (tqueue->mode != TUPLE_QUEUE_MODE_CONTROL)
-	{
-		tqueue->mode = TUPLE_QUEUE_MODE_CONTROL;
-		shm_mq_send(tqueue->queue, sizeof(char), &tqueue->mode, false);
-	}
-
-	/* Assemble a control message. */
-	initStringInfo(&buf);
-	appendBinaryStringInfo(&buf, (char *) &typmod, sizeof(int32));
-	appendBinaryStringInfo(&buf, (char *) &tupledesc->natts, sizeof(int));
-	appendBinaryStringInfo(&buf, (char *) &tupledesc->tdhasoid, sizeof(bool));
-	for (i = 0; i < tupledesc->natts; i++)
-	{
-		appendBinaryStringInfo(&buf, (char *) tupledesc->attrs[i],
-							   sizeof(FormData_pg_attribute));
-	}
-
-	/* Send control message. */
-	shm_mq_send(tqueue->queue, buf.len, buf.data, false);
-
-	/* We assume it's OK to leak buf because we're in a short-lived context. */
-}
-
-/*
-=======
->>>>>>> 9e1c9f95
  * Prepare to receive tuples from executor.
  */
 static void
@@ -536,543 +204,9 @@
 	 * (which had better be sufficiently aligned).
 	 */
 	ItemPointerSetInvalid(&htup.t_self);
-#if 0
 	htup.t_tableOid = InvalidOid;
-#endif
 	htup.t_len = nbytes;
 	htup.t_data = data;
 
-<<<<<<< HEAD
-	/*
-	 * Either just copy the data into a regular palloc'd tuple, or remap it,
-	 * as required.
-	 */
-	return TQRemapTuple(reader,
-						reader->tupledesc,
-						reader->field_remapinfo,
-						&htup);
-}
-
-/*
- * Copy the given tuple, remapping any transient typmods contained in it.
- */
-static HeapTuple
-TQRemapTuple(TupleQueueReader *reader,
-			 TupleDesc tupledesc,
-			 TupleRemapInfo **field_remapinfo,
-			 HeapTuple tuple)
-{
-	Datum	   *values;
-	bool	   *isnull;
-	bool		changed = false;
-	int			i;
-
-	/*
-	 * If no remapping is necessary, just copy the tuple into a single
-	 * palloc'd chunk, as caller will expect.
-	 */
-	if (field_remapinfo == NULL)
-		return heap_copytuple(tuple);
-
-	/* Deform tuple so we can remap record typmods for individual attrs. */
-	values = (Datum *) palloc(tupledesc->natts * sizeof(Datum));
-	isnull = (bool *) palloc(tupledesc->natts * sizeof(bool));
-	heap_deform_tuple(tuple, tupledesc, values, isnull);
-
-	/* Recursively process each interesting non-NULL attribute. */
-	for (i = 0; i < tupledesc->natts; i++)
-	{
-		if (isnull[i] || field_remapinfo[i] == NULL)
-			continue;
-		values[i] = TQRemap(reader, field_remapinfo[i], values[i], &changed);
-	}
-
-	/* Reconstruct the modified tuple, if anything was modified. */
-	if (changed)
-		return heap_form_tuple(tupledesc, values, isnull);
-	else
-		return heap_copytuple(tuple);
-}
-
-/*
- * Process the given datum and replace any transient record typmods
- * contained in it.  Set *changed to TRUE if we actually changed the datum.
- *
- * remapinfo is previously-computed remapping info about the datum's type.
- *
- * This function just dispatches based on the remap class.
- */
-static Datum
-TQRemap(TupleQueueReader *reader, TupleRemapInfo *remapinfo,
-		Datum value, bool *changed)
-{
-	/* This is recursive, so it could be driven to stack overflow. */
-	check_stack_depth();
-
-	switch (remapinfo->remapclass)
-	{
-		case TQUEUE_REMAP_ARRAY:
-			return TQRemapArray(reader, &remapinfo->u.arr, value, changed);
-
-		case TQUEUE_REMAP_RANGE:
-			return TQRemapRange(reader, &remapinfo->u.rng, value, changed);
-
-		case TQUEUE_REMAP_RECORD:
-			return TQRemapRecord(reader, &remapinfo->u.rec, value, changed);
-	}
-
-	elog(ERROR, "unrecognized tqueue remap class: %d",
-		 (int) remapinfo->remapclass);
-	return (Datum) 0;
-}
-
-/*
- * Process the given array datum and replace any transient record typmods
- * contained in it.  Set *changed to TRUE if we actually changed the datum.
- */
-static Datum
-TQRemapArray(TupleQueueReader *reader, ArrayRemapInfo *remapinfo,
-			 Datum value, bool *changed)
-{
-	ArrayType  *arr = DatumGetArrayTypeP(value);
-	Oid			typid = ARR_ELEMTYPE(arr);
-	bool		element_changed = false;
-	Datum	   *elem_values;
-	bool	   *elem_nulls;
-	int			num_elems;
-	int			i;
-
-	/* Deconstruct the array. */
-	deconstruct_array(arr, typid, remapinfo->typlen,
-					  remapinfo->typbyval, remapinfo->typalign,
-					  &elem_values, &elem_nulls, &num_elems);
-
-	/* Remap each element. */
-	for (i = 0; i < num_elems; i++)
-	{
-		if (!elem_nulls[i])
-			elem_values[i] = TQRemap(reader,
-									 remapinfo->element_remap,
-									 elem_values[i],
-									 &element_changed);
-	}
-
-	if (element_changed)
-	{
-		/* Reconstruct and return the array.  */
-		*changed = true;
-		arr = construct_md_array(elem_values, elem_nulls,
-							   ARR_NDIM(arr), ARR_DIMS(arr), ARR_LBOUND(arr),
-								 typid, remapinfo->typlen,
-								 remapinfo->typbyval, remapinfo->typalign);
-		return PointerGetDatum(arr);
-	}
-
-	/* Else just return the value as-is. */
-	return value;
-}
-
-/*
- * Process the given range datum and replace any transient record typmods
- * contained in it.  Set *changed to TRUE if we actually changed the datum.
- */
-static Datum
-TQRemapRange(TupleQueueReader *reader, RangeRemapInfo *remapinfo,
-			 Datum value, bool *changed)
-{
-	RangeType  *range = DatumGetRangeType(value);
-	bool		bound_changed = false;
-	RangeBound	lower;
-	RangeBound	upper;
-	bool		empty;
-
-	/* Extract the lower and upper bounds. */
-	range_deserialize(remapinfo->typcache, range, &lower, &upper, &empty);
-
-	/* Nothing to do for an empty range. */
-	if (empty)
-		return value;
-
-	/* Remap each bound, if present. */
-	if (!upper.infinite)
-		upper.val = TQRemap(reader, remapinfo->bound_remap,
-							upper.val, &bound_changed);
-	if (!lower.infinite)
-		lower.val = TQRemap(reader, remapinfo->bound_remap,
-							lower.val, &bound_changed);
-
-	if (bound_changed)
-	{
-		/* Reserialize.  */
-		*changed = true;
-		range = range_serialize(remapinfo->typcache, &lower, &upper, empty);
-		return RangeTypeGetDatum(range);
-	}
-
-	/* Else just return the value as-is. */
-	return value;
-}
-
-/*
- * Process the given record datum and replace any transient record typmods
- * contained in it.  Set *changed to TRUE if we actually changed the datum.
- */
-static Datum
-TQRemapRecord(TupleQueueReader *reader, RecordRemapInfo *remapinfo,
-			  Datum value, bool *changed)
-{
-	HeapTupleHeader tup;
-	Oid			typid;
-	int32		typmod;
-	bool		changed_typmod;
-	TupleDesc	tupledesc;
-
-	/* Extract type OID and typmod from tuple. */
-	tup = DatumGetHeapTupleHeader(value);
-	typid = HeapTupleHeaderGetTypeId(tup);
-	typmod = HeapTupleHeaderGetTypMod(tup);
-
-	/*
-	 * If first time through, or if this isn't the same composite type as last
-	 * time, identify the required typmod mapping, and then look up the
-	 * necessary information for processing the fields.
-	 */
-	if (typid != remapinfo->rectypid || typmod != remapinfo->rectypmod)
-	{
-		/* Free any old data. */
-		if (remapinfo->tupledesc != NULL)
-			FreeTupleDesc(remapinfo->tupledesc);
-		/* Is it worth trying to free substructure of the remap tree? */
-		if (remapinfo->field_remap != NULL)
-			pfree(remapinfo->field_remap);
-
-		/* If transient record type, look up matching local typmod. */
-		if (typid == RECORDOID)
-		{
-			RecordTypmodMap *mapent;
-
-			Assert(reader->typmodmap != NULL);
-			mapent = hash_search(reader->typmodmap, &typmod,
-								 HASH_FIND, NULL);
-			if (mapent == NULL)
-				elog(ERROR, "tqueue received unrecognized remote typmod %d",
-					 typmod);
-			remapinfo->localtypmod = mapent->localtypmod;
-		}
-		else
-			remapinfo->localtypmod = -1;
-
-		/* Look up tuple descriptor in typcache. */
-		tupledesc = lookup_rowtype_tupdesc(typid, remapinfo->localtypmod);
-
-		/* Figure out whether fields need recursive processing. */
-		remapinfo->field_remap = BuildFieldRemapInfo(tupledesc,
-													 reader->mycontext);
-		if (remapinfo->field_remap != NULL)
-		{
-			/*
-			 * We need to inspect the record contents, so save a copy of the
-			 * tupdesc.  (We could possibly just reference the typcache's
-			 * copy, but then it's problematic when to release the refcount.)
-			 */
-			MemoryContext oldcontext = MemoryContextSwitchTo(reader->mycontext);
-
-			remapinfo->tupledesc = CreateTupleDescCopy(tupledesc);
-			MemoryContextSwitchTo(oldcontext);
-		}
-		else
-		{
-			/* No fields of the record require remapping. */
-			remapinfo->tupledesc = NULL;
-		}
-		remapinfo->rectypid = typid;
-		remapinfo->rectypmod = typmod;
-
-		/* Release reference count acquired by lookup_rowtype_tupdesc. */
-		DecrTupleDescRefCount(tupledesc);
-	}
-
-	/* If transient record, replace remote typmod with local typmod. */
-	if (typid == RECORDOID && typmod != remapinfo->localtypmod)
-	{
-		typmod = remapinfo->localtypmod;
-		changed_typmod = true;
-	}
-	else
-		changed_typmod = false;
-
-	/*
-	 * If we need to change the typmod, or if there are any potentially
-	 * remappable fields, replace the tuple.
-	 */
-	if (changed_typmod || remapinfo->field_remap != NULL)
-	{
-		HeapTupleData htup;
-		HeapTuple	atup;
-
-		/* For now, assume we always need to change the tuple in this case. */
-		*changed = true;
-
-		/* Copy tuple, possibly remapping contained fields. */
-		ItemPointerSetInvalid(&htup.t_self);
-#if 0
-		htup.t_tableOid = InvalidOid;
-#endif
-		htup.t_len = HeapTupleHeaderGetDatumLength(tup);
-		htup.t_data = tup;
-		atup = TQRemapTuple(reader,
-							remapinfo->tupledesc,
-							remapinfo->field_remap,
-							&htup);
-
-		/* Apply the correct labeling for a local Datum. */
-		HeapTupleHeaderSetTypeId(atup->t_data, typid);
-		HeapTupleHeaderSetTypMod(atup->t_data, typmod);
-		HeapTupleHeaderSetDatumLength(atup->t_data, htup.t_len);
-
-		/* And return the results. */
-		return HeapTupleHeaderGetDatum(atup->t_data);
-	}
-
-	/* Else just return the value as-is. */
-	return value;
-}
-
-/*
- * Handle a control message from the tuple queue reader.
- *
- * Control messages are sent when the remote side is sending tuples that
- * contain transient record types.  We need to arrange to bless those
- * record types locally and translate between remote and local typmods.
- */
-static void
-TupleQueueHandleControlMessage(TupleQueueReader *reader, Size nbytes,
-							   char *data)
-{
-	int32		remotetypmod;
-	int			natts;
-	bool		hasoid;
-	Size		offset = 0;
-	Form_pg_attribute *attrs;
-	TupleDesc	tupledesc;
-	RecordTypmodMap *mapent;
-	bool		found;
-	int			i;
-
-	/* Extract remote typmod. */
-	memcpy(&remotetypmod, &data[offset], sizeof(int32));
-	offset += sizeof(int32);
-
-	/* Extract attribute count. */
-	memcpy(&natts, &data[offset], sizeof(int));
-	offset += sizeof(int);
-
-	/* Extract hasoid flag. */
-	memcpy(&hasoid, &data[offset], sizeof(bool));
-	offset += sizeof(bool);
-
-	/* Extract attribute details. The tupledesc made here is just transient. */
-	attrs = palloc(natts * sizeof(Form_pg_attribute));
-	for (i = 0; i < natts; i++)
-	{
-		attrs[i] = palloc(sizeof(FormData_pg_attribute));
-		memcpy(attrs[i], &data[offset], sizeof(FormData_pg_attribute));
-		offset += sizeof(FormData_pg_attribute);
-	}
-
-	/* We should have read the whole message. */
-	Assert(offset == nbytes);
-
-	/* Construct TupleDesc, and assign a local typmod. */
-	tupledesc = CreateTupleDesc(natts, hasoid, attrs);
-	tupledesc = BlessTupleDesc(tupledesc);
-
-	/* Create mapping hashtable if it doesn't exist already. */
-	if (reader->typmodmap == NULL)
-	{
-		HASHCTL		ctl;
-
-		MemSet(&ctl, 0, sizeof(ctl));
-		ctl.keysize = sizeof(int32);
-		ctl.entrysize = sizeof(RecordTypmodMap);
-		ctl.hcxt = reader->mycontext;
-		reader->typmodmap = hash_create("tqueue receiver record type hashtable",
-										100, &ctl,
-									  HASH_ELEM | HASH_BLOBS | HASH_CONTEXT);
-	}
-
-	/* Create map entry. */
-	mapent = hash_search(reader->typmodmap, &remotetypmod, HASH_ENTER,
-						 &found);
-	if (found)
-		elog(ERROR, "duplicate tqueue control message for typmod %d",
-			 remotetypmod);
-	mapent->localtypmod = tupledesc->tdtypmod;
-
-	elog(DEBUG3, "tqueue mapping remote typmod %d to local typmod %d",
-		 remotetypmod, mapent->localtypmod);
-}
-
-/*
- * Build remap info for the specified data type, storing it in mycontext.
- * Returns NULL if neither the type nor any subtype could require remapping.
- */
-static TupleRemapInfo *
-BuildTupleRemapInfo(Oid typid, MemoryContext mycontext)
-{
-	HeapTuple	tup;
-	Form_pg_type typ;
-
-	/* This is recursive, so it could be driven to stack overflow. */
-	check_stack_depth();
-
-restart:
-	tup = SearchSysCache1(TYPEOID, ObjectIdGetDatum(typid));
-	if (!HeapTupleIsValid(tup))
-		elog(ERROR, "cache lookup failed for type %u", typid);
-	typ = (Form_pg_type) GETSTRUCT(tup);
-
-	/* Look through domains to underlying base type. */
-	if (typ->typtype == TYPTYPE_DOMAIN)
-	{
-		typid = typ->typbasetype;
-		ReleaseSysCache(tup);
-		goto restart;
-	}
-
-	/* If it's a true array type, deal with it that way. */
-	if (OidIsValid(typ->typelem) && typ->typlen == -1)
-	{
-		typid = typ->typelem;
-		ReleaseSysCache(tup);
-		return BuildArrayRemapInfo(typid, mycontext);
-	}
-
-	/* Similarly, deal with ranges appropriately. */
-	if (typ->typtype == TYPTYPE_RANGE)
-	{
-		ReleaseSysCache(tup);
-		return BuildRangeRemapInfo(typid, mycontext);
-	}
-
-	/*
-	 * If it's a composite type (including RECORD), set up for remapping.  We
-	 * don't attempt to determine the status of subfields here, since we do
-	 * not have enough information yet; just mark everything invalid.
-	 */
-	if (typ->typtype == TYPTYPE_COMPOSITE || typid == RECORDOID)
-	{
-		TupleRemapInfo *remapinfo;
-
-		remapinfo = (TupleRemapInfo *)
-			MemoryContextAlloc(mycontext, sizeof(TupleRemapInfo));
-		remapinfo->remapclass = TQUEUE_REMAP_RECORD;
-		remapinfo->u.rec.rectypid = InvalidOid;
-		remapinfo->u.rec.rectypmod = -1;
-		remapinfo->u.rec.localtypmod = -1;
-		remapinfo->u.rec.tupledesc = NULL;
-		remapinfo->u.rec.field_remap = NULL;
-		ReleaseSysCache(tup);
-		return remapinfo;
-	}
-
-	/* Nothing else can possibly need remapping attention. */
-	ReleaseSysCache(tup);
-	return NULL;
-}
-
-static TupleRemapInfo *
-BuildArrayRemapInfo(Oid elemtypid, MemoryContext mycontext)
-{
-	TupleRemapInfo *remapinfo;
-	TupleRemapInfo *element_remapinfo;
-
-	/* See if element type requires remapping. */
-	element_remapinfo = BuildTupleRemapInfo(elemtypid, mycontext);
-	/* If not, the array doesn't either. */
-	if (element_remapinfo == NULL)
-		return NULL;
-	/* OK, set up to remap the array. */
-	remapinfo = (TupleRemapInfo *)
-		MemoryContextAlloc(mycontext, sizeof(TupleRemapInfo));
-	remapinfo->remapclass = TQUEUE_REMAP_ARRAY;
-	get_typlenbyvalalign(elemtypid,
-						 &remapinfo->u.arr.typlen,
-						 &remapinfo->u.arr.typbyval,
-						 &remapinfo->u.arr.typalign);
-	remapinfo->u.arr.element_remap = element_remapinfo;
-	return remapinfo;
-}
-
-static TupleRemapInfo *
-BuildRangeRemapInfo(Oid rngtypid, MemoryContext mycontext)
-{
-	TupleRemapInfo *remapinfo;
-	TupleRemapInfo *bound_remapinfo;
-	TypeCacheEntry *typcache;
-
-	/*
-	 * Get range info from the typcache.  We assume this pointer will stay
-	 * valid for the duration of the query.
-	 */
-	typcache = lookup_type_cache(rngtypid, TYPECACHE_RANGE_INFO);
-	if (typcache->rngelemtype == NULL)
-		elog(ERROR, "type %u is not a range type", rngtypid);
-
-	/* See if range bound type requires remapping. */
-	bound_remapinfo = BuildTupleRemapInfo(typcache->rngelemtype->type_id,
-										  mycontext);
-	/* If not, the range doesn't either. */
-	if (bound_remapinfo == NULL)
-		return NULL;
-	/* OK, set up to remap the range. */
-	remapinfo = (TupleRemapInfo *)
-		MemoryContextAlloc(mycontext, sizeof(TupleRemapInfo));
-	remapinfo->remapclass = TQUEUE_REMAP_RANGE;
-	remapinfo->u.rng.typcache = typcache;
-	remapinfo->u.rng.bound_remap = bound_remapinfo;
-	return remapinfo;
-}
-
-/*
- * Build remap info for fields of the type described by the given tupdesc.
- * Returns an array of TupleRemapInfo pointers, or NULL if no field
- * requires remapping.  Data is allocated in mycontext.
- */
-static TupleRemapInfo **
-BuildFieldRemapInfo(TupleDesc tupledesc, MemoryContext mycontext)
-{
-	TupleRemapInfo **remapinfo;
-	bool		noop = true;
-	int			i;
-
-	/* Recursively determine the remapping status of each field. */
-	remapinfo = (TupleRemapInfo **)
-		MemoryContextAlloc(mycontext,
-						   tupledesc->natts * sizeof(TupleRemapInfo *));
-	for (i = 0; i < tupledesc->natts; i++)
-	{
-		Form_pg_attribute attr = tupledesc->attrs[i];
-
-		if (attr->attisdropped)
-		{
-			remapinfo[i] = NULL;
-			continue;
-		}
-		remapinfo[i] = BuildTupleRemapInfo(attr->atttypid, mycontext);
-		if (remapinfo[i] != NULL)
-			noop = false;
-	}
-
-	/* If no fields require remapping, report that by returning NULL. */
-	if (noop)
-	{
-		pfree(remapinfo);
-		remapinfo = NULL;
-	}
-
-	return remapinfo;
-=======
 	return heap_copytuple(&htup);
->>>>>>> 9e1c9f95
 }