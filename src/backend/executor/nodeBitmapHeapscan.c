--- conflicted
+++ resolved
@@ -36,10 +36,7 @@
 #include "postgres.h"
 
 #include "access/heapam.h"
-<<<<<<< HEAD
 #include "access/relscan.h"
-=======
->>>>>>> d13f41d2
 #include "access/transam.h"
 #include "executor/execdebug.h"
 #include "executor/nodeBitmapHeapscan.h"
@@ -68,20 +65,12 @@
 	{
 		/*
 		 * Even though we aren't going to do a conventional seqscan, it is useful
-		 * to create a HeapScanDesc --- this checks the relation size and sets up
-		 * statistical infrastructure for us.
-		 */
-		scanstate->ss_currentScanDesc = heap_beginscan(currentRelation,
-													   estate->es_snapshot,
-													   0,
-													   NULL);
-		
-		/*
-		 * One problem is that heap_beginscan counts a "sequential scan" start,
-		 * when we actually aren't doing any such thing.  Reverse out the added
-		 * scan count.	(Eventually we may want to count bitmap scans separately.)
-		 */
-		pgstat_discount_heap_scan(currentRelation);
+		 * to create a HeapScanDesc --- most of the fields in it are usable.
+		 */
+		scanstate->ss_currentScanDesc = heap_beginscan_bm(currentRelation,
+														  estate->es_snapshot,
+														  0,
+														  NULL);
 	}
 }
 
@@ -423,7 +412,7 @@
 			ItemPointerData tid;
 
 			ItemPointerSet(&tid, page, offnum);
-			if (heap_hot_search_buffer(&tid, buffer, snapshot, NULL))
+			if (heap_hot_search_buffer(scan->rs_rd, &tid, buffer, snapshot, NULL))
 				scan->rs_vistuples[ntup++] = ItemPointerGetOffsetNumber(&tid);
 		}
 	}
@@ -442,20 +431,14 @@
 			ItemId		lp;
 			HeapTupleData loctup;
 
-<<<<<<< HEAD
-		valid = HeapTupleSatisfiesVisibility(scan->rs_rd, &loctup, snapshot, buffer);
-		if (valid)
-			scan->rs_vistuples[ntup++] = targoffset;
-=======
 			lp = PageGetItemId(dp, offnum);
 			if (!ItemIdIsNormal(lp))
 				continue;
 			loctup.t_data = (HeapTupleHeader) PageGetItem((Page) dp, lp);
 			loctup.t_len = ItemIdGetLength(lp);
-			if (HeapTupleSatisfiesVisibility(&loctup, snapshot, buffer))
+			if (HeapTupleSatisfiesVisibility(scan->rs_rd, &loctup, snapshot, buffer))
 				scan->rs_vistuples[ntup++] = offnum;
 		}
->>>>>>> d13f41d2
 	}
 
 	LockBuffer(buffer, BUFFER_LOCK_UNLOCK);
@@ -519,19 +502,9 @@
 	/* rescan to release any page pin */
 	heap_rescan(node->ss_currentScanDesc, NULL);
 
-<<<<<<< HEAD
-	/* undo bogus "seq scan" count (see notes in ExecInitBitmapHeapScan) */
-	pgstat_discount_heap_scan(node->ss.ss_currentRelation);
-
 	freeBitmapState(node);
 
 	tbm_reset_bitmaps(outerPlanState(node));
-=======
-	if (node->tbm)
-		tbm_free(node->tbm);
-	node->tbm = NULL;
-	node->tbmres = NULL;
->>>>>>> d13f41d2
 
 	/*
 	 * Always rescan the input immediately, to ensure we can pass down any
@@ -656,18 +629,6 @@
 	scanstate->ss.ss_currentRelation = currentRelation;
 
 	/*
-<<<<<<< HEAD
-=======
-	 * Even though we aren't going to do a conventional seqscan, it is useful
-	 * to create a HeapScanDesc --- most of the fields in it are usable.
-	 */
-	scanstate->ss.ss_currentScanDesc = heap_beginscan_bm(currentRelation,
-														 estate->es_snapshot,
-														 0,
-														 NULL);
-
-	/*
->>>>>>> d13f41d2
 	 * get the scan type from the relation descriptor.
 	 */
 	ExecAssignScanType(&scanstate->ss, RelationGetDescr(currentRelation));
