--- conflicted
+++ resolved
@@ -47,17 +47,12 @@
 	 * worktable.  Therefore, we don't need a private read pointer for the
 	 * tuplestore, nor do we need to tell tuplestore_gettupleslot to copy.
 	 */
-<<<<<<< HEAD
-	estate = node->ss.ps.state;
 
 	/*
 	 * RECURSIVE_CTE_FIXME: Double check we don't have backward scan required by
 	 * plan (both planner and ORCA).
 	 */
-	Assert(ScanDirectionIsForward(estate->es_direction));
-=======
 	Assert(ScanDirectionIsForward(node->ss.ps.state->es_direction));
->>>>>>> 80edfd76
 
 	tuplestorestate = node->rustate->working_table;
 
