--- conflicted
+++ resolved
@@ -26,13 +26,9 @@
  *	before ExecutorEnd.  This can be omitted only in case of EXPLAIN,
  *	which should also omit ExecutorRun.
  *
-<<<<<<< HEAD
  * Portions Copyright (c) 2005-2010, Greenplum inc
  * Portions Copyright (c) 2012-Present Pivotal Software, Inc.
- * Portions Copyright (c) 1996-2012, PostgreSQL Global Development Group
-=======
  * Portions Copyright (c) 1996-2013, PostgreSQL Global Development Group
->>>>>>> e472b921
  * Portions Copyright (c) 1994, Regents of the University of California
  *
  *
@@ -43,13 +39,10 @@
  */
 #include "postgres.h"
 
-<<<<<<< HEAD
 #include "access/aosegfiles.h"
 #include "access/appendonlywriter.h"
 #include "access/fileam.h"
-=======
 #include "access/htup_details.h"
->>>>>>> e472b921
 #include "access/sysattr.h"
 #include "access/transam.h"
 #include "access/xact.h"
@@ -59,6 +52,7 @@
 #include "catalog/aoblkdir.h"
 #include "catalog/aovisimap.h"
 #include "catalog/catalog.h"
+#include "catalog/oid_dispatch.h"
 #include "catalog/pg_attribute_encoding.h"
 #include "catalog/pg_type.h"
 #include "cdb/cdbpartition.h"
@@ -68,13 +62,10 @@
 #include "commands/trigger.h"
 #include "executor/execDML.h"
 #include "executor/execdebug.h"
-<<<<<<< HEAD
 #include "executor/execUtils.h"
 #include "executor/instrument.h"
+#include "foreign/fdwapi.h"
 #include "libpq/pqformat.h"
-=======
-#include "foreign/fdwapi.h"
->>>>>>> e472b921
 #include "mb/pg_wchar.h"
 #include "miscadmin.h"
 #include "optimizer/clauses.h"
@@ -1806,7 +1797,6 @@
 	}
 
 	/*
-<<<<<<< HEAD
 	 * If there are partitions involved in the query, initialize partitioning metadata.
 	 */
 	InitializeQueryPartsMetadata(plannedstmt, estate);
@@ -1817,10 +1807,7 @@
 	estate->dynamicTableScanInfo->numSelectorsPerScanId = plannedstmt->numSelectorsPerScanId;
 
 	/*
-	 * Similarly, we have to lock relations selected FOR UPDATE/FOR SHARE
-=======
 	 * Similarly, we have to lock relations selected FOR [KEY] UPDATE/SHARE
->>>>>>> e472b921
 	 * before we initialize the plan tree, else we'd be risking lock upgrades.
 	 * While we are at it, build the ExecRowMark list.
 	 */
@@ -2119,7 +2106,14 @@
 							RelationGetRelationName(resultRel))));
 			break;
 		case RELKIND_VIEW:
-<<<<<<< HEAD
+
+			/*
+			 * Okay only if there's a suitable INSTEAD OF trigger.  Messages
+			 * here should match rewriteHandler.c's rewriteTargetView, except
+			 * that we omit errdetail because we haven't got the information
+			 * handy (and given that we really shouldn't get here anyway, it's
+			 * not worth great exertion to get).
+			 */
 			/*
 			 * GPDB_91_MERGE_FIXME: In Greenplum, views are treated as non
 			 * partitioned relations, gp_distribution_policy contains no entry
@@ -2139,16 +2133,6 @@
 							RelationGetRelationName(resultRel)),
 					 errhint("changing views is not supported in Greenplum")));
 
-=======
-
-			/*
-			 * Okay only if there's a suitable INSTEAD OF trigger.  Messages
-			 * here should match rewriteHandler.c's rewriteTargetView, except
-			 * that we omit errdetail because we haven't got the information
-			 * handy (and given that we really shouldn't get here anyway, it's
-			 * not worth great exertion to get).
-			 */
->>>>>>> e472b921
 			switch (operation)
 			{
 				case CMD_INSERT:
@@ -2186,32 +2170,6 @@
 					 errmsg("cannot change materialized view \"%s\"",
 							RelationGetRelationName(resultRel))));
 			break;
-<<<<<<< HEAD
-
-		/* GPDB additions */
-		case RELKIND_AOSEGMENTS:
-			if (!allowSystemTableMods)
-				ereport(ERROR,
-						(errcode(ERRCODE_WRONG_OBJECT_TYPE),
-						 errmsg("cannot change AO segment listing relation \"%s\"",
-								RelationGetRelationName(resultRel))));
-			break;
-		case RELKIND_AOBLOCKDIR:
-			if (!allowSystemTableMods)
-				ereport(ERROR,
-						(errcode(ERRCODE_WRONG_OBJECT_TYPE),
-						 errmsg("cannot change AO block directory relation \"%s\"",
-								RelationGetRelationName(resultRel))));
-			break;
-		case RELKIND_AOVISIMAP:
-			if (!allowSystemTableMods)
-				ereport(ERROR,
-						(errcode(ERRCODE_WRONG_OBJECT_TYPE),
-						 errmsg("cannot change AO visibility map relation \"%s\"",
-								RelationGetRelationName(resultRel))));
-			break;
-
-=======
 		case RELKIND_FOREIGN_TABLE:
 			/* Okay only if the FDW supports it */
 			fdwroutine = GetFdwRoutineForRelation(resultRel, false);
@@ -2261,7 +2219,30 @@
 					break;
 			}
 			break;
->>>>>>> e472b921
+
+		/* GPDB additions */
+		case RELKIND_AOSEGMENTS:
+			if (!allowSystemTableMods)
+				ereport(ERROR,
+						(errcode(ERRCODE_WRONG_OBJECT_TYPE),
+						 errmsg("cannot change AO segment listing relation \"%s\"",
+								RelationGetRelationName(resultRel))));
+			break;
+		case RELKIND_AOBLOCKDIR:
+			if (!allowSystemTableMods)
+				ereport(ERROR,
+						(errcode(ERRCODE_WRONG_OBJECT_TYPE),
+						 errmsg("cannot change AO block directory relation \"%s\"",
+								RelationGetRelationName(resultRel))));
+			break;
+		case RELKIND_AOVISIMAP:
+			if (!allowSystemTableMods)
+				ereport(ERROR,
+						(errcode(ERRCODE_WRONG_OBJECT_TYPE),
+						 errmsg("cannot change AO visibility map relation \"%s\"",
+								RelationGetRelationName(resultRel))));
+			break;
+
 		default:
 			ereport(ERROR,
 					(errcode(ERRCODE_WRONG_OBJECT_TYPE),
