--- conflicted
+++ resolved
@@ -26,13 +26,9 @@
  *	before ExecutorEnd.  This can be omitted only in case of EXPLAIN,
  *	which should also omit ExecutorRun.
  *
-<<<<<<< HEAD
  * Portions Copyright (c) 2005-2010, Greenplum inc
  * Portions Copyright (c) 2012-Present Pivotal Software, Inc.
- * Portions Copyright (c) 1996-2013, PostgreSQL Global Development Group
-=======
  * Portions Copyright (c) 1996-2014, PostgreSQL Global Development Group
->>>>>>> ab76208e
  * Portions Copyright (c) 1994, Regents of the University of California
  *
  *
@@ -51,7 +47,6 @@
 #include "access/transam.h"
 #include "access/xact.h"
 #include "catalog/namespace.h"
-<<<<<<< HEAD
 #include "catalog/pg_tablespace.h"
 #include "catalog/aoseg.h"
 #include "catalog/aoblkdir.h"
@@ -62,11 +57,9 @@
 #include "catalog/pg_type.h"
 #include "cdb/cdbpartition.h"
 #include "commands/createas.h"
+#include "commands/matview.h"
 #include "commands/tablecmds.h" /* XXX: temp for get_parts() */
 #include "commands/tablespace.h"
-=======
-#include "commands/matview.h"
->>>>>>> ab76208e
 #include "commands/trigger.h"
 #include "executor/execDML.h"
 #include "executor/execdebug.h"
@@ -1977,7 +1970,6 @@
 		 * If alien elimination is not turned on, then all subplans are considered
 		 * reachable.
 		 */
-<<<<<<< HEAD
 		if (!estate->eliminateAliens || bms_is_member(subplan_idx, locallyExecutableSubplans))
 		{
 			/*
@@ -1985,12 +1977,8 @@
 			 *
 			 * GPDB: We always set the REWIND flag, to delay eagerfree.
 			 */
-			sp_eflags = eflags & EXEC_FLAG_EXPLAIN_ONLY;
-=======
-		sp_eflags = eflags
-			& (EXEC_FLAG_EXPLAIN_ONLY | EXEC_FLAG_WITH_NO_DATA);
-		if (bms_is_member(i, plannedstmt->rewindPlanIDs))
->>>>>>> ab76208e
+			sp_eflags = eflags
+				& (EXEC_FLAG_EXPLAIN_ONLY | EXEC_FLAG_WITH_NO_DATA);
 			sp_eflags |= EXEC_FLAG_REWIND;
 
 			Plan	   *subplan = (Plan *) lfirst(l);
@@ -3168,15 +3156,11 @@
 		char	   *val;
 		int			vallen;
 
-<<<<<<< HEAD
-		if (slot->PRIVATE_tts_isnull[i])
-=======
 		/* ignore dropped columns */
 		if (tupdesc->attrs[i]->attisdropped)
 			continue;
 
-		if (slot->tts_isnull[i])
->>>>>>> ab76208e
+		if (slot->PRIVATE_tts_isnull[i])
 			val = "null";
 		else
 		{
