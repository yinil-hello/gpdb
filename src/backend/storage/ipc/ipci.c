/*-------------------------------------------------------------------------
 *
 * ipci.c
 *	  POSTGRES inter-process communication initialization code.
 *
 * Portions Copyright (c) 1996-2019, PostgreSQL Global Development Group
 * Portions Copyright (c) 1994, Regents of the University of California
 *
 *
 * IDENTIFICATION
 *	  src/backend/storage/ipc/ipci.c
 *
 *-------------------------------------------------------------------------
 */
#include "postgres.h"

#include <signal.h>

#include "access/clog.h"
#include "access/commit_ts.h"
#include "access/heapam.h"
#include "access/multixact.h"
#include "access/nbtree.h"
#include "access/subtrans.h"
#include "access/twophase.h"
#include "access/distributedlog.h"
#include "cdb/cdblocaldistribxact.h"
#include "cdb/cdbvars.h"
#include "commands/async.h"
#include "executor/nodeShareInputScan.h"
#include "miscadmin.h"
#include "pgstat.h"
#include "postmaster/autovacuum.h"
#include "postmaster/bgworker_internals.h"
#include "postmaster/bgwriter.h"
#include "postmaster/postmaster.h"
<<<<<<< HEAD
#include "postmaster/fts.h"
=======
#include "replication/logicallauncher.h"
>>>>>>> 9e1c9f95
#include "replication/slot.h"
#include "replication/walreceiver.h"
#include "replication/walsender.h"
#include "replication/origin.h"
#include "storage/bufmgr.h"
#include "storage/dsm.h"
#include "storage/ipc.h"
#include "storage/pg_shmem.h"
#include "storage/pmsignal.h"
#include "storage/predicate.h"
#include "storage/proc.h"
#include "storage/procarray.h"
#include "storage/procsignal.h"
#include "storage/sinvaladt.h"
#include "storage/spin.h"
#include "utils/backend_cancel.h"
#include "utils/resource_manager.h"
#include "utils/faultinjector.h"
#include "utils/sharedsnapshot.h"
#include "utils/gpexpand.h"
#include "utils/snapmgr.h"

<<<<<<< HEAD
#include "libpq-fe.h"
#include "libpq-int.h"
#include "cdb/cdbfts.h"
#include "cdb/cdbtm.h"
#include "utils/tqual.h"
#include "postmaster/backoff.h"
#include "cdb/memquota.h"
#include "executor/instrument.h"
#include "executor/spi.h"
#include "utils/workfile_mgr.h"
#include "utils/session_state.h"
#include "replication/gp_replication.h"
=======
/* GUCs */
int			shared_memory_type = DEFAULT_SHARED_MEMORY_TYPE;
>>>>>>> 9e1c9f95

shmem_startup_hook_type shmem_startup_hook = NULL;

static Size total_addin_request = 0;
static bool addin_request_allowed = true;


/*
 * RequestAddinShmemSpace
 *		Request that extra shmem space be allocated for use by
 *		a loadable module.
 *
 * This is only useful if called from the _PG_init hook of a library that
 * is loaded into the postmaster via shared_preload_libraries.  Once
 * shared memory has been allocated, calls will be ignored.  (We could
 * raise an error, but it seems better to make it a no-op, so that
 * libraries containing such calls can be reloaded if needed.)
 */
void
RequestAddinShmemSpace(Size size)
{
	if (IsUnderPostmaster || !addin_request_allowed)
		return;					/* too late */
	total_addin_request = add_size(total_addin_request, size);
}


/*
 * CreateSharedMemoryAndSemaphores
 *		Creates and initializes shared memory and semaphores.
 *
 * This is called by the postmaster or by a standalone backend.
 * It is also called by a backend forked from the postmaster in the
 * EXEC_BACKEND case.  In the latter case, the shared memory segment
 * already exists and has been physically attached to, but we have to
 * initialize pointers in local memory that reference the shared structures,
 * because we didn't inherit the correct pointer values from the postmaster
 * as we do in the fork() scenario.  The easiest way to do that is to run
 * through the same code as before.  (Note that the called routines mostly
 * check IsUnderPostmaster, rather than EXEC_BACKEND, to detect this case.
 * This is a bit code-wasteful and could be cleaned up.)
 */
void
CreateSharedMemoryAndSemaphores(int port)
{
	PGShmemHeader *shim = NULL;

	if (!IsUnderPostmaster)
	{
		PGShmemHeader *seghdr;
		Size		size;
		int			numSemas;

		/* Compute number of semaphores we'll need */
		numSemas = ProcGlobalSemas();
		numSemas += SpinlockSemas();

		/*
		 * Size of the Postgres shared-memory block is estimated via
		 * moderately-accurate estimates for the big hogs, plus 100K for the
		 * stuff that's too small to bother with estimating.
		 *
		 * We take some care during this phase to ensure that the total size
		 * request doesn't overflow size_t.  If this gets through, we don't
		 * need to be so careful during the actual allocation phase.
		 */
<<<<<<< HEAD
		size = 150000;
=======
		size = 100000;
		size = add_size(size, PGSemaphoreShmemSize(numSemas));
>>>>>>> 9e1c9f95
		size = add_size(size, SpinlockSemaSize());
		size = add_size(size, hash_estimate_size(SHMEM_INDEX_SIZE,
												 sizeof(ShmemIndexEnt)));
		size = add_size(size, BufferShmemSize());
		size = add_size(size, LockShmemSize());
		size = add_size(size, PredicateLockShmemSize());

		if (IsResQueueEnabled() && Gp_role == GP_ROLE_DISPATCH)
		{
			size = add_size(size, ResSchedulerShmemSize());
			size = add_size(size, ResPortalIncrementShmemSize());
		}
		else if (IsResGroupEnabled())
			size = add_size(size, ResGroupShmemSize());
		size = add_size(size, SharedSnapshotShmemSize());
		if (Gp_role == GP_ROLE_DISPATCH || Gp_role == GP_ROLE_UTILITY)
			size = add_size(size, FtsShmemSize());

		size = add_size(size, ProcGlobalShmemSize());
		size = add_size(size, XLOGShmemSize());
		size = add_size(size, DistributedLog_ShmemSize());
		size = add_size(size, CLOGShmemSize());
		size = add_size(size, CommitTsShmemSize());
		size = add_size(size, SUBTRANSShmemSize());
		size = add_size(size, TwoPhaseShmemSize());
		size = add_size(size, BackgroundWorkerShmemSize());
		size = add_size(size, MultiXactShmemSize());
		size = add_size(size, LWLockShmemSize());
		size = add_size(size, ProcArrayShmemSize());
		size = add_size(size, BackendStatusShmemSize());
		size = add_size(size, SInvalShmemSize());
		size = add_size(size, PMSignalShmemSize());
		size = add_size(size, ProcSignalShmemSize());
		size = add_size(size, CheckpointerShmemSize());
		size = add_size(size, AutoVacuumShmemSize());
		size = add_size(size, ReplicationSlotsShmemSize());
		size = add_size(size, ReplicationOriginShmemSize());
		size = add_size(size, WalSndShmemSize());
		size = add_size(size, WalRcvShmemSize());
<<<<<<< HEAD
		size = add_size(size, FTSReplicationStatusShmemSize());
=======
		size = add_size(size, ApplyLauncherShmemSize());
>>>>>>> 9e1c9f95
		size = add_size(size, SnapMgrShmemSize());
		size = add_size(size, BTreeShmemSize());
		size = add_size(size, SyncScanShmemSize());
		size = add_size(size, AsyncShmemSize());
#ifdef EXEC_BACKEND
		size = add_size(size, ShmemBackendArraySize());
#endif

		size = add_size(size, tmShmemSize());
		size = add_size(size, CheckpointerShmemSize());
		size = add_size(size, CancelBackendMsgShmemSize());
		size = add_size(size, WorkFileShmemSize());
		size = add_size(size, ShareInputShmemSize());

#ifdef FAULT_INJECTOR
		size = add_size(size, FaultInjector_ShmemSize());
#endif			

		/* This elog happens before we know the name of the log file we are supposed to use */
		elog(DEBUG1, "Size not including the buffer pool %lu",
			 (unsigned long) size);

		/* freeze the addin request size and include it */
		addin_request_allowed = false;
		size = add_size(size, total_addin_request);

		/* might as well round it off to a multiple of a typical page size */
		size = add_size(size, BLCKSZ - (size % BLCKSZ));

		/* Consider the size of the SessionState array */
		size = add_size(size, SessionState_ShmemSize());

		/* size of Instrumentation slots */
		size = add_size(size, InstrShmemSize());

		/* size of expand version */
		size = add_size(size, GpExpandVersionShmemSize());

		elog(DEBUG3, "invoking IpcMemoryCreate(size=%zu)", size);

		/*
		 * Create the shmem segment
		 */
		seghdr = PGSharedMemoryCreate(size, port, &shim);

		InitShmemAccess(seghdr);

		/*
		 * Create semaphores
		 */
<<<<<<< HEAD
		numSemas = ProcGlobalSemas();
		numSemas += SpinlockSemas();

		elog(DEBUG3,"reserving %d semaphores",numSemas);
=======
>>>>>>> 9e1c9f95
		PGReserveSemaphores(numSemas, port);

		/*
		 * If spinlocks are disabled, initialize emulation layer (which
		 * depends on semaphores, so the order is important here).
		 */
#ifndef HAVE_SPINLOCKS
		SpinlockSemaInit();
#endif
	}
	else
	{
		/*
		 * We are reattaching to an existing shared memory segment. This
		 * should only be reached in the EXEC_BACKEND case.
		 */
#ifndef EXEC_BACKEND
		elog(PANIC, "should be attached to shared memory already");
#endif
	}

	/*
	 * Set up shared memory allocation mechanism
	 */
	if (!IsUnderPostmaster)
		InitShmemAllocation();

	/*
	 * Now initialize LWLocks, which do shared memory allocation and are
	 * needed for InitShmemIndex.
	 */
	CreateLWLocks();

	/*
	 * Set up shmem.c index hashtable
	 */
	InitShmemIndex();

	/*
	 * Set up xlog, clog, and buffers
	 */
	XLOGShmemInit();
	CLOGShmemInit();
	DistributedLog_ShmemInit();
	CommitTsShmemInit();
	SUBTRANSShmemInit();
	MultiXactShmemInit();
	if (Gp_role == GP_ROLE_DISPATCH || Gp_role == GP_ROLE_UTILITY)
		FtsShmemInit();
	tmShmemInit();
	InitBufferPool();

	/*
	 * Set up lock manager
	 */
	InitLocks();

	/*
	 * Set up predicate lock manager
	 */
	InitPredicateLocks();

	/*
	 * Set up resource manager 
	 */
	ResManagerShmemInit();

	/*
	 * Set up process table
	 */
	if (!IsUnderPostmaster)
		InitProcGlobal();

	/* Initialize SessionState shared memory array */
	SessionState_ShmemInit();
	/* Initialize vmem protection */
	GPMemoryProtect_ShmemInit();

	CreateSharedProcArray();
	CreateSharedBackendStatus();
	
	/*
	 * Set up Shared snapshot slots
	 *
	 * TODO: only need to do this if we aren't the QD. for now we are just 
	 *		 doing it all the time and wasting shemem on the QD.  This is 
	 *		 because this happens at postmaster startup time when we don't
	 *		 know who we are.  
	 */
	CreateSharedSnapshotArray();
	TwoPhaseShmemInit();
	BackgroundWorkerShmemInit();

	/*
	 * Set up shared-inval messaging
	 */
	CreateSharedInvalidationState();

	/*
	 * Set up interprocess signaling mechanisms
	 */
	PMSignalShmemInit();
	ProcSignalShmemInit();
	CheckpointerShmemInit();
	AutoVacuumShmemInit();
	ReplicationSlotsShmemInit();
	ReplicationOriginShmemInit();
	WalSndShmemInit();
	WalRcvShmemInit();
<<<<<<< HEAD
	FTSReplicationStatusShmemInit();

#ifdef FAULT_INJECTOR
	FaultInjector_ShmemInit();
#endif
=======
	ApplyLauncherShmemInit();
>>>>>>> 9e1c9f95

	/*
	 * Set up other modules that need some shared memory space
	 */
	SnapMgrInit();
	BTreeShmemInit();
	SyncScanShmemInit();
	AsyncShmemInit();
	BackendCancelShmemInit();
	WorkFileShmemInit();
	ShareInputShmemInit();

	/*
	 * Set up Instrumentation free list
	 */
	if (!IsUnderPostmaster)
		InstrShmemInit();

	GpExpandVersionShmemInit();

#ifdef EXEC_BACKEND

	/*
	 * Alloc the win32 shared backend array
	 */
	if (!IsUnderPostmaster)
		ShmemBackendArrayAllocation();
#endif

	if (gp_enable_resqueue_priority)
		BackoffStateInit();

	/* Initialize dynamic shared memory facilities. */
	if (!IsUnderPostmaster)
		dsm_postmaster_startup(shim);

	/*
	 * Now give loadable modules a chance to set up their shmem allocations
	 */
	if (shmem_startup_hook)
		shmem_startup_hook();
}<|MERGE_RESOLUTION|>--- conflicted
+++ resolved
@@ -34,11 +34,8 @@
 #include "postmaster/bgworker_internals.h"
 #include "postmaster/bgwriter.h"
 #include "postmaster/postmaster.h"
-<<<<<<< HEAD
 #include "postmaster/fts.h"
-=======
 #include "replication/logicallauncher.h"
->>>>>>> 9e1c9f95
 #include "replication/slot.h"
 #include "replication/walreceiver.h"
 #include "replication/walsender.h"
@@ -61,12 +58,10 @@
 #include "utils/gpexpand.h"
 #include "utils/snapmgr.h"
 
-<<<<<<< HEAD
 #include "libpq-fe.h"
 #include "libpq-int.h"
 #include "cdb/cdbfts.h"
 #include "cdb/cdbtm.h"
-#include "utils/tqual.h"
 #include "postmaster/backoff.h"
 #include "cdb/memquota.h"
 #include "executor/instrument.h"
@@ -74,10 +69,9 @@
 #include "utils/workfile_mgr.h"
 #include "utils/session_state.h"
 #include "replication/gp_replication.h"
-=======
+
 /* GUCs */
 int			shared_memory_type = DEFAULT_SHARED_MEMORY_TYPE;
->>>>>>> 9e1c9f95
 
 shmem_startup_hook_type shmem_startup_hook = NULL;
 
@@ -135,6 +129,7 @@
 		numSemas = ProcGlobalSemas();
 		numSemas += SpinlockSemas();
 
+        elog(DEBUG3,"reserving %d semaphores",numSemas);
 		/*
 		 * Size of the Postgres shared-memory block is estimated via
 		 * moderately-accurate estimates for the big hogs, plus 100K for the
@@ -144,12 +139,8 @@
 		 * request doesn't overflow size_t.  If this gets through, we don't
 		 * need to be so careful during the actual allocation phase.
 		 */
-<<<<<<< HEAD
 		size = 150000;
-=======
-		size = 100000;
 		size = add_size(size, PGSemaphoreShmemSize(numSemas));
->>>>>>> 9e1c9f95
 		size = add_size(size, SpinlockSemaSize());
 		size = add_size(size, hash_estimate_size(SHMEM_INDEX_SIZE,
 												 sizeof(ShmemIndexEnt)));
@@ -189,11 +180,8 @@
 		size = add_size(size, ReplicationOriginShmemSize());
 		size = add_size(size, WalSndShmemSize());
 		size = add_size(size, WalRcvShmemSize());
-<<<<<<< HEAD
+		size = add_size(size, ApplyLauncherShmemSize());
 		size = add_size(size, FTSReplicationStatusShmemSize());
-=======
-		size = add_size(size, ApplyLauncherShmemSize());
->>>>>>> 9e1c9f95
 		size = add_size(size, SnapMgrShmemSize());
 		size = add_size(size, BTreeShmemSize());
 		size = add_size(size, SyncScanShmemSize());
@@ -244,13 +232,6 @@
 		/*
 		 * Create semaphores
 		 */
-<<<<<<< HEAD
-		numSemas = ProcGlobalSemas();
-		numSemas += SpinlockSemas();
-
-		elog(DEBUG3,"reserving %d semaphores",numSemas);
-=======
->>>>>>> 9e1c9f95
 		PGReserveSemaphores(numSemas, port);
 
 		/*
@@ -360,15 +341,12 @@
 	ReplicationOriginShmemInit();
 	WalSndShmemInit();
 	WalRcvShmemInit();
-<<<<<<< HEAD
+	ApplyLauncherShmemInit();
 	FTSReplicationStatusShmemInit();
 
 #ifdef FAULT_INJECTOR
 	FaultInjector_ShmemInit();
 #endif
-=======
-	ApplyLauncherShmemInit();
->>>>>>> 9e1c9f95
 
 	/*
 	 * Set up other modules that need some shared memory space
