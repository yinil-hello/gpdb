--- conflicted
+++ resolved
@@ -290,36 +290,9 @@
 			return false;
 
 		/*
-<<<<<<< HEAD
-		 * If the postmaster is alive, we'll still be its child.  If it's
-		 * died, we'll be reassigned as a child of the init process.
-		 */
-#ifdef __darwin__
-		/*
-		 * When attached w/gdb on OSX, gdb becomes parent of debugged process!
-		 * If we are direct child of postmaster and end up as child of
-		 * init, the postmaster musta died. This, of course, fails to detect
-		 * death of postmaster while this process is attached to gdb - but
-		 * that's easier to deal w/than being difficult to use gdb in the
-		 * normal case.
-		 */
-		return(getppid() != 1 /* init's pid */);
-#else  /* __darwin__ */
-		return (getppid() == PostmasterPid);
-#endif /* __darwin__ */
-	}
-	else
-	{
-		/*
-		 * Use kill() to see if the postmaster is still alive.	This can
-		 * sometimes give a false positive result, since the postmaster's PID
-		 * may get recycled, but it is good enough for existing uses by
-		 * indirect children.
-=======
 		 * If we get here, our parent process is neither the postmaster nor
 		 * init.  This can occur on BSD and MacOS systems if a debugger has
 		 * been attached.  We fall through to the less-reliable kill() method.
->>>>>>> a4bebdd9
 		 */
 	}
 
