/*-------------------------------------------------------------------------
 *
 * procarray.c
 *	  POSTGRES process array code.
 *
 *
 * This module maintains an unsorted array of the PGPROC structures for all
 * active backends.  Although there are several uses for this, the principal
 * one is as a means of determining the set of currently running transactions.
 *
 * Because of various subtle race conditions it is critical that a backend
 * hold the correct locks while setting or clearing its MyProc->xid field.
 * See notes in src/backend/access/transam/README.
 *
 * The process array now also includes PGPROC structures representing
 * prepared transactions.  The xid and subxids fields of these are valid,
 * as are the myProcLocks lists.  They can be distinguished from regular
 * backend PGPROCs at need by checking for pid == 0.
 *
 *
 * Portions Copyright (c) 1996-2009, PostgreSQL Global Development Group
 * Portions Copyright (c) 1994, Regents of the University of California
 *
 *
 * IDENTIFICATION
 *	  $PostgreSQL: pgsql/src/backend/storage/ipc/procarray.c,v 1.21 2007/01/16 13:28:56 alvherre Exp $
 *
 *-------------------------------------------------------------------------
 */
#include "postgres.h"

#include <signal.h>
<<<<<<< HEAD
#include "access/distributedlog.h"
=======

>>>>>>> 10a5e334
#include "access/subtrans.h"
#include "access/transam.h"
#include "access/xact.h"
#include "utils/tqual.h"
#include "access/twophase.h"
#include "miscadmin.h"
#include "storage/procarray.h"
#include "utils/combocid.h"
#include "cdb/cdbtm.h"
#include "utils/guc.h"
#include "utils/memutils.h"
#include "utils/faultinjector.h"

#include "access/xact.h"		/* setting the shared xid */

#include "cdb/cdbvars.h"

/* Our shared memory area */
typedef struct ProcArrayStruct
{
	int			numProcs;		/* number of valid procs entries */
	int			maxProcs;		/* allocated size of procs array */

	/*
	 * We declare procs[] as 1 entry because C wants a fixed-size array, but
	 * actually it is maxProcs entries long.
	 */
	PGPROC	   *procs[1];		/* VARIABLE LENGTH ARRAY */
} ProcArrayStruct;

static ProcArrayStruct *procArray;


#ifdef XIDCACHE_DEBUG

/* counters for XidCache measurement */
static long xc_by_recent_xmin = 0;
static long xc_by_main_xid = 0;
static long xc_by_child_xid = 0;
static long xc_slow_answer = 0;

#define xc_by_recent_xmin_inc()		(xc_by_recent_xmin++)
#define xc_by_main_xid_inc()		(xc_by_main_xid++)
#define xc_by_child_xid_inc()		(xc_by_child_xid++)
#define xc_slow_answer_inc()		(xc_slow_answer++)

static void DisplayXidCache(void);

#else							/* !XIDCACHE_DEBUG */

#define xc_by_recent_xmin_inc()		((void) 0)
#define xc_by_main_xid_inc()		((void) 0)
#define xc_by_child_xid_inc()		((void) 0)
#define xc_slow_answer_inc()		((void) 0)
#endif   /* XIDCACHE_DEBUG */

/*
 * Report shared-memory space needed by CreateSharedProcArray.
 */
Size
ProcArrayShmemSize(void)
{
	Size		size;

	size = offsetof(ProcArrayStruct, procs);
	size = add_size(size, mul_size(sizeof(PGPROC *),
								 add_size(MaxBackends, max_prepared_xacts)));

	return size;
}

/*
 * Initialize the shared PGPROC array during postmaster startup.
 */
void
CreateSharedProcArray(void)
{
	bool		found;

	/* Create or attach to the ProcArray shared structure */
	procArray = (ProcArrayStruct *)
		ShmemInitStruct("Proc Array", ProcArrayShmemSize(), &found);

	if (!found)
	{
		/*
		 * We're the first - initialize.
		 */
		procArray->numProcs = 0;
		procArray->maxProcs = MaxBackends + max_prepared_xacts;
	}
}

/*
 * Add the specified PGPROC to the shared array.
 */
void
ProcArrayAdd(PGPROC *proc)
{
	ProcArrayStruct *arrayP = procArray;

	LWLockAcquire(ProcArrayLock, LW_EXCLUSIVE);

#ifdef FAULT_INJECTOR
	FaultInjector_InjectFaultIfSet(
		ProcArray_Add,
		DDLNotSpecified,
		"", // databaseName
		""); // tableName
#endif

	if (arrayP->numProcs >= arrayP->maxProcs)
	{
		/*
		 * Ooops, no room.	(This really shouldn't happen, since there is a
		 * fixed supply of PGPROC structs too, and so we should have failed
		 * earlier.)
		 */
		LWLockRelease(ProcArrayLock);
		ereport(FATAL,
				(errcode(ERRCODE_TOO_MANY_CONNECTIONS),
				 errmsg("sorry, too many clients already")));
	}

	arrayP->procs[arrayP->numProcs] = proc;
	arrayP->numProcs++;

	LWLockRelease(ProcArrayLock);
}

/*
 * Remove the specified PGPROC from the shared array.
 */
void
ProcArrayRemove(PGPROC *proc, bool forPrepare, bool isCommit)
{
	ProcArrayStruct *arrayP = procArray;
	int			index;

#ifdef XIDCACHE_DEBUG
	/* dump stats at backend shutdown, but not prepared-xact end */
	if (proc->pid != 0)
		DisplayXidCache();
#endif

	LWLockAcquire(ProcArrayLock, LW_EXCLUSIVE);

	for (index = 0; index < arrayP->numProcs; index++)
	{
		if (arrayP->procs[index] == proc)
		{
			arrayP->procs[index] = arrayP->procs[arrayP->numProcs - 1];
			arrayP->numProcs--;

			if (forPrepare)
			{
				LocalDistribXact_ChangeStateUnderLock(
												proc->xid,
												&proc->localDistribXactRef,
												(isCommit ?
													LOCALDISTRIBXACT_STATE_COMMITPREPARED:
													LOCALDISTRIBXACT_STATE_ABORTPREPARED));

				LocalDistribXactRef_ReleaseUnderLock(
												&proc->localDistribXactRef);
			}
			LWLockRelease(ProcArrayLock);
			return;
		}
	}

	/* Ooops */
	LWLockRelease(ProcArrayLock);

	elog(LOG, "failed to find proc %p in ProcArray", proc);
}


/*
 * TransactionIdIsInProgress -- is given transaction running in some backend
 *
 * Aside from some shortcuts such as checking RecentXmin and our own Xid,
 * there are three possibilities for finding a running transaction:
 *
 * 1. the given Xid is a main transaction Id.  We will find this out cheaply
 * by looking at the PGPROC struct for each backend.
 *
 * 2. the given Xid is one of the cached subxact Xids in the PGPROC array.
 * We can find this out cheaply too.
 *
 * 3. Search the SubTrans tree to find the Xid's topmost parent, and then
 * see if that is running according to PGPROC.	This is the slowest, but
 * sadly it has to be done always if the other two failed, unless we see
 * that the cached subxact sets are complete (none have overflowed).
 *
 * ProcArrayLock has to be held while we do 1 and 2.  If we save the top Xids
 * while doing 1, we can release the ProcArrayLock while we do 3.  This buys
 * back some concurrency (we can't retrieve the main Xids from PGPROC again
 * anyway; see GetNewTransactionId).
 */
bool
TransactionIdIsInProgress(TransactionId xid)
{
	bool		result = false;
	ProcArrayStruct *arrayP = procArray;
	int			i,
				j;
	int			nxids = 0;
	TransactionId *xids;
	TransactionId topxid;
	bool		locked;

	/*
	 * Don't bother checking a transaction older than RecentXmin; it could not
	 * possibly still be running.  (Note: in particular, this guarantees that
	 * we reject InvalidTransactionId, FrozenTransactionId, etc as not
	 * running.)
	 */
	if (TransactionIdPrecedes(xid, RecentXmin))
	{
		xc_by_recent_xmin_inc();
		return false;
	}

	/* Get workspace to remember main XIDs in */
	xids = (TransactionId *) palloc(sizeof(TransactionId) * arrayP->maxProcs);

	LWLockAcquire(ProcArrayLock, LW_SHARED);
	locked = true;

	for (i = 0; i < arrayP->numProcs; i++)
	{
		volatile PGPROC *proc = arrayP->procs[i];

		/* Fetch xid just once - see GetNewTransactionId */
		TransactionId pxid = proc->xid;

		if (!TransactionIdIsValid(pxid))
			continue;

		/*
		 * Step 1: check the main Xid
		 */
		if (TransactionIdEquals(pxid, xid))
		{
			xc_by_main_xid_inc();
			result = true;
			goto result_known;
		}

		/*
		 * We can ignore main Xids that are younger than the target Xid, since
		 * the target could not possibly be their child.
		 */
		if (TransactionIdPrecedes(xid, pxid))
			continue;

		/*
		 * Step 2: check the cached child-Xids arrays
		 */
		for (j = proc->subxids.nxids - 1; j >= 0; j--)
		{
			/* Fetch xid just once - see GetNewTransactionId */
			TransactionId cxid = proc->subxids.xids[j];

			if (TransactionIdEquals(cxid, xid))
			{
				xc_by_child_xid_inc();
				result = true;
				goto result_known;
			}
		}

		/*
		 * Save the main Xid for step 3.  We only need to remember main Xids
		 * that have uncached children.  (Note: there is no race condition
		 * here because the overflowed flag cannot be cleared, only set, while
		 * we hold ProcArrayLock.  So we can't miss an Xid that we need to
		 * worry about.)
		 */
		if (proc->subxids.overflowed)
			xids[nxids++] = pxid;
	}

	LWLockRelease(ProcArrayLock);
	locked = false;

	/*
	 * If none of the relevant caches overflowed, we know the Xid is not
	 * running without looking at pg_subtrans.
	 */
	if (nxids == 0)
		goto result_known;

	/*
	 * Step 3: have to check pg_subtrans.
	 *
	 * At this point, we know it's either a subtransaction of one of the Xids
	 * in xids[], or it's not running.  If it's an already-failed
	 * subtransaction, we want to say "not running" even though its parent may
	 * still be running.  So first, check pg_clog to see if it's been aborted.
	 */
	xc_slow_answer_inc();

	if (TransactionIdDidAbort(xid))
		goto result_known;

	/*
	 * It isn't aborted, so check whether the transaction tree it belongs to
	 * is still running (or, more precisely, whether it was running when we
	 * held ProcArrayLock).
	 */
	topxid = SubTransGetTopmostTransaction(xid);
	Assert(TransactionIdIsValid(topxid));
	if (!TransactionIdEquals(topxid, xid))
	{
		for (i = 0; i < nxids; i++)
		{
			if (TransactionIdEquals(xids[i], topxid))
			{
				result = true;
				break;
			}
		}
	}

result_known:
	if (locked)
		LWLockRelease(ProcArrayLock);

	pfree(xids);

	return result;
}

/*
 * TransactionIdIsActive -- is xid the top-level XID of an active backend?
 *
 * This differs from TransactionIdIsInProgress in that it ignores prepared
 * transactions.  Also, we ignore subtransactions since that's not needed
 * for current uses.
 */
bool
TransactionIdIsActive(TransactionId xid)
{
	bool		result = false;
	ProcArrayStruct *arrayP = procArray;
	int			i;

	/*
	 * Don't bother checking a transaction older than RecentXmin; it could not
	 * possibly still be running.
	 */
	if (TransactionIdPrecedes(xid, RecentXmin))
		return false;

	LWLockAcquire(ProcArrayLock, LW_SHARED);

	for (i = 0; i < arrayP->numProcs; i++)
	{
		volatile PGPROC *proc = arrayP->procs[i];

		/* Fetch xid just once - see GetNewTransactionId */
		TransactionId pxid = proc->xid;

		if (!TransactionIdIsValid(pxid))
			continue;

		if (proc->pid == 0)
			continue;			/* ignore prepared transactions */

		if (TransactionIdEquals(pxid, xid))
		{
			result = true;
			break;
		}
	}

	LWLockRelease(ProcArrayLock);

	return result;
}

/*
 * Returns true if there are any UAO drop transaction active (except the current
 * one).
 *
 * If allDbs is TRUE then all backends are considered; if allDbs is FALSE
 * then only backends running in my own database are considered.
 */
bool
HasDropTransaction(bool allDbs)
{
	ProcArrayStruct *arrayP = procArray;
	bool result = false; /* Assumes */
	int			index;

	LWLockAcquire(ProcArrayLock, LW_SHARED);

	for (index = 0; index < arrayP->numProcs; index++)
	{
		volatile PGPROC *proc = arrayP->procs[index];
		if (proc->pid == 0)
			continue;			/* do not count prepared xacts */

		if (allDbs || proc->databaseId == MyDatabaseId)
		{
			if (proc->inDropTransaction && proc != MyProc)
			{
				elog((Debug_print_snapshot_dtm ? LOG : DEBUG3), "Found drop transaction: "
					"database %d, pid %d, xid %d, xmin %d",
					proc->databaseId, proc->pid, proc->xid, proc->xmin);
				result = true;
			}
		}
	}

	LWLockRelease(ProcArrayLock);

	return result;
}

/*
 * Returns true if there are of serializable backends (except the current
 * one).
 *
 * If allDbs is TRUE then all backends are considered; if allDbs is FALSE
 * then only backends running in my own database are considered.
 */
bool
HasSerializableBackends(bool allDbs)
{
	ProcArrayStruct *arrayP = procArray;
	bool result = false; /* Assumes */
	int			index;

	LWLockAcquire(ProcArrayLock, LW_SHARED);

	for (index = 0; index < arrayP->numProcs; index++)
	{
		volatile PGPROC *proc = arrayP->procs[index];
		if (proc->pid == 0)
			continue;			/* do not count prepared xacts */

		if (allDbs || proc->databaseId == MyDatabaseId)
		{
			if (proc->serializableIsoLevel && proc != MyProc)
			{
				elog((Debug_print_snapshot_dtm ? LOG : DEBUG3), "Found serializable transaction: "
					"database %d, pid %d, xid %d, xmin %d",
					proc->databaseId, proc->pid, proc->xid, proc->xmin);
				result = true;
			}
		}
	}

	LWLockRelease(ProcArrayLock);

	return result;
}

/*
 * GetOldestXmin -- returns oldest transaction that was running
 *					when any current transaction was started.
 *
 * If allDbs is TRUE then all backends are considered; if allDbs is FALSE
 * then only backends running in my own database are considered.
 *
 * This is used by VACUUM to decide which deleted tuples must be preserved
 * in a table.	allDbs = TRUE is needed for shared relations, but allDbs =
 * FALSE is sufficient for non-shared relations, since only backends in my
 * own database could ever see the tuples in them.	Also, we can ignore
 * concurrently running lazy VACUUMs because (a) they must be working on other
 * tables, and (b) they don't need to do snapshot-based lookups.
 *
 * This is also used to determine where to truncate pg_subtrans.  allDbs
 * must be TRUE for that case, and ignoreVacuum FALSE.
 *
 * Note: we include all currently running xids in the set of considered xids.
 * This ensures that if a just-started xact has not yet set its snapshot,
 * when it does set the snapshot it cannot set xmin less than what we compute.
 * See notes in src/backend/access/transam/README.
 */
TransactionId
GetOldestXmin(bool allDbs)
{
	ProcArrayStruct *arrayP = procArray;
	TransactionId result;
	int			index;

	/*
	 * Normally we start the min() calculation with our own XID.  But if
	 * called by checkpointer, we will not be inside a transaction, so use
	 * next XID as starting point for min() calculation.  (Note that if there
	 * are no xacts running at all, that will be the subtrans truncation
	 * point!)
	 */
	if (IsTransactionState())
		result = GetTopTransactionId();
	else
		result = ReadNewTransactionId();

	LWLockAcquire(ProcArrayLock, LW_SHARED);

	for (index = 0; index < arrayP->numProcs; index++)
	{
		volatile PGPROC *proc = arrayP->procs[index];

		if (allDbs || proc->databaseId == MyDatabaseId)
		{
			/* Fetch xid just once - see GetNewTransactionId */
			TransactionId xid = proc->xid;

			if (TransactionIdIsNormal(xid))
			{
				/* First consider the transaction own's Xid */
				if (TransactionIdPrecedes(xid, result))
					result = xid;

				/*
				 * Also consider the transaction's Xmin, if set.
				 *
				 * We must check both Xid and Xmin because there is a window
				 * where an xact's Xid is set but Xmin isn't yet.
				 */
				xid = proc->xmin;
				if (TransactionIdIsNormal(xid))
					if (TransactionIdPrecedes(xid, result))
						result = xid;
			}
		}
	}

	LWLockRelease(ProcArrayLock);

	return result;
}

void
updateSharedLocalSnapshot(DtxContextInfo *dtxContextInfo, Snapshot snapshot, char *debugCaller)
{
	int combocidSize;

	Assert(SharedLocalSnapshotSlot != NULL);

	Assert(snapshot != NULL);

	elog((Debug_print_full_dtm ? LOG : DEBUG5),
		 "updateSharedLocalSnapshot for DistributedTransactionContext = '%s' passed local snapshot (xmin: %u xmax: %u xcnt: %u) curcid: %d", 
		 DtxContextToString(DistributedTransactionContext),
		 snapshot->xmin,
		 snapshot->xmax,
		 snapshot->xcnt,
		 snapshot->curcid);
			 
	SharedLocalSnapshotSlot->snapshot.xmin = snapshot->xmin;
	SharedLocalSnapshotSlot->snapshot.xmax = snapshot->xmax;
	SharedLocalSnapshotSlot->snapshot.xcnt = snapshot->xcnt;

	/* UNDONE: Are xip and subxids broken in the SharedLocalSnapshotSlot? */

	/*
	 * Copy all active subtransctions to shared snapshot.
	 *
	 */
	UpdateSubtransactionsInSharedSnapshot(dtxContextInfo->distributedXid);

	elog((Debug_print_full_dtm ? LOG : DEBUG5),
		 "updateSharedLocalSnapshot subxid cnt: total %u, in memory %u",
		 SharedLocalSnapshotSlot->total_subcnt,
		 SharedLocalSnapshotSlot->inmemory_subcnt);

	if (snapshot->xcnt > 0)
	{
		Assert(snapshot->xip != NULL);

		elog((Debug_print_full_dtm ? LOG : DEBUG5),"updateSharedLocalSnapshot count of in-doubt ids %u", SharedLocalSnapshotSlot->snapshot.xcnt);

		memcpy(SharedLocalSnapshotSlot->snapshot.xip, snapshot->xip, snapshot->xcnt * sizeof(TransactionId));
	}
	
	/* combocid stuff */
	combocidSize = ((usedComboCids < MaxComboCids) ? usedComboCids : MaxComboCids );

	SharedLocalSnapshotSlot->combocidcnt = combocidSize;	
	memcpy((void *)SharedLocalSnapshotSlot->combocids, comboCids,
		   combocidSize * sizeof(ComboCidKeyData));

	SharedLocalSnapshotSlot->snapshot.curcid = snapshot->curcid;

	elog((Debug_print_full_dtm ? LOG : DEBUG5),
		 "updateSharedLocalSnapshot: combocidsize is now %d max %d segmateSync %d->%d",
		 combocidSize, MaxComboCids, SharedLocalSnapshotSlot->segmateSync, dtxContextInfo->segmateSync);

	SetSharedTransactionId();
	
	SharedLocalSnapshotSlot->QDcid = dtxContextInfo->curcid;
	SharedLocalSnapshotSlot->QDxid = dtxContextInfo->distributedXid;
		
	SharedLocalSnapshotSlot->ready = true;

	SharedLocalSnapshotSlot->segmateSync = dtxContextInfo->segmateSync;

	elog((Debug_print_full_dtm ? LOG : DEBUG5),
		 "updateSharedLocalSnapshot for DistributedTransactionContext = '%s' setting shared local snapshot xid = %u (xmin: %u xmax: %u xcnt: %u) curcid: %d, QDxid = %u, QDcid = %u", 
		 DtxContextToString(DistributedTransactionContext),
		 SharedLocalSnapshotSlot->xid,
		 SharedLocalSnapshotSlot->snapshot.xmin,
		 SharedLocalSnapshotSlot->snapshot.xmax,
		 SharedLocalSnapshotSlot->snapshot.xcnt,
		 SharedLocalSnapshotSlot->snapshot.curcid,
		 SharedLocalSnapshotSlot->QDxid,
		 SharedLocalSnapshotSlot->QDcid);

	elog((Debug_print_snapshot_dtm ? LOG : DEBUG5), "[Distributed Snapshot #%u] *Writer Set Shared* gxid %u, currcid %d (gxid = %u, slot #%d, '%s', '%s')", 
		QEDtxContextInfo.distributedSnapshot.header.distribSnapshotId,
		SharedLocalSnapshotSlot->QDxid,
		SharedLocalSnapshotSlot->QDcid,
		getDistributedTransactionId(),
		SharedLocalSnapshotSlot->slotid,
		debugCaller,
		DtxContextToString(DistributedTransactionContext));
}

static int
GetDistributedSnapshotMaxCount(void)
{
	switch (DistributedTransactionContext)
	{
	case DTX_CONTEXT_LOCAL_ONLY:
	case DTX_CONTEXT_QD_RETRY_PHASE_2:
	case DTX_CONTEXT_QE_FINISH_PREPARED:
		return 0;

	case DTX_CONTEXT_QD_DISTRIBUTED_CAPABLE:
		return max_prepared_xacts;

	case DTX_CONTEXT_QE_TWO_PHASE_EXPLICIT_WRITER:
	case DTX_CONTEXT_QE_TWO_PHASE_IMPLICIT_WRITER:
	case DTX_CONTEXT_QE_AUTO_COMMIT_IMPLICIT:
	case DTX_CONTEXT_QE_ENTRY_DB_SINGLETON:
	case DTX_CONTEXT_QE_READER:
		if (QEDtxContextInfo.distributedSnapshot.header.distribSnapshotId != 0)
			return QEDtxContextInfo.distributedSnapshot.header.maxCount;
		else
			return max_prepared_xacts;		/* UNDONE: For now? */
	
	case DTX_CONTEXT_QE_PREPARED:
		elog(FATAL, "Unexpected segment distribute transaction context: '%s'",
			 DtxContextToString(DistributedTransactionContext));
		break;
	
	default:
		elog(FATAL, "Unrecognized DTX transaction context: %d",
			(int) DistributedTransactionContext);
		break;
	}

	return 0;
}

static void
FillInDistributedSnapshot(Snapshot snapshot)
{
	elog((Debug_print_full_dtm ? LOG : DEBUG5),
	     "FillInDistributedSnapshot DTX Context = '%s'", 
	     DtxContextToString(DistributedTransactionContext));
	
	switch (DistributedTransactionContext)
	{
	case DTX_CONTEXT_LOCAL_ONLY:
	case DTX_CONTEXT_QD_RETRY_PHASE_2:
	case DTX_CONTEXT_QE_FINISH_PREPARED:
		/*
		 * No distributed snapshot.
		 */
		snapshot->haveDistribSnapshot = false;
		snapshot->distribSnapshotWithLocalMapping.header.count = 0;
		break;

	case DTX_CONTEXT_QD_DISTRIBUTED_CAPABLE:
		/*
		 * Create distributed snapshot since we are the master (QD).
		 */
		Assert(snapshot->distribSnapshotWithLocalMapping.inProgressEntryArray != NULL);
		snapshot->haveDistribSnapshot = 
						createDtxSnapshot(
									&snapshot->distribSnapshotWithLocalMapping);
		
		elog((Debug_print_full_dtm ? LOG : DEBUG5),
			 "Got distributed snapshot from DistributedSnapshotWithLocalXids_Create = %s",
			 (snapshot->haveDistribSnapshot ? "true" : "false"));
		break;

	case DTX_CONTEXT_QE_TWO_PHASE_EXPLICIT_WRITER:
	case DTX_CONTEXT_QE_TWO_PHASE_IMPLICIT_WRITER:
	case DTX_CONTEXT_QE_AUTO_COMMIT_IMPLICIT:
	case DTX_CONTEXT_QE_ENTRY_DB_SINGLETON:
	case DTX_CONTEXT_QE_READER:
		/*
		 * Copy distributed snapshot from the one sent by the QD.
		 */
		{
			DistributedSnapshot *ds = &QEDtxContextInfo.distributedSnapshot;
			DistributedSnapshotWithLocalMapping *dslm = &snapshot->distribSnapshotWithLocalMapping;

			if (ds->header.distribSnapshotId != 0)
			{
				int count;
				int i;
				
				if (dslm->header.maxCount < ds->header.count)
					elog(ERROR, "Distributed snapshot in-progress array too long");

				snapshot->haveDistribSnapshot = true;

				dslm->header.distribTransactionTimeStamp = ds->header.distribTransactionTimeStamp;
				dslm->header.distribSnapshotId = ds->header.distribSnapshotId;
				
				dslm->header.xmin = ds->header.xmin;
				dslm->header.xmax = ds->header.xmax;
				dslm->header.count = ds->header.count;
				/* Do not copy maxCount. */

				count = ds->header.count;
				
				for (i = 0; i < count; i++)
				{
					dslm->inProgressEntryArray[i].distribXid =
											ds->inProgressXidArray[i];

					/* UNDONE: Lookup in distributed cache. */
					dslm->inProgressEntryArray[i].localXid =
											InvalidTransactionId;
				}
			}
			else
			{
				snapshot->haveDistribSnapshot = false;
				snapshot->distribSnapshotWithLocalMapping.header.count = 0;
			}
		}
		break;
	
	case DTX_CONTEXT_QE_PREPARED:
		elog(FATAL, "Unexpected segment distribute transaction context: '%s'",
			 DtxContextToString(DistributedTransactionContext));
		break;
	
	default:
		elog(FATAL, "Unrecognized DTX transaction context: %d",
			(int) DistributedTransactionContext);
		break;
	}

	/*
	 * Nice that we may have collected it, but turn it off...
	 */
	if (Debug_disable_distributed_snapshot)
	{
		snapshot->haveDistribSnapshot = false;
	}
}

/*
 * QEDtxContextInfo and SharedLocalSnapshotSlot are both global.
 */
static bool
QEwriterSnapshotUpToDate(void)
{
	Assert(!Gp_is_writer);

	if (SharedLocalSnapshotSlot == NULL)
		elog(ERROR, "SharedLocalSnapshotSlot is NULL");

	if (QEDtxContextInfo.distributedXid == SharedLocalSnapshotSlot->QDxid &&
		QEDtxContextInfo.curcid == SharedLocalSnapshotSlot->QDcid &&
		QEDtxContextInfo.segmateSync == SharedLocalSnapshotSlot->segmateSync &&
		SharedLocalSnapshotSlot->ready)
	{
		return true;
	}

	return false;
}

/*----------
 * GetSnapshotData -- returns information about running transactions.
 *
 * The returned snapshot includes xmin (lowest still-running xact ID),
 * xmax (next xact ID to be assigned), and a list of running xact IDs
 * in the range xmin <= xid < xmax.  It is used as follows:
 *		All xact IDs < xmin are considered finished.
 *		All xact IDs >= xmax are considered still running.
 *		For an xact ID xmin <= xid < xmax, consult list to see whether
 *		it is considered running or not.
 * This ensures that the set of transactions seen as "running" by the
 * current xact will not change after it takes the snapshot.
 *
 * All running top-level XIDs are included in the snapshot.  We also try
 * to include running subtransaction XIDs, but since PGPROC has only a
 * limited cache area for subxact XIDs, full information may not be
 * available.  If we find any overflowed subxid arrays, we have to mark
 * the snapshot's subxid data as overflowed, and extra work will need to
 * be done to determine what's running (see XidInSnapshot() in tqual.c).
 *
 * We also update the following backend-global variables:
 *		TransactionXmin: the oldest xmin of any snapshot in use in the
 *			current transaction (this is the same as MyProc->xmin).  This
 *			is just the xmin computed for the first, serializable snapshot.
 *		RecentXmin: the xmin computed for the most recent snapshot.  XIDs
 *			older than this are known not running any more.
 *		RecentGlobalXmin: the global xmin (oldest TransactionXmin across all
 *			running transactions, except those running LAZY VACUUM).  This is
 *			the same computation done by GetOldestXmin(true, true).
 *----------
 */
Snapshot
GetSnapshotData(Snapshot snapshot, bool serializable)
{
	ProcArrayStruct *arrayP = procArray;
	TransactionId xmin;
	TransactionId xmax;
	TransactionId globalxmin;
	int			index;
	int			count = 0;
	int			subcount = 0;

	Assert(snapshot != NULL);

	/*
	 * Allocating space for maxProcs xids is usually overkill; numProcs would
	 * be sufficient.  But it seems better to do the malloc while not holding
	 * the lock, so we can't look at numProcs.  Likewise, we allocate much
	 * more subxip storage than is probably needed.
	 *
	 * This does open a possibility for avoiding repeated malloc/free: since
	 * maxProcs does not change at runtime, we can simply reuse the previous
	 * xip arrays if any.  (This relies on the fact that all callers pass
	 * static SnapshotData structs.)
	 */
	if (snapshot->xip == NULL)
	{
		/*
		 * First call for this snapshot
		 */
		snapshot->xip = (TransactionId *)malloc(arrayP->maxProcs * sizeof(TransactionId));
		if (snapshot->xip == NULL)
		{
			ereport(ERROR, (errcode(ERRCODE_OUT_OF_MEMORY), errmsg("out of memory")));
		}

		Assert(snapshot->subxip == NULL);
	}

	if (snapshot->subxip == NULL)
	{
		snapshot->subxip = (TransactionId *)
			malloc(arrayP->maxProcs * PGPROC_MAX_CACHED_SUBXIDS * sizeof(TransactionId));
		if (snapshot->subxip == NULL)
		{
			ereport(ERROR, (errcode(ERRCODE_OUT_OF_MEMORY), errmsg("out of memory")));
		}
	}

	/*
	 * GP: Distributed snapshot.
	 */
	elog((Debug_print_full_dtm ? LOG : DEBUG5),
		 "GetSnapshotData maxCount %d, inProgressEntryArray %p", 
	 	 snapshot->distribSnapshotWithLocalMapping.header.maxCount,
	 	 snapshot->distribSnapshotWithLocalMapping.inProgressEntryArray);
	
	if (snapshot->distribSnapshotWithLocalMapping.inProgressEntryArray == NULL)
	{
		int maxCount;
		
		maxCount = GetDistributedSnapshotMaxCount();
		if (maxCount > 0)
		{
			snapshot->distribSnapshotWithLocalMapping.inProgressEntryArray = 
				(DistributedSnapshotMapEntry *)malloc(maxCount * sizeof(DistributedSnapshotMapEntry));

			if (snapshot->distribSnapshotWithLocalMapping.inProgressEntryArray == NULL)
			{
				ereport(ERROR, (errcode(ERRCODE_OUT_OF_MEMORY), errmsg("out of memory")));
			}
			snapshot->distribSnapshotWithLocalMapping.header.maxCount = maxCount;
		}
	}

	/*
	 * MPP Addition.  if we are in EXECUTE mode and not the writer... then we
	 * want to just get the shared snapshot and make it our own.
	 *
	 * code for the writer is at the bottom of this function.
	 *
	 * NOTE: we could be dispatched and get here before the WRITER can set the
	 * shared snapshot.  if this happens we'll have to wait around, hopefully
	 * its never for a very long time.
	 *
	 */
	if (DistributedTransactionContext == DTX_CONTEXT_QE_READER ||
		DistributedTransactionContext == DTX_CONTEXT_QE_ENTRY_DB_SINGLETON)
	{
		/* the pg_usleep() call below is in units of us (microseconds), interconnect
		 * timeout is in seconds.  Start with 1 millisecond. */
		uint64		segmate_timeout_us;
		uint64		sleep_per_check_us = 1 * 1000;
		uint64	   	total_sleep_time_us = 0;
		uint64		warning_sleep_time_us = 0;

		segmate_timeout_us = (3 * (uint64)Max(interconnect_setup_timeout, 1) * 1000* 1000) / 4;

		/*
		 * Make a copy of the distributed snapshot information; this
		 * doesn't use the shared-snapshot-slot stuff it is just
		 * making copies from the QEDtxContextInfo structure sent by
		 * the QD.
		 */
		FillInDistributedSnapshot(snapshot);

		/*
		 * If we're a cursor-reader, we get out snapshot from the
		 * writer via a tempfile in the filesystem. Otherwise it is
		 * too easy for the writer to race ahead of cursor readers.
		 */
		if (QEDtxContextInfo.cursorContext)
		{
			readSharedLocalSnapshot_forCursor(snapshot);

			if (gp_enable_slow_cursor_testmode)
				pg_usleep(2 * 1000 * 1000); /* 1 sec. */

			return snapshot;
		}

		elog((Debug_print_snapshot_dtm ? LOG : DEBUG5),"[Distributed Snapshot #%u] *Start Reader Match* gxid = %u and currcid %d (%s)", 
			 QEDtxContextInfo.distributedSnapshot.header.distribSnapshotId,
			 QEDtxContextInfo.distributedXid,
			 QEDtxContextInfo.curcid,
			 DtxContextToString(DistributedTransactionContext));

		/*
		 * This is the second phase of the handshake we started in
		 * StartTransaction().  Here we get a "good" snapshot from our
		 * writer. In the process it is possible that we will change
		 * our transaction's xid (see phase-one in StartTransaction()).
		 *
		 * Here we depend on the absolute correctness of our
		 * writer-gang's info. We need the segmateSync to match *as
		 * well* as the distributed-xid since the QD may send multiple
		 * statements with the same distributed-xid/cid but
		 * *different* local-xids (MPP-3228). The dispatcher will
		 * distinguish such statements by the segmateSync.
		 *
		 * I believe that we still want the older sync mechanism ("ready" flag).
		 * since it tells the code in TransactionIdIsCurrentTransactionId() that the
		 * writer may be changing the local-xid (otherwise it would be possible for
		 * cursor reader gangs to get confused).
		 */
		for (;;)
		{
			if (QEwriterSnapshotUpToDate())
			{
				/*
				 * YAY we found it.  set the contents of the
				 * SharedLocalSnapshot to this and move on.
				 */
				snapshot->xmin = SharedLocalSnapshotSlot->snapshot.xmin;
				snapshot->xmax = SharedLocalSnapshotSlot->snapshot.xmax;
				snapshot->xcnt = SharedLocalSnapshotSlot->snapshot.xcnt;

				/* We now capture our current view of the xip/combocid arrays */
				memcpy(snapshot->xip, SharedLocalSnapshotSlot->snapshot.xip, snapshot->xcnt * sizeof(TransactionId));
				memset(snapshot->xip + snapshot->xcnt, 0, (arrayP->maxProcs - snapshot->xcnt) * sizeof(TransactionId));

				snapshot->curcid = SharedLocalSnapshotSlot->snapshot.curcid;

				/* combocid */
				if (usedComboCids != SharedLocalSnapshotSlot->combocidcnt)
				{
					if (usedComboCids == 0)
					{
						MemoryContext oldCtx =  MemoryContextSwitchTo(TopTransactionContext);
						comboCids = palloc(SharedLocalSnapshotSlot->combocidcnt * sizeof(ComboCidKeyData));
						MemoryContextSwitchTo(oldCtx);
					}
					else
						repalloc(comboCids, SharedLocalSnapshotSlot->combocidcnt * sizeof(ComboCidKeyData));
				}
				memcpy(comboCids, (char *)SharedLocalSnapshotSlot->combocids, SharedLocalSnapshotSlot->combocidcnt * sizeof(ComboCidKeyData));
				usedComboCids = ((SharedLocalSnapshotSlot->combocidcnt < MaxComboCids) ? SharedLocalSnapshotSlot->combocidcnt : MaxComboCids);

				elog((Debug_print_snapshot_dtm ? LOG : DEBUG5),
					 "Reader qExec usedComboCids: %d shared %d segmateSync %d",
					 usedComboCids, SharedLocalSnapshotSlot->combocidcnt, SharedLocalSnapshotSlot->segmateSync);
				
				SetSharedTransactionId();

				elog((Debug_print_snapshot_dtm ? LOG : DEBUG5), "Reader qExec setting shared local snapshot to: xmin: %d xmax: %d curcid: %d",
					 snapshot->xmin, snapshot->xmax, snapshot->curcid);
				
				if (Debug_print_full_dtm)
				{
					ShowSubtransactionsForSharedSnapshot();
				}

				GetSubXidsInXidBuffer();

				elog((Debug_print_snapshot_dtm ? LOG : DEBUG5),
					 "GetSnapshotData(): READER currentcommandid %d curcid %d segmatesync %d",
					 GetCurrentCommandId(), snapshot->curcid, SharedLocalSnapshotSlot->segmateSync);

				return snapshot;
			}
			else
			{
				/*
				 * didn't find it.  we'll sleep for a small amount of time and
				 * then try again.
				 *
				 * TODO: is there a semaphore or something better we can do ehre.
				 */
				pg_usleep(sleep_per_check_us);

				CHECK_FOR_INTERRUPTS();

				warning_sleep_time_us += sleep_per_check_us;
				total_sleep_time_us += sleep_per_check_us;

				if (total_sleep_time_us >= segmate_timeout_us)
				{
					ereport(ERROR,
							(errcode(ERRCODE_GP_INTERCONNECTION_ERROR),
							 errmsg("GetSnapshotData timed out waiting for Writer to set the shared snapshot."),
							 errdetail("We are waiting for the shared snapshot to have XID: %d but the value "
									   "is currently: %d." 
									   " waiting for cid to be %d but is currently %d.  ready=%d."
									   "DistributedTransactionContext = %s. "
									   " Our slotindex is: %d \n"
									   "Dump of all sharedsnapshots in shmem: %s",
									   QEDtxContextInfo.distributedXid, SharedLocalSnapshotSlot->QDxid,
									   QEDtxContextInfo.curcid, 
									   SharedLocalSnapshotSlot->QDcid,  SharedLocalSnapshotSlot->ready,
									   DtxContextToString(DistributedTransactionContext),
									   SharedLocalSnapshotSlot->slotindex, SharedSnapshotDump())));
				}
				else if (warning_sleep_time_us > 1000 * 1000)
				{
					/*
					 * Every second issue warning.
					 */
					elog((Debug_print_snapshot_dtm ? LOG : DEBUG5),"[Distributed Snapshot #%u] *No Match* gxid %u = %u and currcid %d = %d (%s)", 
						 QEDtxContextInfo.distributedSnapshot.header.distribSnapshotId,
						 QEDtxContextInfo.distributedXid,
						 SharedLocalSnapshotSlot->QDxid,
						 QEDtxContextInfo.curcid,
						 SharedLocalSnapshotSlot->QDcid,
						 DtxContextToString(DistributedTransactionContext));


					elog(LOG,"GetSnapshotData did not find shared local snapshot information. "
						 "We are waiting for the shared snapshot to have XID: %d/%u but the value "
						 "is currently: %d/%u." 
						 " waiting for cid to be %d but is currently %d.  ready=%d."
						 " Our slotindex is: %d \n"
						 "DistributedTransactionContext = %s.",
						 QEDtxContextInfo.distributedXid, QEDtxContextInfo.segmateSync,
						 SharedLocalSnapshotSlot->QDxid, SharedLocalSnapshotSlot->segmateSync,
						 QEDtxContextInfo.curcid,
						 SharedLocalSnapshotSlot->QDcid,
						 SharedLocalSnapshotSlot->ready,
						 SharedLocalSnapshotSlot->slotindex,
						 DtxContextToString(DistributedTransactionContext));
					warning_sleep_time_us = 0;
				}

				/* UNDONE: Back-off from checking every millisecond... */
			}
		}
	}

	/* We must not be a reader. */
	Assert(DistributedTransactionContext != DTX_CONTEXT_QE_READER);
	Assert(DistributedTransactionContext != DTX_CONTEXT_QE_ENTRY_DB_SINGLETON);

	/* Serializable snapshot must be computed before any other... */
	elog((Debug_print_full_dtm ? LOG : DEBUG5),
		 "GetSnapshotData serializable %s, xmin %u", 
	 	 (serializable ? "true" : "false"),
	 	 MyProc->xmin);
	Assert(serializable ?
		   !TransactionIdIsValid(MyProc->xmin) :
		   TransactionIdIsValid(MyProc->xmin));

	globalxmin = xmin = GetTopTransactionId();

	elog((Debug_print_full_dtm ? LOG : DEBUG5),
		 "GetSnapshotData setting globalxmin and xmin to %u", 
	 	 xmin);

	/*
	 * It is sufficient to get shared lock on ProcArrayLock, even if
	 * we are computing a serializable snapshot and therefore will be
	 * setting MyProc->xmin.  This is because any two backends that
	 * have overlapping shared holds on ProcArrayLock will certainly
	 * compute the same xmin (since no xact, in particular not the
	 * oldest, can exit the set of running transactions while we hold
	 * ProcArrayLock --- see further discussion just below). So it
	 * doesn't matter whether another backend concurrently doing
	 * GetSnapshotData or GetOldestXmin sees our xmin as set or not;
	 * he'd compute the same xmin for himself either way.
	 */
	LWLockAcquire(ProcArrayLock, LW_SHARED);

	/*--------------------
	 * Unfortunately, we have to call ReadNewTransactionId() after acquiring
	 * ProcArrayLock above.  It's not good because ReadNewTransactionId() does
	 * LWLockAcquire(XidGenLock), but *necessary*.	We need to be sure that
	 * no transactions exit the set of currently-running transactions
	 * between the time we fetch xmax and the time we finish building our
	 * snapshot.  Otherwise we could have a situation like this:
	 *
	 *		1. Tx Old is running (in Read Committed mode).
	 *		2. Tx S reads new transaction ID into xmax, then
	 *		   is swapped out before acquiring ProcArrayLock.
	 *		3. Tx New gets new transaction ID (>= S' xmax),
	 *		   makes changes and commits.
	 *		4. Tx Old changes some row R changed by Tx New and commits.
	 *		5. Tx S finishes getting its snapshot data.  It sees Tx Old as
	 *		   done, but sees Tx New as still running (since New >= xmax).
	 *
	 * Now S will see R changed by both Tx Old and Tx New, *but* does not
	 * see other changes made by Tx New.  If S is supposed to be in
	 * Serializable mode, this is wrong.
	 *
	 * By locking ProcArrayLock before we read xmax, we ensure that TX Old
	 * cannot exit the set of running transactions seen by Tx S.  Therefore
	 * both Old and New will be seen as still running => no inconsistency.
	 *--------------------
	 */

	xmax = ReadNewTransactionId();

	/*
	 * Get the distributed snapshot if needed and copy it into the field 
	 * called distribSnapshotWithLocalMapping in the snapshot structure.
	 *
	 * For a distributed transaction:
	 *   => The corrresponding distributed snapshot is made up of distributed
	 *      xids from the DTM that are considered in-progress will be kept in
	 *      the snapshot structure separately from any local in-progress xact.
	 *
	 *      The MVCC function XidInSnapshot is used to evaluate whether
	 *      a tuple is visible through a snapshot.  Only committed xids are
	 *      given to XidInSnapshot for evaluation.  XidInSnapshot will first
	 *      determine if the committed tuple is for a distributed transaction.  
	 *      If the xact is distributed it will be evaluated only against the
	 *      distributed snapshot and not the local snapshot.
	 *
	 *      Otherwise, when the committed transaction being evaluated is local,
	 *      then it will be evaluated only against the local portion of the
	 *      snapshot.
	 *
	 * For a local transaction:
	 *   => Only the local portion of the snapshot: xmin, xmax, xcnt,
	 *      in-progress (xip), etc, will be filled in.
	 *
	 *      Note that in-progress distributed transactions that have reached
	 *      this database instance and are active will be represented in the
	 *      local in-progress (xip) array with the distributed transaction's
	 *      local xid.
	 *
	 * In summary: This 2 snapshot scheme (optional distributed, required local)
	 * handles late arriving distributed transactions properly since that work
	 * is only evaluated against the distributed snapshot.  And, the scheme
	 * handles local transaction work seeing distributed work properly by
	 * including distributed transactions in the local snapshot via their
	 * local xids.
	 */
	FillInDistributedSnapshot(snapshot);

	/*
	 * Scan the PGPROC array to fill in the local snapshot.
	 */
	for (index = 0; index < arrayP->numProcs; index++)
	{
		volatile PGPROC *proc = arrayP->procs[index];

		/* Fetch xid just once - see GetNewTransactionId */
		TransactionId xid = proc->xid;

		/*
		 * Ignore my own proc (dealt with my xid above), procs not running a
		 * transaction, xacts started since we read the next transaction ID,
		 * and xacts executing LAZY VACUUM. There's no need to store XIDs
		 * above what we got from ReadNewTransactionId, since we'll treat them
		 * as running anyway.  We also assume that such xacts can't compute an
		 * xmin older than ours, so they needn't be considered in computing
		 * globalxmin.
		 */
		if (proc == MyProc ||
			!TransactionIdIsNormal(xid) ||
			TransactionIdFollowsOrEquals(xid, xmax))
		{
			continue;
		}
		
		if (TransactionIdPrecedes(xid, xmin))
			xmin = xid;
		
		snapshot->xip[count] = xid;
		count++;

		/* Update globalxmin to be the smallest valid xmin */
		xid = proc->xmin;
		if (TransactionIdIsNormal(xid))
			if (TransactionIdPrecedes(xid, globalxmin))
				globalxmin = xid;

		/*
		 * Save subtransaction XIDs if possible (if we've already overflowed,
		 * there's no point).  Note that the subxact XIDs must be later than
		 * their parent, so no need to check them against xmin.
		 *
		 * The other backend can add more subxids concurrently, but cannot
		 * remove any.	Hence it's important to fetch nxids just once. Should
		 * be safe to use memcpy, though.  (We needn't worry about missing any
		 * xids added concurrently, because they must postdate xmax.)
		 */
		if (subcount >= 0)
		{
			if (proc->subxids.overflowed)
				subcount = -1;	/* overflowed */
			else
			{
				int			nxids = proc->subxids.nxids;

				if (nxids > 0)
				{
					memcpy(snapshot->subxip + subcount,
						   ((PGPROC *)proc)->subxids.xids,
						   nxids * sizeof(TransactionId));
					subcount += nxids;
				}
			}
		}
	}

	if (serializable)
	{
		/* Not that these values are not set atomically. However,
		 * each of these assignments is itself assumed to be atomic. */
		MyProc->xmin = TransactionXmin = xmin;
	}
	if (IsXactIsoLevelSerializable)
	{
		MyProc->serializableIsoLevel = true;

		elog((Debug_print_snapshot_dtm ? LOG : DEBUG3), "Got serializable snapshot: "
			"database %d, pid %d, xid %d, xmin %d",
			MyProc->databaseId, MyProc->pid, MyProc->xid, MyProc->xmin);
	}

	LWLockRelease(ProcArrayLock);

	/*
	 * Update globalxmin to include actual process xids.  This is a slightly
	 * different way of computing it than GetOldestXmin uses, but should give
	 * the same result.
	 */
	if (TransactionIdPrecedes(xmin, globalxmin))
		globalxmin = xmin;

	/* Update global variables too */
	RecentGlobalXmin = globalxmin;
	RecentXmin = xmin;

	snapshot->xmin = xmin;
	snapshot->xmax = xmax;
	snapshot->xcnt = count;
	snapshot->subxcnt = subcount;

	snapshot->curcid = GetCurrentCommandId();

	/*
	 * MPP Addition.  If we are the chief then we'll save our local snapshot
	 * into the shared snapshot.  Note: we need to use the shared local
	 * snapshot for the "Local Implicit using Distributed Snapshot" case, too.
	 */
	
	if ((DistributedTransactionContext == DTX_CONTEXT_QE_TWO_PHASE_EXPLICIT_WRITER ||
		 DistributedTransactionContext == DTX_CONTEXT_QE_TWO_PHASE_IMPLICIT_WRITER ||
		 DistributedTransactionContext == DTX_CONTEXT_QE_AUTO_COMMIT_IMPLICIT) &&
		SharedLocalSnapshotSlot != NULL)
	{
		updateSharedLocalSnapshot(&QEDtxContextInfo, snapshot, "GetSnapshotData");
	}

	elog((Debug_print_snapshot_dtm ? LOG : DEBUG5),
		 "GetSnapshotData(): WRITER currentcommandid %d curcid %d segmatesync %d",
		 GetCurrentCommandId(), snapshot->curcid, QEDtxContextInfo.segmateSync);

	return snapshot;
}

/*
<<<<<<< HEAD
 * MPP: Special code to update the command id in the SharedLocalSnapshot
 * when we are in SERIALIZABLE isolation mode.
 */
void UpdateSerializableCommandId(void)
{
	if ((DistributedTransactionContext == DTX_CONTEXT_QE_TWO_PHASE_EXPLICIT_WRITER ||
		 DistributedTransactionContext == DTX_CONTEXT_QE_TWO_PHASE_IMPLICIT_WRITER) &&
		 SharedLocalSnapshotSlot != NULL &&
		 SerializableSnapshot != NULL)
	{
		int combocidSize;

		if (SharedLocalSnapshotSlot->QDxid != QEDtxContextInfo.distributedXid)
		{
			elog((Debug_print_snapshot_dtm ? LOG : DEBUG5),"[Distributed Snapshot #%u] *Can't Update Serializable Command Id* QDxid = %u (gxid = %u, '%s')", 
			 	  QEDtxContextInfo.distributedSnapshot.header.distribSnapshotId,
			 	  SharedLocalSnapshotSlot->QDxid,
			 	  getDistributedTransactionId(),
			 	  DtxContextToString(DistributedTransactionContext));
			return;
		}

		elog((Debug_print_snapshot_dtm ? LOG : DEBUG5),
			 "[Distributed Snapshot #%u] *Update Serializable Command Id* segment currcid = %d, QDcid = %d, SerializableSnapshot currcid = %d, Shared currcid = %d (gxid = %u, '%s')", 
		 	  QEDtxContextInfo.distributedSnapshot.header.distribSnapshotId,
		 	  QEDtxContextInfo.curcid,
		 	  SharedLocalSnapshotSlot->QDcid,
		 	  SerializableSnapshot->curcid,
		 	  SharedLocalSnapshotSlot->snapshot.curcid,
		 	  getDistributedTransactionId(),
		 	  DtxContextToString(DistributedTransactionContext));

		SharedLocalSnapshotSlot->ready = false;

		elog((Debug_print_snapshot_dtm ? LOG : DEBUG5),
			 "serializable writer updating combocid: used combocids %d shared %d", usedComboCids, SharedLocalSnapshotSlot->combocidcnt);

		combocidSize = ((usedComboCids < MaxComboCids) ? usedComboCids : MaxComboCids );

		SharedLocalSnapshotSlot->combocidcnt = combocidSize;	
		memcpy((void *)SharedLocalSnapshotSlot->combocids, comboCids,
			   combocidSize * sizeof(ComboCidKeyData));

		SharedLocalSnapshotSlot->snapshot.curcid = SerializableSnapshot->curcid;
		SharedLocalSnapshotSlot->QDcid = QEDtxContextInfo.curcid;
		SharedLocalSnapshotSlot->segmateSync = QEDtxContextInfo.segmateSync;

		SharedLocalSnapshotSlot->ready = true;
	}
}

/*
 * DatabaseHasActiveBackends -- are there any backends running in the given DB
 * If there are other backends in the DB, we will wait a maximum of 5 seconds
 * for them to exit.
=======
 * DatabaseCancelAutovacuumActivity -- are there any backends running in the
 * given DB, apart from autovacuum?  If an autovacuum process is running on the
 * database, kill it and restart the counting.
>>>>>>> 10a5e334
 *
 * If 'ignoreMyself' is TRUE, ignore this particular backend while checking
 * for backends in the target database.
 *
 * This function is used to interlock DROP DATABASE against there being
 * any active backends in the target DB --- dropping the DB while active
 * backends remain would be a Bad Thing.  Note that we cannot detect here
 * the possibility of a newly-started backend that is trying to connect
 * to the doomed database, so additional interlocking is needed during
 * backend startup.
 */
bool
DatabaseCancelAutovacuumActivity(Oid databaseId, bool ignoreMyself)
{
	ProcArrayStruct *arrayP = procArray;
	int			index;
<<<<<<< HEAD
	int tries;
=======
	int			num;

restart:
	num = 0;

	CHECK_FOR_INTERRUPTS();
>>>>>>> 10a5e334

	for (tries = 0; tries < 50; tries++)
	{
		CHECK_FOR_INTERRUPTS();
		result = false;
		LWLockAcquire(ProcArrayLock, LW_SHARED);

		for (index = 0; index < arrayP->numProcs; index++)
		{
			volatile PGPROC *proc = arrayP->procs[index];

<<<<<<< HEAD
			if (proc->databaseId == databaseId)
			{
				if (ignoreMyself && proc == MyProc)
					continue;
=======
			num++;

			if (proc->isAutovacuum)
			{
				/* an autovacuum -- kill it and restart */
				LWLockRelease(ProcArrayLock);
				kill(proc->pid, SIGINT);
				pg_usleep(100 * 1000);		/* 100ms */
				goto restart;
			}
		}
	}
>>>>>>> 10a5e334

				result = true;
				break;
			}
		}
		LWLockRelease(ProcArrayLock);

<<<<<<< HEAD
		/* no confilicting backend, so done */
		if (!result)
		{
			return false;
		}
		/* otherwise, sleep 100 ms, then try again */
		pg_usleep(100 * 1000L );
	}
	return result;
=======
	return (num != 0);
>>>>>>> 10a5e334
}

/*
 * BackendPidGetProc -- get a backend's PGPROC given its PID
 *
 * Returns NULL if not found.  Note that it is up to the caller to be
 * sure that the question remains meaningful for long enough for the
 * answer to be used ...
 */
PGPROC *
BackendPidGetProc(int pid)
{
	PGPROC	   *result = NULL;
	ProcArrayStruct *arrayP = procArray;
	int			index;

	if (pid == 0)				/* never match dummy PGPROCs */
		return NULL;

	LWLockAcquire(ProcArrayLock, LW_SHARED);

	for (index = 0; index < arrayP->numProcs; index++)
	{
		PGPROC	   *proc = arrayP->procs[index];

		if (proc->pid == pid)
		{
			result = proc;
			break;
		}
	}

	LWLockRelease(ProcArrayLock);

	return result;
}

/*
 * BackendXidGetPid -- get a backend's pid given its XID
 *
 * Returns 0 if not found or it's a prepared transaction.  Note that
 * it is up to the caller to be sure that the question remains
 * meaningful for long enough for the answer to be used ...
 *
 * Only main transaction Ids are considered.  This function is mainly
 * useful for determining what backend owns a lock.
 */
int
BackendXidGetPid(TransactionId xid)
{
	int			result = 0;
	ProcArrayStruct *arrayP = procArray;
	int			index;

	if (xid == InvalidTransactionId)	/* never match invalid xid */
		return 0;

	LWLockAcquire(ProcArrayLock, LW_SHARED);

	for (index = 0; index < arrayP->numProcs; index++)
	{
		volatile PGPROC *proc = arrayP->procs[index];

		if (proc->xid == xid)
		{
			result = proc->pid;
			break;
		}
	}

	LWLockRelease(ProcArrayLock);

	return result;
}

/*
 * IsBackendPid -- is a given pid a running backend
 */
bool
IsBackendPid(int pid)
{
	return (BackendPidGetProc(pid) != NULL);
}

/*
 * CountActiveBackends --- count backends (other than myself) that are in
 *		active transactions.  This is used as a heuristic to decide if
 *		a pre-XLOG-flush delay is worthwhile during commit.
 *
 * Do not count backends that are blocked waiting for locks, since they are
 * not going to get to run until someone else commits.
 */
int
CountActiveBackends(void)
{
	ProcArrayStruct *arrayP = procArray;
	int			count = 0;
	int			index;

	/*
	 * Note: for speed, we don't acquire ProcArrayLock.  This is a little bit
	 * bogus, but since we are only testing fields for zero or nonzero, it
	 * should be OK.  The result is only used for heuristic purposes anyway...
	 */
	for (index = 0; index < arrayP->numProcs; index++)
	{
		volatile PGPROC *proc = arrayP->procs[index];

		/*
		 * Since we're not holding a lock, need to check that the pointer is
		 * valid. Someone holding the lock could have incremented numProcs
		 * already, but not yet inserted a valid pointer to the array.
		 *
		 * If someone just decremented numProcs, 'proc' could also point to a
		 * PGPROC entry that's no longer in the array. It still points to a
		 * PGPROC struct, though, because freed PGPPROC entries just go to the
		 * free list and are recycled. Its contents are nonsense in that case,
		 * but that's acceptable for this function.
		 */
		if (proc == NULL)
			continue;

		if (proc == MyProc)
			continue;			/* do not count myself */
		if (proc->pid == 0)
			continue;			/* do not count prepared xacts */
		if (proc->xid == InvalidTransactionId)
			continue;			/* do not count if no XID assigned */
		if (proc->waitLock != NULL)
			continue;			/* do not count if blocked on a lock */
		count++;
	}

	return count;
}

/*
 * CountDBBackends --- count backends that are using specified database
 */
int
CountDBBackends(Oid databaseid)
{
	ProcArrayStruct *arrayP = procArray;
	int			count = 0;
	int			index;

	LWLockAcquire(ProcArrayLock, LW_SHARED);

	for (index = 0; index < arrayP->numProcs; index++)
	{
		volatile PGPROC *proc = arrayP->procs[index];

		if (proc->pid == 0)
			continue;			/* do not count prepared xacts */
		if (proc->databaseId == databaseid)
			count++;
	}

	LWLockRelease(ProcArrayLock);

	return count;
}

/*
 * CountUserBackends --- count backends that are used by specified user
 */
int
CountUserBackends(Oid roleid)
{
	ProcArrayStruct *arrayP = procArray;
	int			count = 0;
	int			index;

	LWLockAcquire(ProcArrayLock, LW_SHARED);

	for (index = 0; index < arrayP->numProcs; index++)
	{
		volatile PGPROC *proc = arrayP->procs[index];

		if (proc->pid == 0)
			continue;			/* do not count prepared xacts */
		if (proc->roleId == roleid)
			count++;
	}

	LWLockRelease(ProcArrayLock);

	return count;
}


#define XidCacheRemove(i) \
	do { \
		MyProc->subxids.xids[i] = MyProc->subxids.xids[MyProc->subxids.nxids - 1]; \
		MyProc->subxids.nxids--; \
	} while (0)

/*
 * XidCacheRemoveRunningXids
 *
 * Remove a bunch of TransactionIds from the list of known-running
 * subtransactions for my backend.	Both the specified xid and those in
 * the xids[] array (of length nxids) are removed from the subxids cache.
 */
void
XidCacheRemoveRunningXids(TransactionId xid, int nxids, TransactionId *xids)
{
	int			i,
				j;

	Assert(TransactionIdIsValid(xid));

	/*
	 * We must hold ProcArrayLock exclusively in order to remove transactions
	 * from the PGPROC array.  (See notes in GetSnapshotData.)	It's possible
	 * this could be relaxed since we know this routine is only used to abort
	 * subtransactions, but pending closer analysis we'd best be conservative.
	 */
	LWLockAcquire(ProcArrayLock, LW_EXCLUSIVE);

	/*
	 * Under normal circumstances xid and xids[] will be in increasing order,
	 * as will be the entries in subxids.  Scan backwards to avoid O(N^2)
	 * behavior when removing a lot of xids.
	 */
	for (i = nxids - 1; i >= 0; i--)
	{
		TransactionId anxid = xids[i];

		for (j = MyProc->subxids.nxids - 1; j >= 0; j--)
		{
			if (TransactionIdEquals(MyProc->subxids.xids[j], anxid))
			{
				XidCacheRemove(j);
				break;
			}
		}

		/*
		 * Ordinarily we should have found it, unless the cache has
		 * overflowed. However it's also possible for this routine to be
		 * invoked multiple times for the same subtransaction, in case of an
		 * error during AbortSubTransaction.  So instead of Assert, emit a
		 * debug warning.
		 */
		if (j < 0 && !MyProc->subxids.overflowed)
			elog(WARNING, "did not find subXID %u in MyProc", anxid);
	}

	for (j = MyProc->subxids.nxids - 1; j >= 0; j--)
	{
		if (TransactionIdEquals(MyProc->subxids.xids[j], xid))
		{
			XidCacheRemove(j);
			break;
		}
	}
	/* Ordinarily we should have found it, unless the cache has overflowed */
	if (j < 0 && !MyProc->subxids.overflowed)
		elog(WARNING, "did not find subXID %u in MyProc", xid);

	LWLockRelease(ProcArrayLock);
}

#ifdef XIDCACHE_DEBUG

/*
 * Print stats about effectiveness of XID cache
 */
static void
DisplayXidCache(void)
{
	fprintf(stderr,
			"XidCache: xmin: %ld, mainxid: %ld, childxid: %ld, slow: %ld\n",
			xc_by_recent_xmin,
			xc_by_main_xid,
			xc_by_child_xid,
			xc_slow_answer);
}

#endif   /* XIDCACHE_DEBUG */

PGPROC *
FindProcByGpSessionId(long gp_session_id)
{
	/* Find the guy who should manage our locks */
	ProcArrayStruct *arrayP = procArray;
	int			index;

	Assert(gp_session_id > 0);
		
	LWLockAcquire(ProcArrayLock, LW_SHARED);

	for (index = 0; index < arrayP->numProcs; index++)
	{
		PGPROC	   *proc = arrayP->procs[index];
			
		if (proc->pid == MyProc->pid)
			continue;
				
		if (!proc->mppIsWriter)
			continue;
				
		if (proc->mppSessionId == gp_session_id)
		{
			LWLockRelease(ProcArrayLock);
			return proc;
		}
	}
		
	LWLockRelease(ProcArrayLock);
	return NULL;
}

/*
 * FindAndSignalProcess
 *     Find the PGPROC entry in procArray which contains the given sessionId and commandId,
 *     and send the corresponding process an interrupt signal.
 *
 * This function returns false if not such an entry found in procArray or the interrupt
 * signal can not be sent to the process.
 */
bool
FindAndSignalProcess(int sessionId, int commandId)
{
	Assert(sessionId > 0 && commandId > 0);
	bool queryCancelled = false;
	int pid = 0;

	LWLockAcquire(ProcArrayLock, LW_SHARED);

	for (int index = 0; index < procArray->numProcs; index++)
	{
		PGPROC *proc = procArray->procs[index];
		
		if (proc->mppSessionId == sessionId &&
			proc->queryCommandId == commandId)
		{
			/* If we have setsid(), signal the backend's whole process group */
#ifdef HAVE_SETSID
			if (kill(-proc->pid, SIGINT) == 0)
#else
			if (kill(proc->pid, SIGINT) == 0)
#endif
			{
				pid = proc->pid;
				queryCancelled = true;
			}
			
			break;
		}
	}

	LWLockRelease(ProcArrayLock);

	if (gp_cancel_query_print_log && queryCancelled)
	{
		elog(NOTICE, "sent an interrupt to process %d", pid);
	}

	return queryCancelled;
}<|MERGE_RESOLUTION|>--- conflicted
+++ resolved
@@ -30,11 +30,8 @@
 #include "postgres.h"
 
 #include <signal.h>
-<<<<<<< HEAD
+
 #include "access/distributedlog.h"
-=======
-
->>>>>>> 10a5e334
 #include "access/subtrans.h"
 #include "access/transam.h"
 #include "access/xact.h"
@@ -1343,7 +1340,6 @@
 }
 
 /*
-<<<<<<< HEAD
  * MPP: Special code to update the command id in the SharedLocalSnapshot
  * when we are in SERIALIZABLE isolation mode.
  */
@@ -1396,14 +1392,9 @@
 }
 
 /*
- * DatabaseHasActiveBackends -- are there any backends running in the given DB
- * If there are other backends in the DB, we will wait a maximum of 5 seconds
- * for them to exit.
-=======
  * DatabaseCancelAutovacuumActivity -- are there any backends running in the
  * given DB, apart from autovacuum?  If an autovacuum process is running on the
  * database, kill it and restart the counting.
->>>>>>> 10a5e334
  *
  * If 'ignoreMyself' is TRUE, ignore this particular backend while checking
  * for backends in the target database.
@@ -1420,33 +1411,24 @@
 {
 	ProcArrayStruct *arrayP = procArray;
 	int			index;
-<<<<<<< HEAD
-	int tries;
-=======
 	int			num;
 
 restart:
 	num = 0;
 
 	CHECK_FOR_INTERRUPTS();
->>>>>>> 10a5e334
-
-	for (tries = 0; tries < 50; tries++)
-	{
-		CHECK_FOR_INTERRUPTS();
-		result = false;
-		LWLockAcquire(ProcArrayLock, LW_SHARED);
-
-		for (index = 0; index < arrayP->numProcs; index++)
-		{
-			volatile PGPROC *proc = arrayP->procs[index];
-
-<<<<<<< HEAD
-			if (proc->databaseId == databaseId)
-			{
-				if (ignoreMyself && proc == MyProc)
-					continue;
-=======
+
+	LWLockAcquire(ProcArrayLock, LW_SHARED);
+
+	for (index = 0; index < arrayP->numProcs; index++)
+	{
+		PGPROC	   *proc = arrayP->procs[index];
+
+		if (proc->databaseId == databaseId)
+		{
+			if (ignoreMyself && proc == MyProc)
+				continue;
+
 			num++;
 
 			if (proc->isAutovacuum)
@@ -1459,27 +1441,10 @@
 			}
 		}
 	}
->>>>>>> 10a5e334
-
-				result = true;
-				break;
-			}
-		}
-		LWLockRelease(ProcArrayLock);
-
-<<<<<<< HEAD
-		/* no confilicting backend, so done */
-		if (!result)
-		{
-			return false;
-		}
-		/* otherwise, sleep 100 ms, then try again */
-		pg_usleep(100 * 1000L );
-	}
-	return result;
-=======
+
+	LWLockRelease(ProcArrayLock);
+
 	return (num != 0);
->>>>>>> 10a5e334
 }
 
 /*
