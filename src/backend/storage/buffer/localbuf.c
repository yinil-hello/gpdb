--- conflicted
+++ resolved
@@ -70,13 +70,7 @@
 	int			trycounter;
 	bool		found;
 
-<<<<<<< HEAD
-	//INIT_BUFFERTAG(newTag, reln, blockNum);
-	newTag.rnode = smgr->smgr_rnode;
-	newTag.blockNum = blockNum;
-=======
 	INIT_BUFFERTAG(newTag, smgr->smgr_rnode, blockNum);
->>>>>>> 49f001d8
 
 	/* Initialize local buffers if first request in this session */
 	if (LocalBufHash == NULL)
