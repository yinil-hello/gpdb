--- conflicted
+++ resolved
@@ -3,12 +3,8 @@
  * lmgr.c
  *	  POSTGRES lock manager code
  *
-<<<<<<< HEAD
  * Portions Copyright (c) 2006-2008, Greenplum inc
  * Portions Copyright (c) 1996-2009, PostgreSQL Global Development Group
-=======
- * Portions Copyright (c) 1996-2008, PostgreSQL Global Development Group
->>>>>>> d13f41d2
  * Portions Copyright (c) 1994, Regents of the University of California
  *
  *
@@ -24,20 +20,12 @@
 #include "access/transam.h"
 #include "access/xact.h"
 #include "catalog/catalog.h"
-<<<<<<< HEAD
 #include "catalog/gp_policy.h"     /* CDB: POLICYTYPE_PARTiITIONED */
-#include "catalog/namespace.h"
-=======
->>>>>>> d13f41d2
 #include "miscadmin.h"
 #include "storage/lmgr.h"
 #include "storage/procarray.h"
 #include "utils/inval.h"
-<<<<<<< HEAD
-#include "utils/lsyscache.h"        /* CDB: get_rel_name() */
 #include "cdb/cdbvars.h"
-=======
->>>>>>> d13f41d2
 
 
 /*
@@ -825,23 +813,25 @@
 							 tag->locktag_field1);
 			break;
 		case LOCKTAG_TUPLE:
-<<<<<<< HEAD
-		case LOCKTAG_RELATION_RESYNCHRONIZE:
-		case LOCKTAG_RELATION_APPENDONLY_SEGMENT_FILE:
-			/* check for lock on a temp relation */
-			/* field1 is dboid, field2 is reloid for all of these */
-			if ((Oid) tag->locktag_field1 == InvalidOid)
-				return false;	/* shared, so not temp */
-			if (isTempNamespace(get_rel_namespace((Oid) tag->locktag_field2)))
-				return true;
-=======
 			appendStringInfo(buf,
 							 _("tuple (%u,%u) of relation %u of database %u"),
 							 tag->locktag_field3,
 							 tag->locktag_field4,
 							 tag->locktag_field2,
 							 tag->locktag_field1);
->>>>>>> d13f41d2
+			break;
+		case LOCKTAG_RELATION_RESYNCHRONIZE:
+			appendStringInfo(buf,
+							 _("resynchronize relation %u of database %u"),
+							 tag->locktag_field1,
+							 tag->locktag_field2);
+			break;
+		case LOCKTAG_RELATION_APPENDONLY_SEGMENT_FILE:
+			appendStringInfo(buf,
+							 _("segment file %u of appendonly relation %u of database %u"),
+							 tag->locktag_field3,
+							 tag->locktag_field2,
+							 tag->locktag_field1);
 			break;
 		case LOCKTAG_TRANSACTION:
 			appendStringInfo(buf,
