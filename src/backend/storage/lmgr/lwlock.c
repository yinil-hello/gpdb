--- conflicted
+++ resolved
@@ -76,26 +76,16 @@
  */
 #include "postgres.h"
 
-#include "access/clog.h"
-#include "access/commit_ts.h"
-#include "access/multixact.h"
-#include "access/distributedlog.h"
-#include "access/subtrans.h"
-#include "access/twophase.h"
-#include "commands/async.h"
 #include "miscadmin.h"
 #include "pgstat.h"
 #include "pg_trace.h"
 #include "postmaster/postmaster.h"
 #include "replication/slot.h"
-#include "storage/barrier.h"
 #include "storage/ipc.h"
 #include "storage/predicate.h"
 #include "storage/proc.h"
 #include "storage/proclist.h"
 #include "storage/spin.h"
-#include "utils/sharedsnapshot.h"
-#include "pg_trace.h"
 #include "utils/memutils.h"
 
 #ifdef LWLOCK_STATS
@@ -1277,16 +1267,12 @@
 
 		for (;;)
 		{
-<<<<<<< HEAD
 			/* "false" means cannot accept cancel/die interrupt here. */
 #ifndef LOCK_DEBUG
-			PGSemaphoreLock(&proc->sem);
+			PGSemaphoreLock(proc->sem);
 #else
 			LWLockTryLockWaiting(proc, lock);
 #endif
-=======
-			PGSemaphoreLock(proc->sem);
->>>>>>> 9e1c9f95
 			if (!proc->lwWaiting)
 				break;
 			extraWaits++;
@@ -1902,33 +1888,18 @@
 }
 
 /*
-<<<<<<< HEAD
- * LWLockHeldByMe - test whether my process currently holds an exclusive lock
- *
- * This is meant as debug support only.  We do not distinguish whether the
- * lock is held shared or exclusive.
- */
-bool
-LWLockHeldExclusiveByMe(LWLockId lockid)
-=======
  * LWLockHeldByMeInMode - test whether my process holds a lock in given mode
  *
  * This is meant as debug support only.
  */
 bool
 LWLockHeldByMeInMode(LWLock *l, LWLockMode mode)
->>>>>>> 9e1c9f95
 {
 	int			i;
 
 	for (i = 0; i < num_held_lwlocks; i++)
 	{
-<<<<<<< HEAD
-		if (held_lwlocks[i].lock == lockid &&
-			held_lwlocks[i].mode == LW_EXCLUSIVE)
-=======
 		if (held_lwlocks[i].lock == l && held_lwlocks[i].mode == mode)
->>>>>>> 9e1c9f95
 			return true;
 	}
 	return false;
