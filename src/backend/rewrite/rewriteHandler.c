/*-------------------------------------------------------------------------
 *
 * rewriteHandler.c
 *		Primary module of query rewriter.
 *
 * Portions Copyright (c) 2006-2008, Greenplum inc
 * Portions Copyright (c) 2012-Present Pivotal Software, Inc.
 * Portions Copyright (c) 1996-2014, PostgreSQL Global Development Group
 * Portions Copyright (c) 1994, Regents of the University of California
 *
 * IDENTIFICATION
 *	  src/backend/rewrite/rewriteHandler.c
 *
 *-------------------------------------------------------------------------
 */
#include "postgres.h"

#include "access/sysattr.h"
#include "catalog/pg_type.h"
#include "commands/trigger.h"
#include "foreign/fdwapi.h"
#include "miscadmin.h"
#include "nodes/makefuncs.h"
#include "nodes/nodeFuncs.h"
#include "parser/analyze.h"
#include "parser/parse_coerce.h"
#include "parser/parsetree.h"
#include "rewrite/rewriteDefine.h"
#include "rewrite/rewriteHandler.h"
#include "rewrite/rewriteManip.h"
#include "utils/builtins.h"
#include "utils/lsyscache.h"
#include "utils/rel.h"

#include "catalog/pg_exttable.h"


/* We use a list of these to detect recursion in RewriteQuery */
typedef struct rewrite_event
{
	Oid			relation;		/* OID of relation having rules */
	CmdType		event;			/* type of rule being fired */
} rewrite_event;

typedef struct acquireLocksOnSubLinks_context
{
	bool		for_execute;	/* AcquireRewriteLocks' forExecute param */
} acquireLocksOnSubLinks_context;

static bool acquireLocksOnSubLinks(Node *node,
					   acquireLocksOnSubLinks_context *context);
static Query *rewriteRuleAction(Query *parsetree,
				  Query *rule_action,
				  Node *rule_qual,
				  int rt_index,
				  CmdType event,
				  bool *returning_flag);
static List *adjustJoinTreeList(Query *parsetree, bool removert, int rt_index);
static void rewriteTargetListIU(Query *parsetree, Relation target_relation);
static TargetEntry *process_matched_tle(TargetEntry *src_tle,
					TargetEntry *prior_tle,
					const char *attrName);
static Node *get_assignment_input(Node *node);
static bool rewriteValuesRTE(Query *parsetree, RangeTblEntry *rte, int rti,
				 Relation target_relation, bool force_nulls);
static void rewriteTargetListUD(Query *parsetree, RangeTblEntry *target_rte,
					Relation target_relation);
static void markQueryForLocking(Query *qry, Node *jtnode,
				  LockClauseStrength strength, bool noWait, bool pushedDown);
static List *matchLocks(CmdType event, RuleLock *rulelocks,
		   int varno, Query *parsetree);
static Query *fireRIRrules(Query *parsetree, List *activeRIRs,
			 bool forUpdatePushedDown);
static bool view_has_instead_trigger(Relation view, CmdType event);
static Bitmapset *adjust_view_column_set(Bitmapset *cols, List *targetlist);


/*
 * AcquireRewriteLocks -
 *	  Acquire suitable locks on all the relations mentioned in the Query.
 *	  These locks will ensure that the relation schemas don't change under us
 *	  while we are rewriting and planning the query.
 *
 * forExecute indicates that the query is about to be executed.
 * If so, we'll acquire RowExclusiveLock on the query's resultRelation,
 * RowShareLock on any relation accessed FOR [KEY] UPDATE/SHARE, and
 * AccessShareLock on all other relations mentioned.
 *
 * If forExecute is false, AccessShareLock is acquired on all relations.
 * This case is suitable for ruleutils.c, for example, where we only need
 * schema stability and we don't intend to actually modify any relations.
 *
 * forUpdatePushedDown indicates that a pushed-down FOR [KEY] UPDATE/SHARE
 * applies to the current subquery, requiring all rels to be opened with at
 * least RowShareLock.  This should always be false at the top of the
 * recursion.  This flag is ignored if forExecute is false.
 *
 * A secondary purpose of this routine is to fix up JOIN RTE references to
 * dropped columns (see details below).  Because the RTEs are modified in
 * place, it is generally appropriate for the caller of this routine to have
 * first done a copyObject() to make a writable copy of the querytree in the
 * current memory context.
 *
 * This processing can, and for efficiency's sake should, be skipped when the
 * querytree has just been built by the parser: parse analysis already got
 * all the same locks we'd get here, and the parser will have omitted dropped
 * columns from JOINs to begin with.  But we must do this whenever we are
 * dealing with a querytree produced earlier than the current command.
 *
 * About JOINs and dropped columns: although the parser never includes an
 * already-dropped column in a JOIN RTE's alias var list, it is possible for
 * such a list in a stored rule to include references to dropped columns.
 * (If the column is not explicitly referenced anywhere else in the query,
 * the dependency mechanism won't consider it used by the rule and so won't
 * prevent the column drop.)  To support get_rte_attribute_is_dropped(), we
 * replace join alias vars that reference dropped columns with null pointers.
 *
 * (In PostgreSQL 8.0, we did not do this processing but instead had
 * get_rte_attribute_is_dropped() recurse to detect dropped columns in joins.
 * That approach had horrible performance unfortunately; in particular
 * construction of a nested join was O(N^2) in the nesting depth.)
 */
void
AcquireRewriteLocks(Query *parsetree,
					bool forExecute,
					bool forUpdatePushedDown)
{
	ListCell   *l;
	int			rt_index;
	acquireLocksOnSubLinks_context context;

	context.for_execute = forExecute;

	/*
	 * First, process RTEs of the current query level.
	 */
	rt_index = 0;
	foreach(l, parsetree->rtable)
	{
		RangeTblEntry *rte = (RangeTblEntry *) lfirst(l);
		Relation	rel;
		LOCKMODE	lockmode;
		bool        needLockUpgrade;
		List	   *newaliasvars;
		Index		curinputvarno;
		RangeTblEntry *curinputrte;
		ListCell   *ll;

		++rt_index;
		switch (rte->rtekind)
		{
			case RTE_RELATION:

				/*
				 * Grab the appropriate lock type for the relation, and do not
				 * release it until end of transaction. This protects the
				 * rewriter and planner against schema changes mid-query.
				 *
				 * Assuming forExecute is true, this logic must match what the
				 * executor will do, else we risk lock-upgrade deadlocks.
				 *
				 * CDB: The proper lock mode depends on whether the relation is
				 * local or distributed, which is discovered by heap_open().
				 * To handle this we make use of CdbOpenRelation().
				 */
				needLockUpgrade = false;
				if (!forExecute)
					lockmode = AccessShareLock;
				else if (rt_index == parsetree->resultRelation)
					lockmode = RowExclusiveLock;
				else if (forUpdatePushedDown ||
						 get_parse_rowmark(parsetree, rt_index) != NULL)
					lockmode = RowShareLock;
				else
					lockmode = AccessShareLock;

				/* Target of INSERT/UPDATE/DELETE? */
				if (rt_index == parsetree->resultRelation)
				{
					lockmode = RowExclusiveLock;
					if (parsetree->commandType != CMD_INSERT)
						needLockUpgrade = true;
				}

				/* FOR UPDATE/SHARE? */
				else if (get_parse_rowmark(parsetree, rt_index) != NULL)
				{
					needLockUpgrade = true;
				}

				/* Take a lock either using CDB lock promotion or not */
				if (needLockUpgrade)
				{
					rel = CdbOpenRelation(rte->relid, lockmode, NULL);
				}
				else
				{
					rel = heap_open(rte->relid, lockmode);
				}

				/*
				 * While we have the relation open, update the RTE's relkind,
				 * just in case it changed since this rule was made.
				 */
				rte->relkind = rel->rd_rel->relkind;

				/* Close the relcache entry without releasing the lock. */
				heap_close(rel, NoLock);
				break;

			case RTE_JOIN:

				/*
				 * Scan the join's alias var list to see if any columns have
				 * been dropped, and if so replace those Vars with null
				 * pointers.
				 *
				 * Since a join has only two inputs, we can expect to see
				 * multiple references to the same input RTE; optimize away
				 * multiple fetches.
				 */
				newaliasvars = NIL;
				curinputvarno = 0;
				curinputrte = NULL;
				foreach(ll, rte->joinaliasvars)
				{
					Var		   *aliasitem = (Var *) lfirst(ll);
					Var		   *aliasvar = aliasitem;

					/* Look through any implicit coercion */
					aliasvar = (Var *) strip_implicit_coercions((Node *) aliasvar);

					/*
					 * If the list item isn't a simple Var, then it must
					 * represent a merged column, ie a USING column, and so it
					 * couldn't possibly be dropped, since it's referenced in
					 * the join clause.  (Conceivably it could also be a null
					 * pointer already?  But that's OK too.)
					 */
					if (aliasvar && IsA(aliasvar, Var))
					{
						/*
						 * The elements of an alias list have to refer to
						 * earlier RTEs of the same rtable, because that's the
						 * order the planner builds things in.  So we already
						 * processed the referenced RTE, and so it's safe to
						 * use get_rte_attribute_is_dropped on it. (This might
						 * not hold after rewriting or planning, but it's OK
						 * to assume here.)
						 */
						Assert(aliasvar->varlevelsup == 0);
						if (aliasvar->varno != curinputvarno)
						{
							curinputvarno = aliasvar->varno;
							if (curinputvarno >= rt_index)
								elog(ERROR, "unexpected varno %d in JOIN RTE %d",
									 curinputvarno, rt_index);
							curinputrte = rt_fetch(curinputvarno,
												   parsetree->rtable);
						}
						if (get_rte_attribute_is_dropped(curinputrte,
														 aliasvar->varattno))
						{
							/* Replace the join alias item with a NULL */
							aliasitem = NULL;
						}
					}
					newaliasvars = lappend(newaliasvars, aliasitem);
				}
				rte->joinaliasvars = newaliasvars;
				break;

			case RTE_SUBQUERY:

				/*
				 * The subquery RTE itself is all right, but we have to
				 * recurse to process the represented subquery.
				 */
				AcquireRewriteLocks(rte->subquery,
									forExecute,
									(forUpdatePushedDown ||
							get_parse_rowmark(parsetree, rt_index) != NULL));
				break;

			default:
				/* ignore other types of RTEs */
				break;
		}
	}

	/* Recurse into subqueries in WITH */
	foreach(l, parsetree->cteList)
	{
		CommonTableExpr *cte = (CommonTableExpr *) lfirst(l);

		AcquireRewriteLocks((Query *) cte->ctequery, forExecute, false);
	}

	/*
	 * Recurse into sublink subqueries, too.  But we already did the ones in
	 * the rtable and cteList.
	 */
	if (parsetree->hasSubLinks)
		query_tree_walker(parsetree, acquireLocksOnSubLinks, &context,
						  QTW_IGNORE_RC_SUBQUERIES);
}

/*
 * Walker to find sublink subqueries for AcquireRewriteLocks
 */
static bool
acquireLocksOnSubLinks(Node *node, acquireLocksOnSubLinks_context *context)
{
	if (node == NULL)
		return false;
	if (IsA(node, SubLink))
	{
		SubLink    *sub = (SubLink *) node;

		/* Do what we came for */
		AcquireRewriteLocks((Query *) sub->subselect,
							context->for_execute,
							false);
		/* Fall through to process lefthand args of SubLink */
	}

	/*
	 * Do NOT recurse into Query nodes, because AcquireRewriteLocks already
	 * processed subselects of subselects for us.
	 */
	return expression_tree_walker(node, acquireLocksOnSubLinks, context);
}


/*
 * rewriteRuleAction -
 *	  Rewrite the rule action with appropriate qualifiers (taken from
 *	  the triggering query).
 *
 * Input arguments:
 *	parsetree - original query
 *	rule_action - one action (query) of a rule
 *	rule_qual - WHERE condition of rule, or NULL if unconditional
 *	rt_index - RT index of result relation in original query
 *	event - type of rule event
 * Output arguments:
 *	*returning_flag - set TRUE if we rewrite RETURNING clause in rule_action
 *					(must be initialized to FALSE)
 * Return value:
 *	rewritten form of rule_action
 */
static Query *
rewriteRuleAction(Query *parsetree,
				  Query *rule_action,
				  Node *rule_qual,
				  int rt_index,
				  CmdType event,
				  bool *returning_flag)
{
	int			current_varno,
				new_varno;
	int			rt_length;
	Query	   *sub_action;
	Query	  **sub_action_ptr;
	acquireLocksOnSubLinks_context context;

	context.for_execute = true;

	/*
	 * Make modifiable copies of rule action and qual (what we're passed are
	 * the stored versions in the relcache; don't touch 'em!).
	 */
	rule_action = (Query *) copyObject(rule_action);
	rule_qual = (Node *) copyObject(rule_qual);

	/*
	 * Acquire necessary locks and fix any deleted JOIN RTE entries.
	 */
	AcquireRewriteLocks(rule_action, true, false);
	(void) acquireLocksOnSubLinks(rule_qual, &context);

	current_varno = rt_index;
	rt_length = list_length(parsetree->rtable);
	new_varno = PRS2_NEW_VARNO + rt_length;

	/*
	 * Adjust rule action and qual to offset its varnos, so that we can merge
	 * its rtable with the main parsetree's rtable.
	 *
	 * If the rule action is an INSERT...SELECT, the OLD/NEW rtable entries
	 * will be in the SELECT part, and we have to modify that rather than the
	 * top-level INSERT (kluge!).
	 */
	sub_action = getInsertSelectQuery(rule_action, &sub_action_ptr);

	OffsetVarNodes((Node *) sub_action, rt_length, 0);
	OffsetVarNodes(rule_qual, rt_length, 0);
	/* but references to OLD should point at original rt_index */
	ChangeVarNodes((Node *) sub_action,
				   PRS2_OLD_VARNO + rt_length, rt_index, 0);
	ChangeVarNodes(rule_qual,
				   PRS2_OLD_VARNO + rt_length, rt_index, 0);

	/*
	 * Generate expanded rtable consisting of main parsetree's rtable plus
	 * rule action's rtable; this becomes the complete rtable for the rule
	 * action.  Some of the entries may be unused after we finish rewriting,
	 * but we leave them all in place for two reasons:
	 *
	 * We'd have a much harder job to adjust the query's varnos if we
	 * selectively removed RT entries.
	 *
	 * If the rule is INSTEAD, then the original query won't be executed at
	 * all, and so its rtable must be preserved so that the executor will do
	 * the correct permissions checks on it.
	 *
	 * RT entries that are not referenced in the completed jointree will be
	 * ignored by the planner, so they do not affect query semantics.  But any
	 * permissions checks specified in them will be applied during executor
	 * startup (see ExecCheckRTEPerms()).  This allows us to check that the
	 * caller has, say, insert-permission on a view, when the view is not
	 * semantically referenced at all in the resulting query.
	 *
	 * When a rule is not INSTEAD, the permissions checks done on its copied
	 * RT entries will be redundant with those done during execution of the
	 * original query, but we don't bother to treat that case differently.
	 *
	 * NOTE: because planner will destructively alter rtable, we must ensure
	 * that rule action's rtable is separate and shares no substructure with
	 * the main rtable.  Hence do a deep copy here.
	 */
	sub_action->rtable = list_concat((List *) copyObject(parsetree->rtable),
									 sub_action->rtable);

	/*
	 * There could have been some SubLinks in parsetree's rtable, in which
	 * case we'd better mark the sub_action correctly.
	 */
	if (parsetree->hasSubLinks && !sub_action->hasSubLinks)
	{
		ListCell   *lc;

		foreach(lc, parsetree->rtable)
		{
			RangeTblEntry *rte = (RangeTblEntry *) lfirst(lc);

			switch (rte->rtekind)
			{
				case RTE_TABLEFUNCTION:
					sub_action->hasSubLinks =
						checkExprHasSubLink((Node *) rte->functions);
					break;
				case RTE_FUNCTION:
					sub_action->hasSubLinks =
						checkExprHasSubLink((Node *) rte->functions);
					break;
				case RTE_VALUES:
					sub_action->hasSubLinks =
						checkExprHasSubLink((Node *) rte->values_lists);
					break;
				default:
					/* other RTE types don't contain bare expressions */
					break;
			}
			if (sub_action->hasSubLinks)
				break;			/* no need to keep scanning rtable */
		}
	}

	/*
	 * Each rule action's jointree should be the main parsetree's jointree
	 * plus that rule's jointree, but usually *without* the original rtindex
	 * that we're replacing (if present, which it won't be for INSERT). Note
	 * that if the rule action refers to OLD, its jointree will add a
	 * reference to rt_index.  If the rule action doesn't refer to OLD, but
	 * either the rule_qual or the user query quals do, then we need to keep
	 * the original rtindex in the jointree to provide data for the quals.  We
	 * don't want the original rtindex to be joined twice, however, so avoid
	 * keeping it if the rule action mentions it.
	 *
	 * As above, the action's jointree must not share substructure with the
	 * main parsetree's.
	 */
	if (sub_action->commandType != CMD_UTILITY)
	{
		bool		keeporig;
		List	   *newjointree;

		Assert(sub_action->jointree != NULL);
		keeporig = (!rangeTableEntry_used((Node *) sub_action->jointree,
										  rt_index, 0)) &&
			(rangeTableEntry_used(rule_qual, rt_index, 0) ||
			 rangeTableEntry_used(parsetree->jointree->quals, rt_index, 0));
		newjointree = adjustJoinTreeList(parsetree, !keeporig, rt_index);
		if (newjointree != NIL)
		{
			/*
			 * If sub_action is a setop, manipulating its jointree will do no
			 * good at all, because the jointree is dummy.  (Perhaps someday
			 * we could push the joining and quals down to the member
			 * statements of the setop?)
			 */
			if (sub_action->setOperations != NULL)
				ereport(ERROR,
						(errcode(ERRCODE_FEATURE_NOT_SUPPORTED),
						 errmsg("conditional UNION/INTERSECT/EXCEPT statements are not implemented")));

			sub_action->jointree->fromlist =
				list_concat(newjointree, sub_action->jointree->fromlist);

			/*
			 * There could have been some SubLinks in newjointree, in which
			 * case we'd better mark the sub_action correctly.
			 */
			if (parsetree->hasSubLinks && !sub_action->hasSubLinks)
				sub_action->hasSubLinks =
					checkExprHasSubLink((Node *) newjointree);
		}
	}

	/*
	 * If the original query has any CTEs, copy them into the rule action. But
	 * we don't need them for a utility action.
	 */
	if (parsetree->cteList != NIL && sub_action->commandType != CMD_UTILITY)
	{
		ListCell   *lc;

		/*
		 * Annoying implementation restriction: because CTEs are identified by
		 * name within a cteList, we can't merge a CTE from the original query
		 * if it has the same name as any CTE in the rule action.
		 *
		 * This could possibly be fixed by using some sort of internally
		 * generated ID, instead of names, to link CTE RTEs to their CTEs.
		 */
		foreach(lc, parsetree->cteList)
		{
			CommonTableExpr *cte = (CommonTableExpr *) lfirst(lc);
			ListCell   *lc2;

			foreach(lc2, sub_action->cteList)
			{
				CommonTableExpr *cte2 = (CommonTableExpr *) lfirst(lc2);

				if (strcmp(cte->ctename, cte2->ctename) == 0)
					ereport(ERROR,
							(errcode(ERRCODE_FEATURE_NOT_SUPPORTED),
							 errmsg("WITH query name \"%s\" appears in both a rule action and the query being rewritten",
									cte->ctename)));
			}
		}

		/* OK, it's safe to combine the CTE lists */
		sub_action->cteList = list_concat(sub_action->cteList,
										  copyObject(parsetree->cteList));
	}

	/*
	 * Event Qualification forces copying of parsetree and splitting into two
	 * queries one w/rule_qual, one w/NOT rule_qual. Also add user query qual
	 * onto rule action
	 */
	AddQual(sub_action, rule_qual);

	AddQual(sub_action, parsetree->jointree->quals);

	/*
	 * Rewrite new.attribute with right hand side of target-list entry for
	 * appropriate field name in insert/update.
	 *
	 * KLUGE ALERT: since ReplaceVarsFromTargetList returns a mutated copy, we
	 * can't just apply it to sub_action; we have to remember to update the
	 * sublink inside rule_action, too.
	 */
	if ((event == CMD_INSERT || event == CMD_UPDATE) &&
		sub_action->commandType != CMD_UTILITY)
	{
		sub_action = (Query *)
			ReplaceVarsFromTargetList((Node *) sub_action,
									  new_varno,
									  0,
									  rt_fetch(new_varno, sub_action->rtable),
									  parsetree->targetList,
									  (event == CMD_UPDATE) ?
									  REPLACEVARS_CHANGE_VARNO :
									  REPLACEVARS_SUBSTITUTE_NULL,
									  current_varno,
									  NULL);
		if (sub_action_ptr)
			*sub_action_ptr = sub_action;
		else
			rule_action = sub_action;
	}

	/*
	 * If rule_action has a RETURNING clause, then either throw it away if the
	 * triggering query has no RETURNING clause, or rewrite it to emit what
	 * the triggering query's RETURNING clause asks for.  Throw an error if
	 * more than one rule has a RETURNING clause.
	 */
	if (!parsetree->returningList)
		rule_action->returningList = NIL;
	else if (rule_action->returningList)
	{
		if (*returning_flag)
			ereport(ERROR,
					(errcode(ERRCODE_FEATURE_NOT_SUPPORTED),
				   errmsg("cannot have RETURNING lists in multiple rules")));
		*returning_flag = true;
		rule_action->returningList = (List *)
			ReplaceVarsFromTargetList((Node *) parsetree->returningList,
									  parsetree->resultRelation,
									  0,
									  rt_fetch(parsetree->resultRelation,
											   parsetree->rtable),
									  rule_action->returningList,
									  REPLACEVARS_REPORT_ERROR,
									  0,
									  &rule_action->hasSubLinks);

		/*
		 * There could have been some SubLinks in parsetree's returningList,
		 * in which case we'd better mark the rule_action correctly.
		 */
		if (parsetree->hasSubLinks && !rule_action->hasSubLinks)
			rule_action->hasSubLinks =
				checkExprHasSubLink((Node *) rule_action->returningList);
	}

	return rule_action;
}

/*
 * Copy the query's jointree list, and optionally attempt to remove any
 * occurrence of the given rt_index as a top-level join item (we do not look
 * for it within join items; this is OK because we are only expecting to find
 * it as an UPDATE or DELETE target relation, which will be at the top level
 * of the join).  Returns modified jointree list --- this is a separate copy
 * sharing no nodes with the original.
 */
static List *
adjustJoinTreeList(Query *parsetree, bool removert, int rt_index)
{
	List	   *newjointree = copyObject(parsetree->jointree->fromlist);
	ListCell   *l;

	if (removert)
	{
		foreach(l, newjointree)
		{
			RangeTblRef *rtr = lfirst(l);

			if (IsA(rtr, RangeTblRef) &&
				rtr->rtindex == rt_index)
			{
				newjointree = list_delete_ptr(newjointree, rtr);

				/*
				 * foreach is safe because we exit loop after list_delete...
				 */
				break;
			}
		}
	}
	return newjointree;
}


/*
 * rewriteTargetListIU - rewrite INSERT/UPDATE targetlist into standard form
 *
 * This has the following responsibilities:
 *
 * 1. For an INSERT, add tlist entries to compute default values for any
 * attributes that have defaults and are not assigned to in the given tlist.
 * (We do not insert anything for default-less attributes, however.  The
 * planner will later insert NULLs for them, but there's no reason to slow
 * down rewriter processing with extra tlist nodes.)  Also, for both INSERT
 * and UPDATE, replace explicit DEFAULT specifications with column default
 * expressions.
 *
 * 2. For an UPDATE on a trigger-updatable view, add tlist entries for any
 * unassigned-to attributes, assigning them their old values.  These will
 * later get expanded to the output values of the view.  (This is equivalent
 * to what the planner's expand_targetlist() will do for UPDATE on a regular
 * table, but it's more convenient to do it here while we still have easy
 * access to the view's original RT index.)  This is only necessary for
 * trigger-updatable views, for which the view remains the result relation of
 * the query.  For auto-updatable views we must not do this, since it might
 * add assignments to non-updatable view columns.  For rule-updatable views it
 * is unnecessary extra work, since the query will be rewritten with a
 * different result relation which will be processed when we recurse via
 * RewriteQuery.
 *
 * 3. Merge multiple entries for the same target attribute, or declare error
 * if we can't.  Multiple entries are only allowed for INSERT/UPDATE of
 * portions of an array or record field, for example
 *			UPDATE table SET foo[2] = 42, foo[4] = 43;
 * We can merge such operations into a single assignment op.  Essentially,
 * the expression we want to produce in this case is like
 *		foo = array_set(array_set(foo, 2, 42), 4, 43)
 *
 * 4. Sort the tlist into standard order: non-junk fields in order by resno,
 * then junk fields (these in no particular order).
 *
 * We must do items 1,2,3 before firing rewrite rules, else rewritten
 * references to NEW.foo will produce wrong or incomplete results.  Item 4
 * is not needed for rewriting, but will be needed by the planner, and we
 * can do it essentially for free while handling the other items.
 */
static void
rewriteTargetListIU(Query *parsetree, Relation target_relation)
{
	CmdType		commandType = parsetree->commandType;
	TargetEntry **new_tles;
	List	   *new_tlist = NIL;
	List	   *junk_tlist = NIL;
	Form_pg_attribute att_tup;
	int			attrno,
				next_junk_attrno,
				numattrs;
	ListCell   *temp;

	/*
	 * We process the normal (non-junk) attributes by scanning the input tlist
	 * once and transferring TLEs into an array, then scanning the array to
	 * build an output tlist.  This avoids O(N^2) behavior for large numbers
	 * of attributes.
	 *
	 * Junk attributes are tossed into a separate list during the same tlist
	 * scan, then appended to the reconstructed tlist.
	 */
	numattrs = RelationGetNumberOfAttributes(target_relation);
	new_tles = (TargetEntry **) palloc0(numattrs * sizeof(TargetEntry *));
	next_junk_attrno = numattrs + 1;

	foreach(temp, parsetree->targetList)
	{
		TargetEntry *old_tle = (TargetEntry *) lfirst(temp);

		if (!old_tle->resjunk)
		{
			/* Normal attr: stash it into new_tles[] */
			attrno = old_tle->resno;
			if (attrno < 1 || attrno > numattrs)
				elog(ERROR, "bogus resno %d in targetlist", attrno);
			att_tup = target_relation->rd_att->attrs[attrno - 1];

			/* We can (and must) ignore deleted attributes */
			if (att_tup->attisdropped)
				continue;

			/* Merge with any prior assignment to same attribute */
			new_tles[attrno - 1] =
				process_matched_tle(old_tle,
									new_tles[attrno - 1],
									NameStr(att_tup->attname));
		}
		else
		{
			/*
			 * Copy all resjunk tlist entries to junk_tlist, and assign them
			 * resnos above the last real resno.
			 *
			 * Typical junk entries include ORDER BY or GROUP BY expressions
			 * (are these actually possible in an INSERT or UPDATE?), system
			 * attribute references, etc.
			 */

			/* Get the resno right, but don't copy unnecessarily */
			if (old_tle->resno != next_junk_attrno)
			{
				old_tle = flatCopyTargetEntry(old_tle);
				old_tle->resno = next_junk_attrno;
			}
			junk_tlist = lappend(junk_tlist, old_tle);
			next_junk_attrno++;
		}
	}

	for (attrno = 1; attrno <= numattrs; attrno++)
	{
		TargetEntry *new_tle = new_tles[attrno - 1];

		att_tup = target_relation->rd_att->attrs[attrno - 1];

		/* We can (and must) ignore deleted attributes */
		if (att_tup->attisdropped)
			continue;

		/*
		 * Handle the two cases where we need to insert a default expression:
		 * it's an INSERT and there's no tlist entry for the column, or the
		 * tlist entry is a DEFAULT placeholder node.
		 */
		if ((new_tle == NULL && commandType == CMD_INSERT) ||
			(new_tle && new_tle->expr && IsA(new_tle->expr, SetToDefault)))
		{
			Node	   *new_expr;

			new_expr = build_column_default(target_relation, attrno);

			/*
			 * If there is no default (ie, default is effectively NULL), we
			 * can omit the tlist entry in the INSERT case, since the planner
			 * can insert a NULL for itself, and there's no point in spending
			 * any more rewriter cycles on the entry.  But in the UPDATE case
			 * we've got to explicitly set the column to NULL.
			 */
			if (!new_expr)
			{
				if (commandType == CMD_INSERT)
					new_tle = NULL;
				else
				{
					new_expr = (Node *) makeConst(att_tup->atttypid,
												  -1,
												  att_tup->attcollation,
												  att_tup->attlen,
												  (Datum) 0,
												  true, /* isnull */
												  att_tup->attbyval);
					/* this is to catch a NOT NULL domain constraint */
					new_expr = coerce_to_domain(new_expr,
												InvalidOid, -1,
												att_tup->atttypid,
												COERCE_IMPLICIT_CAST,
												-1,
												false,
												false);
				}
			}

			if (new_expr)
				new_tle = makeTargetEntry((Expr *) new_expr,
										  attrno,
										  pstrdup(NameStr(att_tup->attname)),
										  false);
		}

		/*
		 * For an UPDATE on a trigger-updatable view, provide a dummy entry
		 * whenever there is no explicit assignment.
		 */
		if (new_tle == NULL && commandType == CMD_UPDATE &&
			target_relation->rd_rel->relkind == RELKIND_VIEW &&
			view_has_instead_trigger(target_relation, CMD_UPDATE))
		{
			Node	   *new_expr;

			new_expr = (Node *) makeVar(parsetree->resultRelation,
										attrno,
										att_tup->atttypid,
										att_tup->atttypmod,
										att_tup->attcollation,
										0);

			new_tle = makeTargetEntry((Expr *) new_expr,
									  attrno,
									  pstrdup(NameStr(att_tup->attname)),
									  false);
		}

		if (new_tle)
			new_tlist = lappend(new_tlist, new_tle);
	}

	pfree(new_tles);

	parsetree->targetList = list_concat(new_tlist, junk_tlist);
}


/*
 * Convert a matched TLE from the original tlist into a correct new TLE.
 *
 * This routine detects and handles multiple assignments to the same target
 * attribute.  (The attribute name is needed only for error messages.)
 */
static TargetEntry *
process_matched_tle(TargetEntry *src_tle,
					TargetEntry *prior_tle,
					const char *attrName)
{
	TargetEntry *result;
	CoerceToDomain *coerce_expr = NULL;
	Node	   *src_expr;
	Node	   *prior_expr;
	Node	   *src_input;
	Node	   *prior_input;
	Node	   *priorbottom;
	Node	   *newexpr;

	if (prior_tle == NULL)
	{
		/*
		 * Normal case where this is the first assignment to the attribute.
		 */
		return src_tle;
	}

	/*----------
	 * Multiple assignments to same attribute.  Allow only if all are
	 * FieldStore or ArrayRef assignment operations.  This is a bit
	 * tricky because what we may actually be looking at is a nest of
	 * such nodes; consider
	 *		UPDATE tab SET col.fld1.subfld1 = x, col.fld2.subfld2 = y
	 * The two expressions produced by the parser will look like
	 *		FieldStore(col, fld1, FieldStore(placeholder, subfld1, x))
	 *		FieldStore(col, fld2, FieldStore(placeholder, subfld2, x))
	 * However, we can ignore the substructure and just consider the top
	 * FieldStore or ArrayRef from each assignment, because it works to
	 * combine these as
	 *		FieldStore(FieldStore(col, fld1,
	 *							  FieldStore(placeholder, subfld1, x)),
	 *				   fld2, FieldStore(placeholder, subfld2, x))
	 * Note the leftmost expression goes on the inside so that the
	 * assignments appear to occur left-to-right.
	 *
	 * For FieldStore, instead of nesting we can generate a single
	 * FieldStore with multiple target fields.  We must nest when
	 * ArrayRefs are involved though.
	 *
	 * As a further complication, the destination column might be a domain,
	 * resulting in each assignment containing a CoerceToDomain node over a
	 * FieldStore or ArrayRef.  These should have matching target domains,
	 * so we strip them and reconstitute a single CoerceToDomain over the
	 * combined FieldStore/ArrayRef nodes.  (Notice that this has the result
	 * that the domain's checks are applied only after we do all the field or
	 * element updates, not after each one.  This is arguably desirable.)
	 *----------
	 */
	src_expr = (Node *) src_tle->expr;
	prior_expr = (Node *) prior_tle->expr;

	if (src_expr && IsA(src_expr, CoerceToDomain) &&
		prior_expr && IsA(prior_expr, CoerceToDomain) &&
		((CoerceToDomain *) src_expr)->resulttype ==
		((CoerceToDomain *) prior_expr)->resulttype)
	{
		/* we assume without checking that resulttypmod/resultcollid match */
		coerce_expr = (CoerceToDomain *) src_expr;
		src_expr = (Node *) ((CoerceToDomain *) src_expr)->arg;
		prior_expr = (Node *) ((CoerceToDomain *) prior_expr)->arg;
	}

	src_input = get_assignment_input(src_expr);
	prior_input = get_assignment_input(prior_expr);
	if (src_input == NULL ||
		prior_input == NULL ||
		exprType(src_expr) != exprType(prior_expr))
		ereport(ERROR,
				(errcode(ERRCODE_SYNTAX_ERROR),
				 errmsg("multiple assignments to same column \"%s\"",
						attrName)));

	/*
	 * Prior TLE could be a nest of assignments if we do this more than once.
	 */
	priorbottom = prior_input;
	for (;;)
	{
		Node	   *newbottom = get_assignment_input(priorbottom);

		if (newbottom == NULL)
			break;				/* found the original Var reference */
		priorbottom = newbottom;
	}
	if (!equal(priorbottom, src_input))
		ereport(ERROR,
				(errcode(ERRCODE_SYNTAX_ERROR),
				 errmsg("multiple assignments to same column \"%s\"",
						attrName)));

	/*
	 * Looks OK to nest 'em.
	 */
	if (IsA(src_expr, FieldStore))
	{
		FieldStore *fstore = makeNode(FieldStore);

		if (IsA(prior_expr, FieldStore))
		{
			/* combine the two */
			memcpy(fstore, prior_expr, sizeof(FieldStore));
			fstore->newvals =
				list_concat(list_copy(((FieldStore *) prior_expr)->newvals),
							list_copy(((FieldStore *) src_expr)->newvals));
			fstore->fieldnums =
				list_concat(list_copy(((FieldStore *) prior_expr)->fieldnums),
							list_copy(((FieldStore *) src_expr)->fieldnums));
		}
		else
		{
			/* general case, just nest 'em */
			memcpy(fstore, src_expr, sizeof(FieldStore));
			fstore->arg = (Expr *) prior_expr;
		}
		newexpr = (Node *) fstore;
	}
	else if (IsA(src_expr, ArrayRef))
	{
		ArrayRef   *aref = makeNode(ArrayRef);

		memcpy(aref, src_expr, sizeof(ArrayRef));
		aref->refexpr = (Expr *) prior_expr;
		newexpr = (Node *) aref;
	}
	else
	{
		elog(ERROR, "cannot happen");
		newexpr = NULL;
	}

	if (coerce_expr)
	{
		/* put back the CoerceToDomain */
		CoerceToDomain *newcoerce = makeNode(CoerceToDomain);

		memcpy(newcoerce, coerce_expr, sizeof(CoerceToDomain));
		newcoerce->arg = (Expr *) newexpr;
		newexpr = (Node *) newcoerce;
	}

	result = flatCopyTargetEntry(src_tle);
	result->expr = (Expr *) newexpr;
	return result;
}

/*
 * If node is an assignment node, return its input; else return NULL
 */
static Node *
get_assignment_input(Node *node)
{
	if (node == NULL)
		return NULL;
	if (IsA(node, FieldStore))
	{
		FieldStore *fstore = (FieldStore *) node;

		return (Node *) fstore->arg;
	}
	else if (IsA(node, ArrayRef))
	{
		ArrayRef   *aref = (ArrayRef *) node;

		if (aref->refassgnexpr == NULL)
			return NULL;
		return (Node *) aref->refexpr;
	}
	return NULL;
}

/*
 * Make an expression tree for the default value for a column.
 *
 * If there is no default, return a NULL instead.
 */
Node *
build_column_default(Relation rel, int attrno)
{
	TupleDesc	rd_att = rel->rd_att;
	Form_pg_attribute att_tup = rd_att->attrs[attrno - 1];
	Oid			atttype = att_tup->atttypid;
	int32		atttypmod = att_tup->atttypmod;
	Node	   *expr = NULL;
	Oid			exprtype;

	/*
	 * Scan to see if relation has a default for this column.
	 */
	if (rd_att->constr && rd_att->constr->num_defval > 0)
	{
		AttrDefault *defval = rd_att->constr->defval;
		int			ndef = rd_att->constr->num_defval;

		while (--ndef >= 0)
		{
			if (attrno == defval[ndef].adnum)
			{
				/*
				 * Found it, convert string representation to node tree.
				 */
				expr = stringToNode(defval[ndef].adbin);
				break;
			}
		}
	}

	if (expr == NULL)
	{
		/*
		 * No per-column default, so look for a default for the type itself.
		 */
		expr = get_typdefault(atttype);
	}

	if (expr == NULL)
		return NULL;			/* No default anywhere */

	/*
	 * Make sure the value is coerced to the target column type; this will
	 * generally be true already, but there seem to be some corner cases
	 * involving domain defaults where it might not be true. This should match
	 * the parser's processing of non-defaulted expressions --- see
	 * transformAssignedExpr().
	 */
	exprtype = exprType(expr);

	expr = coerce_to_target_type(NULL,	/* no UNKNOWN params here */
								 expr, exprtype,
								 atttype, atttypmod,
								 COERCION_ASSIGNMENT,
								 COERCE_IMPLICIT_CAST,
								 -1);
	if (expr == NULL)
		ereport(ERROR,
				(errcode(ERRCODE_DATATYPE_MISMATCH),
				 errmsg("column \"%s\" is of type %s"
						" but default expression is of type %s",
						NameStr(att_tup->attname),
						format_type_be(atttype),
						format_type_be(exprtype)),
			   errhint("You will need to rewrite or cast the expression.")));

	return expr;
}


/* Does VALUES RTE contain any SetToDefault items? */
static bool
searchForDefault(RangeTblEntry *rte)
{
	ListCell   *lc;

	foreach(lc, rte->values_lists)
	{
		List	   *sublist = (List *) lfirst(lc);
		ListCell   *lc2;

		foreach(lc2, sublist)
		{
			Node	   *col = (Node *) lfirst(lc2);

			if (IsA(col, SetToDefault))
				return true;
		}
	}
	return false;
}

/*
 * When processing INSERT ... VALUES with a VALUES RTE (ie, multiple VALUES
 * lists), we have to replace any DEFAULT items in the VALUES lists with
 * the appropriate default expressions.  The other aspects of targetlist
 * rewriting need be applied only to the query's targetlist proper.
 *
 * For an auto-updatable view, each DEFAULT item in the VALUES list is
 * replaced with the default from the view, if it has one.  Otherwise it is
 * left untouched so that the underlying base relation's default can be
 * applied instead (when we later recurse to here after rewriting the query
 * to refer to the base relation instead of the view).
 *
 * For other types of relation, including rule- and trigger-updatable views,
 * all DEFAULT items are replaced, and if the target relation doesn't have a
 * default, the value is explicitly set to NULL.
 *
 * Additionally, if force_nulls is true, the target relation's defaults are
 * ignored and all DEFAULT items in the VALUES list are explicitly set to
 * NULL, regardless of the target relation's type.  This is used for the
 * product queries generated by DO ALSO rules attached to an auto-updatable
 * view, for which we will have already called this function with force_nulls
 * false.  For these product queries, we must then force any remaining DEFAULT
 * items to NULL to provide concrete values for the rule actions.
 * Essentially, this is a mix of the 2 cases above --- the original query is
 * an insert into an auto-updatable view, and the product queries are inserts
 * into a rule-updatable view.
 *
 * Note that we may have subscripted or field assignment targetlist entries,
 * as well as more complex expressions from already-replaced DEFAULT items if
 * we have recursed to here for an auto-updatable view. However, it ought to
 * be impossible for such entries to have DEFAULTs assigned to them --- we
 * should only have to replace DEFAULT items for targetlist entries that
 * contain simple Vars referencing the VALUES RTE.
 *
 * Returns true if all DEFAULT items were replaced, and false if some were
 * left untouched.
 */
static bool
rewriteValuesRTE(Query *parsetree, RangeTblEntry *rte, int rti,
				 Relation target_relation, bool force_nulls)
{
	List	   *newValues;
	ListCell   *lc;
	bool		isAutoUpdatableView;
	bool		allReplaced;
	int			numattrs;
	int		   *attrnos;

	/*
	 * Rebuilding all the lists is a pretty expensive proposition in a big
	 * VALUES list, and it's a waste of time if there aren't any DEFAULT
	 * placeholders.  So first scan to see if there are any.
	 *
	 * We skip this check if force_nulls is true, because we know that there
	 * are DEFAULT items present in that case.
	 */
	if (!force_nulls && !searchForDefault(rte))
		return true;			/* nothing to do */

	/*
	 * Scan the targetlist for entries referring to the VALUES RTE, and note
	 * the target attributes. As noted above, we should only need to do this
	 * for targetlist entries containing simple Vars --- nothing else in the
	 * VALUES RTE should contain DEFAULT items, and we complain if such a
	 * thing does occur.
	 */
	numattrs = list_length(linitial(rte->values_lists));
	attrnos = (int *) palloc0(numattrs * sizeof(int));

	foreach(lc, parsetree->targetList)
	{
		TargetEntry *tle = (TargetEntry *) lfirst(lc);

		if (IsA(tle->expr, Var))
		{
			Var		   *var = (Var *) tle->expr;

			if (var->varno == rti)
			{
				int			attrno = var->varattno;

				Assert(attrno >= 1 && attrno <= numattrs);
				attrnos[attrno - 1] = tle->resno;
			}
		}
	}

	/*
	 * Check if the target relation is an auto-updatable view, in which case
	 * unresolved defaults will be left untouched rather than being set to
	 * NULL.  If force_nulls is true, we always set DEFAULT items to NULL, so
	 * skip this check in that case --- it isn't an auto-updatable view.
	 */
	isAutoUpdatableView = false;
	if (!force_nulls &&
		target_relation->rd_rel->relkind == RELKIND_VIEW &&
		!view_has_instead_trigger(target_relation, CMD_INSERT))
	{
		List	   *locks;
		bool		found;
		ListCell   *l;

		/* Look for an unconditional DO INSTEAD rule */
		locks = matchLocks(CMD_INSERT, target_relation->rd_rules,
						   parsetree->resultRelation, parsetree);

		found = false;
		foreach(l, locks)
		{
			RewriteRule *rule_lock = (RewriteRule *) lfirst(l);

			if (rule_lock->isInstead &&
				rule_lock->qual == NULL)
			{
				found = true;
				break;
			}
		}

		/*
		 * If we didn't find an unconditional DO INSTEAD rule, assume that the
		 * view is auto-updatable.  If it isn't, rewriteTargetView() will
		 * throw an error.
		 */
		if (!found)
			isAutoUpdatableView = true;
	}

	newValues = NIL;
	allReplaced = true;
	foreach(lc, rte->values_lists)
	{
		List	   *sublist = (List *) lfirst(lc);
		List	   *newList = NIL;
		ListCell   *lc2;
		int			i;

		Assert(list_length(sublist) == numattrs);

		i = 0;
		foreach(lc2, sublist)
		{
			Node	   *col = (Node *) lfirst(lc2);
			int			attrno = attrnos[i++];

			if (IsA(col, SetToDefault))
			{
				Form_pg_attribute att_tup;
				Node	   *new_expr;

				if (attrno == 0)
					elog(ERROR, "cannot set value in column %d to DEFAULT", i);
				att_tup = target_relation->rd_att->attrs[attrno - 1];

				if (!force_nulls && !att_tup->attisdropped)
					new_expr = build_column_default(target_relation, attrno);
				else
					new_expr = NULL;	/* force a NULL if dropped */

				/*
				 * If there is no default (ie, default is effectively NULL),
				 * we've got to explicitly set the column to NULL, unless the
				 * target relation is an auto-updatable view.
				 */
				if (!new_expr)
				{
					if (isAutoUpdatableView)
					{
						/* Leave the value untouched */
						newList = lappend(newList, col);
						allReplaced = false;
						continue;
					}

					new_expr = (Node *) makeConst(att_tup->atttypid,
												  -1,
												  att_tup->attcollation,
												  att_tup->attlen,
												  (Datum) 0,
												  true, /* isnull */
												  att_tup->attbyval);
					/* this is to catch a NOT NULL domain constraint */
					new_expr = coerce_to_domain(new_expr,
												InvalidOid, -1,
												att_tup->atttypid,
												COERCE_IMPLICIT_CAST,
												-1,
												false,
												false);
				}
				newList = lappend(newList, new_expr);
			}
			else
				newList = lappend(newList, col);
		}
		newValues = lappend(newValues, newList);
	}
	rte->values_lists = newValues;

	pfree(attrnos);

	return allReplaced;
}


/*
 * rewriteTargetListUD - rewrite UPDATE/DELETE targetlist as needed
 *
 * This function adds a "junk" TLE that is needed to allow the executor to
 * find the original row for the update or delete.  When the target relation
 * is a regular table, the junk TLE emits the ctid attribute of the original
 * row.  When the target relation is a view, there is no ctid, so we instead
 * emit a whole-row Var that will contain the "old" values of the view row.
 * If it's a foreign table, we let the FDW decide what to add.
 *
 * For UPDATE queries, this is applied after rewriteTargetListIU.  The
 * ordering isn't actually critical at the moment.
 */
static void
rewriteTargetListUD(Query *parsetree, RangeTblEntry *target_rte,
					Relation target_relation)
{
	Var		   *var = NULL;
	const char *attrname;
	TargetEntry *tle;
	Var 		*varSegid = NULL;

	if (target_relation->rd_rel->relkind == RELKIND_RELATION ||
		target_relation->rd_rel->relkind == RELKIND_MATVIEW)
	{
		/*
		 * Emit CTID so that executor can find the row to update or delete.
		 */
		var = makeVar(parsetree->resultRelation,
					  SelfItemPointerAttributeNumber,
					  TIDOID,
					  -1,
					  InvalidOid,
					  0);

		attrname = "ctid";

		/*
		 * GPDB also needs gp_segment_id. ctid is only unique in the same
		 * segment.
		 */
		Oid			reloid;
		Oid			vartypeid;
		int32		type_mod;
		Oid			type_coll;

		reloid = RelationGetRelid(target_relation);
		get_atttypetypmodcoll(reloid, GpSegmentIdAttributeNumber, &vartypeid, &type_mod, &type_coll);
		varSegid = makeVar(parsetree->resultRelation,
						   GpSegmentIdAttributeNumber,
						   vartypeid,
						   type_mod,
						   type_coll,
						   0);
	}
	else if (target_relation->rd_rel->relkind == RELKIND_FOREIGN_TABLE)
	{
		/*
		 * Let the foreign table's FDW add whatever junk TLEs it wants.
		 */
		FdwRoutine *fdwroutine;

		fdwroutine = GetFdwRoutineForRelation(target_relation, false);

		if (fdwroutine->AddForeignUpdateTargets != NULL)
			fdwroutine->AddForeignUpdateTargets(parsetree, target_rte,
												target_relation);

		/*
		 * If we have a row-level trigger corresponding to the operation, emit
		 * a whole-row Var so that executor will have the "old" row to pass to
		 * the trigger.  Alas, this misses system columns.
		 */
		if (target_relation->trigdesc &&
			((parsetree->commandType == CMD_UPDATE &&
			  (target_relation->trigdesc->trig_update_after_row ||
			   target_relation->trigdesc->trig_update_before_row)) ||
			 (parsetree->commandType == CMD_DELETE &&
			  (target_relation->trigdesc->trig_delete_after_row ||
			   target_relation->trigdesc->trig_delete_before_row))))
		{
			var = makeWholeRowVar(target_rte,
								  parsetree->resultRelation,
								  0,
								  false);

			attrname = "wholerow";
		}
	}
	else
	{
		/*
		 * Emit whole-row Var so that executor will have the "old" view row to
		 * pass to the INSTEAD OF trigger.
		 */
		var = makeWholeRowVar(target_rte,
							  parsetree->resultRelation,
							  0,
							  false);

		attrname = "wholerow";
	}

	if (var != NULL)
	{
		tle = makeTargetEntry((Expr *) var,
							  list_length(parsetree->targetList) + 1,
							  pstrdup(attrname),
							  true);

		parsetree->targetList = lappend(parsetree->targetList, tle);
	}

	if (varSegid)
	{
		tle = makeTargetEntry((Expr *) varSegid,
							  list_length(parsetree->targetList) + 1,	/* resno */
							  pstrdup("gp_segment_id"),	/* resname */
							  true);					/* resjunk */

		parsetree->targetList = lappend(parsetree->targetList, tle);
	}
}


/*
 * matchLocks -
 *	  match the list of locks and returns the matching rules
 */
static List *
matchLocks(CmdType event,
		   RuleLock *rulelocks,
		   int varno,
		   Query *parsetree)
{
	List	   *matching_locks = NIL;
	int			nlocks;
	int			i;

	if (rulelocks == NULL)
		return NIL;

	if (parsetree->commandType != CMD_SELECT)
	{
		if (parsetree->resultRelation != varno)
			return NIL;
	}

	nlocks = rulelocks->numLocks;

	for (i = 0; i < nlocks; i++)
	{
		RewriteRule *oneLock = rulelocks->rules[i];

		/*
		 * Suppress ON INSERT/UPDATE/DELETE rules that are disabled or
		 * configured to not fire during the current sessions replication
		 * role. ON SELECT rules will always be applied in order to keep views
		 * working even in LOCAL or REPLICA role.
		 */
		if (oneLock->event != CMD_SELECT)
		{
			if (SessionReplicationRole == SESSION_REPLICATION_ROLE_REPLICA)
			{
				if (oneLock->enabled == RULE_FIRES_ON_ORIGIN ||
					oneLock->enabled == RULE_DISABLED)
					continue;
			}
			else	/* ORIGIN or LOCAL ROLE */
			{
				if (oneLock->enabled == RULE_FIRES_ON_REPLICA ||
					oneLock->enabled == RULE_DISABLED)
					continue;
			}
		}

		if (oneLock->event == event)
		{
			if (parsetree->commandType != CMD_SELECT ||
				rangeTableEntry_used((Node *) parsetree, varno, 0))
				matching_locks = lappend(matching_locks, oneLock);
		}
	}

	return matching_locks;
}


/*
 * ApplyRetrieveRule - expand an ON SELECT rule
 */
static Query *
ApplyRetrieveRule(Query *parsetree,
				  RewriteRule *rule,
				  int rt_index,
				  Relation relation,
				  List *activeRIRs,
				  bool forUpdatePushedDown)
{
	Query	   *rule_action;
	RangeTblEntry *rte,
			   *subrte;
	RowMarkClause *rc;

	if (list_length(rule->actions) != 1)
		elog(ERROR, "expected just one rule action");
	if (rule->qual != NULL)
		elog(ERROR, "cannot handle qualified ON SELECT rule");

	if (rt_index == parsetree->resultRelation)
	{
		/*
		 * We have a view as the result relation of the query, and it wasn't
		 * rewritten by any rule.  This case is supported if there is an
		 * INSTEAD OF trigger that will trap attempts to insert/update/delete
		 * view rows.  The executor will check that; for the moment just plow
		 * ahead.  We have two cases:
		 *
		 * For INSERT, we needn't do anything.  The unmodified RTE will serve
		 * fine as the result relation.
		 *
		 * For UPDATE/DELETE, we need to expand the view so as to have source
		 * data for the operation.  But we also need an unmodified RTE to
		 * serve as the target.  So, copy the RTE and add the copy to the
		 * rangetable.  Note that the copy does not get added to the jointree.
		 * Also note that there's a hack in fireRIRrules to avoid calling this
		 * function again when it arrives at the copied RTE.
		 */
		if (parsetree->commandType == CMD_INSERT)
			return parsetree;
		else if (parsetree->commandType == CMD_UPDATE ||
				 parsetree->commandType == CMD_DELETE)
		{
			RangeTblEntry *newrte;

			rte = rt_fetch(rt_index, parsetree->rtable);
			newrte = copyObject(rte);
			parsetree->rtable = lappend(parsetree->rtable, newrte);
			parsetree->resultRelation = list_length(parsetree->rtable);

			/*
			 * There's no need to do permissions checks twice, so wipe out the
			 * permissions info for the original RTE (we prefer to keep the
			 * bits set on the result RTE).
			 */
			rte->requiredPerms = 0;
			rte->checkAsUser = InvalidOid;
			rte->selectedCols = NULL;
			rte->modifiedCols = NULL;

			/*
			 * For the most part, Vars referencing the view should remain as
			 * they are, meaning that they implicitly represent OLD values.
			 * But in the RETURNING list if any, we want such Vars to
			 * represent NEW values, so change them to reference the new RTE.
			 *
			 * Since ChangeVarNodes scribbles on the tree in-place, copy the
			 * RETURNING list first for safety.
			 */
			parsetree->returningList = copyObject(parsetree->returningList);
			ChangeVarNodes((Node *) parsetree->returningList, rt_index,
						   parsetree->resultRelation, 0);

			/* Now, continue with expanding the original view RTE */
		}
		else
			elog(ERROR, "unrecognized commandType: %d",
				 (int) parsetree->commandType);
	}

	/*
	 * If FOR [KEY] UPDATE/SHARE of view, be sure we get right initial lock on
	 * the relations it references.
	 */
	rc = get_parse_rowmark(parsetree, rt_index);
	forUpdatePushedDown |= (rc != NULL);

	/*
	 * Make a modifiable copy of the view query, and acquire needed locks on
	 * the relations it mentions.
	 */
	rule_action = copyObject(linitial(rule->actions));

	AcquireRewriteLocks(rule_action, true, forUpdatePushedDown);

	/*
	 * Recursively expand any view references inside the view.
	 */
	rule_action = fireRIRrules(rule_action, activeRIRs, forUpdatePushedDown);

	/*
	 * Now, plug the view query in as a subselect, replacing the relation's
	 * original RTE.
	 */
	rte = rt_fetch(rt_index, parsetree->rtable);

	rte->rtekind = RTE_SUBQUERY;
	rte->relid = InvalidOid;
	rte->security_barrier = RelationIsSecurityView(relation);
	rte->subquery = rule_action;
	rte->inh = false;			/* must not be set for a subquery */

	/*
	 * We move the view's permission check data down to its rangetable. The
	 * checks will actually be done against the OLD entry therein.
	 */
	subrte = rt_fetch(PRS2_OLD_VARNO, rule_action->rtable);
	Assert(subrte->relid == relation->rd_id);
	subrte->requiredPerms = rte->requiredPerms;
	subrte->checkAsUser = rte->checkAsUser;
	subrte->selectedCols = rte->selectedCols;
	subrte->modifiedCols = rte->modifiedCols;

	rte->requiredPerms = 0;		/* no permission check on subquery itself */
	rte->checkAsUser = InvalidOid;
	rte->selectedCols = NULL;
	rte->modifiedCols = NULL;

	/*
	 * If FOR [KEY] UPDATE/SHARE of view, mark all the contained tables as
	 * implicit FOR [KEY] UPDATE/SHARE, the same as the parser would have done
	 * if the view's subquery had been written out explicitly.
	 *
	 * Note: we don't consider forUpdatePushedDown here; such marks will be
	 * made by recursing from the upper level in markQueryForLocking.
	 */
	if (rc != NULL)
		markQueryForLocking(rule_action, (Node *) rule_action->jointree,
							rc->strength, rc->noWait, true);

	return parsetree;
}

/*
 * Recursively mark all relations used by a view as FOR [KEY] UPDATE/SHARE.
 *
 * This may generate an invalid query, eg if some sub-query uses an
 * aggregate.  We leave it to the planner to detect that.
 *
 * NB: this must agree with the parser's transformLockingClause() routine.
 * However, unlike the parser we have to be careful not to mark a view's
 * OLD and NEW rels for updating.  The best way to handle that seems to be
 * to scan the jointree to determine which rels are used.
 */
static void
markQueryForLocking(Query *qry, Node *jtnode,
					LockClauseStrength strength, bool noWait, bool pushedDown)
{
	if (jtnode == NULL)
		return;
	if (IsA(jtnode, RangeTblRef))
	{
		int			rti = ((RangeTblRef *) jtnode)->rtindex;
		RangeTblEntry *rte = rt_fetch(rti, qry->rtable);

		if (rte->rtekind == RTE_RELATION)
		{
			applyLockingClause(qry, rti, strength, noWait, pushedDown);
			rte->requiredPerms |= ACL_SELECT_FOR_UPDATE;
		}
		else if (rte->rtekind == RTE_SUBQUERY)
		{
			applyLockingClause(qry, rti, strength, noWait, pushedDown);
			/* FOR UPDATE/SHARE of subquery is propagated to subquery's rels */
			markQueryForLocking(rte->subquery, (Node *) rte->subquery->jointree,
								strength, noWait, true);
		}
		/* other RTE types are unaffected by FOR UPDATE */
	}
	else if (IsA(jtnode, FromExpr))
	{
		FromExpr   *f = (FromExpr *) jtnode;
		ListCell   *l;

		foreach(l, f->fromlist)
			markQueryForLocking(qry, lfirst(l), strength, noWait, pushedDown);
	}
	else if (IsA(jtnode, JoinExpr))
	{
		JoinExpr   *j = (JoinExpr *) jtnode;

		markQueryForLocking(qry, j->larg, strength, noWait, pushedDown);
		markQueryForLocking(qry, j->rarg, strength, noWait, pushedDown);
	}
	else
		elog(ERROR, "unrecognized node type: %d",
			 (int) nodeTag(jtnode));
}


/*
 * fireRIRonSubLink -
 *	Apply fireRIRrules() to each SubLink (subselect in expression) found
 *	in the given tree.
 *
 * NOTE: although this has the form of a walker, we cheat and modify the
 * SubLink nodes in-place.  It is caller's responsibility to ensure that
 * no unwanted side-effects occur!
 *
 * This is unlike most of the other routines that recurse into subselects,
 * because we must take control at the SubLink node in order to replace
 * the SubLink's subselect link with the possibly-rewritten subquery.
 */
static bool
fireRIRonSubLink(Node *node, List *activeRIRs)
{
	if (node == NULL)
		return false;
	if (IsA(node, SubLink))
	{
		SubLink    *sub = (SubLink *) node;

		/* Do what we came for */
		sub->subselect = (Node *) fireRIRrules((Query *) sub->subselect,
											   activeRIRs, false);
		/* Fall through to process lefthand args of SubLink */
	}

	/*
	 * Do NOT recurse into Query nodes, because fireRIRrules already processed
	 * subselects of subselects for us.
	 */
	return expression_tree_walker(node, fireRIRonSubLink,
								  (void *) activeRIRs);
}


/*
 * fireRIRrules -
 *	Apply all RIR rules on each rangetable entry in a query
 */
static Query *
fireRIRrules(Query *parsetree, List *activeRIRs, bool forUpdatePushedDown)
{
	int			origResultRelation = parsetree->resultRelation;
	int			rt_index;
	ListCell   *lc;

	/*
	 * don't try to convert this into a foreach loop, because rtable list can
	 * get changed each time through...
	 */
	rt_index = 0;
	while (rt_index < list_length(parsetree->rtable))
	{
		RangeTblEntry *rte;
		Relation	rel;
		List	   *locks;
		RuleLock   *rules;
		RewriteRule *rule;
		int			i;

		++rt_index;

		rte = rt_fetch(rt_index, parsetree->rtable);

		/*
		 * A subquery RTE can't have associated rules, so there's nothing to
		 * do to this level of the query, but we must recurse into the
		 * subquery to expand any rule references in it.
		 */
		if (rte->rtekind == RTE_SUBQUERY || rte->rtekind == RTE_TABLEFUNCTION)
		{
			rte->subquery = fireRIRrules(rte->subquery, activeRIRs,
										 (forUpdatePushedDown ||
							get_parse_rowmark(parsetree, rt_index) != NULL));
			continue;
		}

		/*
		 * Joins and other non-relation RTEs can be ignored completely.
		 */
		if (rte->rtekind != RTE_RELATION)
			continue;

		/*
		 * Always ignore RIR rules for materialized views referenced in
		 * queries.  (This does not prevent refreshing MVs, since they aren't
		 * referenced in their own query definitions.)
		 *
		 * Note: in the future we might want to allow MVs to be conditionally
		 * expanded as if they were regular views, if they are not scannable.
		 * In that case this test would need to be postponed till after we've
		 * opened the rel, so that we could check its state.
		 */
		if (rte->relkind == RELKIND_MATVIEW)
			continue;

		/*
		 * If the table is not referenced in the query, then we ignore it.
		 * This prevents infinite expansion loop due to new rtable entries
		 * inserted by expansion of a rule. A table is referenced if it is
		 * part of the join set (a source table), or is referenced by any Var
		 * nodes, or is the result table.
		 */
		if (rt_index != parsetree->resultRelation &&
			!rangeTableEntry_used((Node *) parsetree, rt_index, 0))
			continue;

		/*
		 * Also, if this is a new result relation introduced by
		 * ApplyRetrieveRule, we don't want to do anything more with it.
		 */
		if (rt_index == parsetree->resultRelation &&
			rt_index != origResultRelation)
			continue;

		/*
		 * We can use NoLock here since either the parser or
		 * AcquireRewriteLocks should have locked the rel already.
		 */
		rel = heap_open(rte->relid, NoLock);

		/*
		 * Collect the RIR rules that we must apply
		 */
		rules = rel->rd_rules;
		if (rules == NULL)
		{
			heap_close(rel, NoLock);
			continue;
		}
		locks = NIL;
		for (i = 0; i < rules->numLocks; i++)
		{
			rule = rules->rules[i];
			if (rule->event != CMD_SELECT)
				continue;

			locks = lappend(locks, rule);
		}

		/*
		 * If we found any, apply them --- but first check for recursion!
		 */
		if (locks != NIL)
		{
			ListCell   *l;

			if (list_member_oid(activeRIRs, RelationGetRelid(rel)))
				ereport(ERROR,
						(errcode(ERRCODE_INVALID_OBJECT_DEFINITION),
						 errmsg("infinite recursion detected in rules for relation \"%s\"",
								RelationGetRelationName(rel))));
			activeRIRs = lcons_oid(RelationGetRelid(rel), activeRIRs);

			foreach(l, locks)
			{
				rule = lfirst(l);

				parsetree = ApplyRetrieveRule(parsetree,
											  rule,
											  rt_index,
											  rel,
											  activeRIRs,
											  forUpdatePushedDown);
			}

			activeRIRs = list_delete_first(activeRIRs);
		}

		heap_close(rel, NoLock);
	}

	/* Recurse into subqueries in WITH */
	foreach(lc, parsetree->cteList)
	{
		CommonTableExpr *cte = (CommonTableExpr *) lfirst(lc);

		cte->ctequery = (Node *)
			fireRIRrules((Query *) cte->ctequery, activeRIRs, false);
	}

	/*
	 * Recurse into sublink subqueries, too.  But we already did the ones in
	 * the rtable and cteList.
	 */
	if (parsetree->hasSubLinks)
		query_tree_walker(parsetree, fireRIRonSubLink, (void *) activeRIRs,
						  QTW_IGNORE_RC_SUBQUERIES);

	return parsetree;
}


/*
 * Modify the given query by adding 'AND rule_qual IS NOT TRUE' to its
 * qualification.  This is used to generate suitable "else clauses" for
 * conditional INSTEAD rules.  (Unfortunately we must use "x IS NOT TRUE",
 * not just "NOT x" which the planner is much smarter about, else we will
 * do the wrong thing when the qual evaluates to NULL.)
 *
 * The rule_qual may contain references to OLD or NEW.  OLD references are
 * replaced by references to the specified rt_index (the relation that the
 * rule applies to).  NEW references are only possible for INSERT and UPDATE
 * queries on the relation itself, and so they should be replaced by copies
 * of the related entries in the query's own targetlist.
 */
static Query *
CopyAndAddInvertedQual(Query *parsetree,
					   Node *rule_qual,
					   int rt_index,
					   CmdType event)
{
	/* Don't scribble on the passed qual (it's in the relcache!) */
	Node	   *new_qual = (Node *) copyObject(rule_qual);
	acquireLocksOnSubLinks_context context;

	context.for_execute = true;

	/*
	 * In case there are subqueries in the qual, acquire necessary locks and
	 * fix any deleted JOIN RTE entries.  (This is somewhat redundant with
	 * rewriteRuleAction, but not entirely ... consider restructuring so that
	 * we only need to process the qual this way once.)
	 */
	(void) acquireLocksOnSubLinks(new_qual, &context);

	/* Fix references to OLD */
	ChangeVarNodes(new_qual, PRS2_OLD_VARNO, rt_index, 0);
	/* Fix references to NEW */
	if (event == CMD_INSERT || event == CMD_UPDATE)
		new_qual = ReplaceVarsFromTargetList(new_qual,
											 PRS2_NEW_VARNO,
											 0,
											 rt_fetch(rt_index,
													  parsetree->rtable),
											 parsetree->targetList,
											 (event == CMD_UPDATE) ?
											 REPLACEVARS_CHANGE_VARNO :
											 REPLACEVARS_SUBSTITUTE_NULL,
											 rt_index,
											 &parsetree->hasSubLinks);
	/* And attach the fixed qual */
	AddInvertedQual(parsetree, new_qual);

	return parsetree;
}


/*
 *	fireRules -
 *	   Iterate through rule locks applying rules.
 *
 * Input arguments:
 *	parsetree - original query
 *	rt_index - RT index of result relation in original query
 *	event - type of rule event
 *	locks - list of rules to fire
 * Output arguments:
 *	*instead_flag - set TRUE if any unqualified INSTEAD rule is found
 *					(must be initialized to FALSE)
 *	*returning_flag - set TRUE if we rewrite RETURNING clause in any rule
 *					(must be initialized to FALSE)
 *	*qual_product - filled with modified original query if any qualified
 *					INSTEAD rule is found (must be initialized to NULL)
 * Return value:
 *	list of rule actions adjusted for use with this query
 *
 * Qualified INSTEAD rules generate their action with the qualification
 * condition added.  They also generate a modified version of the original
 * query with the negated qualification added, so that it will run only for
 * rows that the qualified action doesn't act on.  (If there are multiple
 * qualified INSTEAD rules, we AND all the negated quals onto a single
 * modified original query.)  We won't execute the original, unmodified
 * query if we find either qualified or unqualified INSTEAD rules.  If
 * we find both, the modified original query is discarded too.
 */
static List *
fireRules(Query *parsetree,
		  int rt_index,
		  CmdType event,
		  List *locks,
		  bool *instead_flag,
		  bool *returning_flag,
		  Query **qual_product)
{
	List	   *results = NIL;
	ListCell   *l;

	foreach(l, locks)
	{
		RewriteRule *rule_lock = (RewriteRule *) lfirst(l);
		Node	   *event_qual = rule_lock->qual;
		List	   *actions = rule_lock->actions;
		QuerySource qsrc;
		ListCell   *r;

		/* Determine correct QuerySource value for actions */
		if (rule_lock->isInstead)
		{
			if (event_qual != NULL)
				qsrc = QSRC_QUAL_INSTEAD_RULE;
			else
			{
				qsrc = QSRC_INSTEAD_RULE;
				*instead_flag = true;	/* report unqualified INSTEAD */
			}
		}
		else
			qsrc = QSRC_NON_INSTEAD_RULE;

		if (qsrc == QSRC_QUAL_INSTEAD_RULE)
		{
			/*
			 * If there are INSTEAD rules with qualifications, the original
			 * query is still performed. But all the negated rule
			 * qualifications of the INSTEAD rules are added so it does its
			 * actions only in cases where the rule quals of all INSTEAD rules
			 * are false. Think of it as the default action in a case. We save
			 * this in *qual_product so RewriteQuery() can add it to the query
			 * list after we mangled it up enough.
			 *
			 * If we have already found an unqualified INSTEAD rule, then
			 * *qual_product won't be used, so don't bother building it.
			 */
			if (!*instead_flag)
			{
				if (*qual_product == NULL)
					*qual_product = copyObject(parsetree);
				*qual_product = CopyAndAddInvertedQual(*qual_product,
													   event_qual,
													   rt_index,
													   event);
			}
		}

		/* Now process the rule's actions and add them to the result list */
		foreach(r, actions)
		{
			Query	   *rule_action = lfirst(r);

			if (rule_action->commandType == CMD_NOTHING)
				continue;

			rule_action = rewriteRuleAction(parsetree, rule_action,
											event_qual, rt_index, event,
											returning_flag);

			rule_action->querySource = qsrc;
			rule_action->canSetTag = false;		/* might change later */

			results = lappend(results, rule_action);
		}
	}

	return results;
}


/*
 * get_view_query - get the Query from a view's _RETURN rule.
 *
 * Caller should have verified that the relation is a view, and therefore
 * we should find an ON SELECT action.
 *
 * Note that the pointer returned is into the relcache and therefore must
 * be treated as read-only to the caller and not modified or scribbled on.
 */
Query *
get_view_query(Relation view)
{
	int			i;

	Assert(view->rd_rel->relkind == RELKIND_VIEW);

	for (i = 0; i < view->rd_rules->numLocks; i++)
	{
		RewriteRule *rule = view->rd_rules->rules[i];

		if (rule->event == CMD_SELECT)
		{
			/* A _RETURN rule should have only one action */
			if (list_length(rule->actions) != 1)
				elog(ERROR, "invalid _RETURN rule action specification");

			return (Query *) linitial(rule->actions);
		}
	}

	elog(ERROR, "failed to find _RETURN rule for view");
	return NULL;				/* keep compiler quiet */
}


/*
 * view_has_instead_trigger - does view have an INSTEAD OF trigger for event?
 *
 * If it does, we don't want to treat it as auto-updatable.  This test can't
 * be folded into view_query_is_auto_updatable because it's not an error
 * condition.
 */
static bool
view_has_instead_trigger(Relation view, CmdType event)
{
	TriggerDesc *trigDesc = view->trigdesc;

	switch (event)
	{
		case CMD_INSERT:
			if (trigDesc && trigDesc->trig_insert_instead_row)
				return true;
			break;
		case CMD_UPDATE:
			if (trigDesc && trigDesc->trig_update_instead_row)
				return true;
			break;
		case CMD_DELETE:
			if (trigDesc && trigDesc->trig_delete_instead_row)
				return true;
			break;
		default:
			elog(ERROR, "unrecognized CmdType: %d", (int) event);
			break;
	}
	return false;
}


/*
 * view_col_is_auto_updatable - test whether the specified column of a view
 * is auto-updatable. Returns NULL (if the column can be updated) or a message
 * string giving the reason that it cannot be.
 *
 * The returned string has not been translated; if it is shown as an error
 * message, the caller should apply _() to translate it.
 *
 * Note that the checks performed here are local to this view. We do not check
 * whether the referenced column of the underlying base relation is updatable.
 */
static const char *
view_col_is_auto_updatable(RangeTblRef *rtr, TargetEntry *tle)
{
	Var		   *var = (Var *) tle->expr;

	/*
	 * For now, the only updatable columns we support are those that are Vars
	 * referring to user columns of the underlying base relation.
	 *
	 * The view targetlist may contain resjunk columns (e.g., a view defined
	 * like "SELECT * FROM t ORDER BY a+b" is auto-updatable) but such columns
	 * are not auto-updatable, and in fact should never appear in the outer
	 * query's targetlist.
	 */
	if (tle->resjunk)
		return gettext_noop("Junk view columns are not updatable.");

	if (!IsA(var, Var) ||
		var->varno != rtr->rtindex ||
		var->varlevelsup != 0)
		return gettext_noop("View columns that are not columns of their base relation are not updatable.");

	if (var->varattno < 0)
		return gettext_noop("View columns that refer to system columns are not updatable.");

	if (var->varattno == 0)
		return gettext_noop("View columns that return whole-row references are not updatable.");

	return NULL;				/* the view column is updatable */
}


/*
 * view_query_is_auto_updatable - test whether the specified view definition
 * represents an auto-updatable view. Returns NULL (if the view can be updated)
 * or a message string giving the reason that it cannot be.

 * The returned string has not been translated; if it is shown as an error
 * message, the caller should apply _() to translate it.
 *
 * If check_cols is true, the view is required to have at least one updatable
 * column (necessary for INSERT/UPDATE). Otherwise the view's columns are not
 * checked for updatability. See also view_cols_are_auto_updatable.
 *
 * Note that the checks performed here are only based on the view definition.
 * We do not check whether any base relations referred to by the view are
 * updatable.
 */
const char *
view_query_is_auto_updatable(Query *viewquery, bool check_cols)
{
	RangeTblRef *rtr;
	RangeTblEntry *base_rte;

	/*----------
	 * Check if the view is simply updatable.  According to SQL-92 this means:
	 *	- No DISTINCT clause.
	 *	- Each TLE is a column reference, and each column appears at most once.
	 *	- FROM contains exactly one base relation.
	 *	- No GROUP BY or HAVING clauses.
	 *	- No set operations (UNION, INTERSECT or EXCEPT).
	 *	- No sub-queries in the WHERE clause that reference the target table.
	 *
	 * We ignore that last restriction since it would be complex to enforce
	 * and there isn't any actual benefit to disallowing sub-queries.  (The
	 * semantic issues that the standard is presumably concerned about don't
	 * arise in Postgres, since any such sub-query will not see any updates
	 * executed by the outer query anyway, thanks to MVCC snapshotting.)
	 *
	 * We also relax the second restriction by supporting part of SQL:1999
	 * feature T111, which allows for a mix of updatable and non-updatable
	 * columns, provided that an INSERT or UPDATE doesn't attempt to assign to
	 * a non-updatable column.
	 *
	 * In addition we impose these constraints, involving features that are
	 * not part of SQL-92:
	 *	- No CTEs (WITH clauses).
	 *	- No OFFSET or LIMIT clauses (this matches a SQL:2008 restriction).
	 *	- No system columns (including whole-row references) in the tlist.
	 *	- No window functions in the tlist.
	 *	- No set-returning functions in the tlist.
	 *
	 * Note that we do these checks without recursively expanding the view.
	 * If the base relation is a view, we'll recursively deal with it later.
	 *----------
	 */
	if (viewquery->distinctClause != NIL)
		return gettext_noop("Views containing DISTINCT are not automatically updatable.");

	if (viewquery->groupClause != NIL)
		return gettext_noop("Views containing GROUP BY are not automatically updatable.");

	if (viewquery->havingQual != NULL)
		return gettext_noop("Views containing HAVING are not automatically updatable.");

	if (viewquery->setOperations != NULL)
		return gettext_noop("Views containing UNION, INTERSECT, or EXCEPT are not automatically updatable.");

	if (viewquery->cteList != NIL)
		return gettext_noop("Views containing WITH are not automatically updatable.");

	if (viewquery->limitOffset != NULL || viewquery->limitCount != NULL)
		return gettext_noop("Views containing LIMIT or OFFSET are not automatically updatable.");

	/*
	 * We must not allow window functions or set returning functions in the
	 * targetlist. Otherwise we might end up inserting them into the quals of
	 * the main query. We must also check for aggregates in the targetlist in
	 * case they appear without a GROUP BY.
	 *
	 * These restrictions ensure that each row of the view corresponds to a
	 * unique row in the underlying base relation.
	 */
	if (viewquery->hasAggs)
		return gettext_noop("Views that return aggregate functions are not automatically updatable.");

	if (viewquery->hasWindowFuncs)
		return gettext_noop("Views that return window functions are not automatically updatable.");

	if (expression_returns_set((Node *) viewquery->targetList))
		return gettext_noop("Views that return set-returning functions are not automatically updatable.");

	/*
	 * The view query should select from a single base relation, which must be
	 * a table or another view.
	 */
	if (list_length(viewquery->jointree->fromlist) != 1)
		return gettext_noop("Views that do not select from a single table or view are not automatically updatable.");

	rtr = (RangeTblRef *) linitial(viewquery->jointree->fromlist);
	if (!IsA(rtr, RangeTblRef))
		return gettext_noop("Views that do not select from a single table or view are not automatically updatable.");

	base_rte = rt_fetch(rtr->rtindex, viewquery->rtable);
	if (base_rte->rtekind != RTE_RELATION ||
		(base_rte->relkind != RELKIND_RELATION &&
		 base_rte->relkind != RELKIND_FOREIGN_TABLE &&
		 base_rte->relkind != RELKIND_VIEW))
		return gettext_noop("Views that do not select from a single table or view are not automatically updatable.");

	/*
	 * Check that the view has at least one updatable column. This is required
	 * for INSERT/UPDATE but not for DELETE.
	 */
	if (check_cols)
	{
		ListCell   *cell;
		bool		found;

		found = false;
		foreach(cell, viewquery->targetList)
		{
			TargetEntry *tle = (TargetEntry *) lfirst(cell);

			if (view_col_is_auto_updatable(rtr, tle) == NULL)
			{
				found = true;
				break;
			}
		}

		if (!found)
			return gettext_noop("Views that have no updatable columns are not automatically updatable.");
	}

	return NULL;				/* the view is updatable */
}


/*
 * view_cols_are_auto_updatable - test whether all of the required columns of
 * an auto-updatable view are actually updatable. Returns NULL (if all the
 * required columns can be updated) or a message string giving the reason that
 * they cannot be.
 *
 * The returned string has not been translated; if it is shown as an error
 * message, the caller should apply _() to translate it.
 *
 * This should be used for INSERT/UPDATE to ensure that we don't attempt to
 * assign to any non-updatable columns.
 *
 * Additionally it may be used to retrieve the set of updatable columns in the
 * view, or if one or more of the required columns is not updatable, the name
 * of the first offending non-updatable column.
 *
 * The caller must have already verified that this is an auto-updatable view
 * using view_query_is_auto_updatable.
 *
 * Note that the checks performed here are only based on the view definition.
 * We do not check whether the referenced columns of the base relation are
 * updatable.
 */
static const char *
view_cols_are_auto_updatable(Query *viewquery,
							 Bitmapset *required_cols,
							 Bitmapset **updatable_cols,
							 char **non_updatable_col)
{
	RangeTblRef *rtr;
	AttrNumber	col;
	ListCell   *cell;

	/*
	 * The caller should have verified that this view is auto-updatable and so
	 * there should be a single base relation.
	 */
	Assert(list_length(viewquery->jointree->fromlist) == 1);
	rtr = (RangeTblRef *) linitial(viewquery->jointree->fromlist);
	Assert(IsA(rtr, RangeTblRef));

	/* Initialize the optional return values */
	if (updatable_cols != NULL)
		*updatable_cols = NULL;
	if (non_updatable_col != NULL)
		*non_updatable_col = NULL;

	/* Test each view column for updatability */
	col = -FirstLowInvalidHeapAttributeNumber;
	foreach(cell, viewquery->targetList)
	{
		TargetEntry *tle = (TargetEntry *) lfirst(cell);
		const char *col_update_detail;

		col++;
		col_update_detail = view_col_is_auto_updatable(rtr, tle);

		if (col_update_detail == NULL)
		{
			/* The column is updatable */
			if (updatable_cols != NULL)
				*updatable_cols = bms_add_member(*updatable_cols, col);
		}
		else if (bms_is_member(col, required_cols))
		{
			/* The required column is not updatable */
			if (non_updatable_col != NULL)
				*non_updatable_col = tle->resname;
			return col_update_detail;
		}
	}

	return NULL;				/* all the required view columns are updatable */
}


/*
 * relation_is_updatable - determine which update events the specified
 * relation supports.
 *
 * Note that views may contain a mix of updatable and non-updatable columns.
 * For a view to support INSERT/UPDATE it must have at least one updatable
 * column, but there is no such restriction for DELETE. If include_cols is
 * non-NULL, then only the specified columns are considered when testing for
 * updatability.
 *
 * Unlike the preceding functions, this does recurse to look at a view's
 * base relations, so it needs to detect recursion.  To do that, we pass
 * a list of currently-considered outer relations.  External callers need
 * only pass NIL.
 *
 * This is used for the information_schema views, which have separate concepts
 * of "updatable" and "trigger updatable".  A relation is "updatable" if it
 * can be updated without the need for triggers (either because it has a
 * suitable RULE, or because it is simple enough to be automatically updated).
 * A relation is "trigger updatable" if it has a suitable INSTEAD OF trigger.
 * The SQL standard regards this as not necessarily updatable, presumably
 * because there is no way of knowing what the trigger will actually do.
 * The information_schema views therefore call this function with
 * include_triggers = false.  However, other callers might only care whether
 * data-modifying SQL will work, so they can pass include_triggers = true
 * to have trigger updatability included in the result.
 *
 * The return value is a bitmask of rule event numbers indicating which of
 * the INSERT, UPDATE and DELETE operations are supported.  (We do it this way
 * so that we can test for UPDATE plus DELETE support in a single call.)
 */
int
relation_is_updatable(Oid reloid,
					  List *outer_reloids,
					  bool include_triggers,
					  Bitmapset *include_cols)
{
	int			events = 0;
	Relation	rel;
	RuleLock   *rulelocks;

#define ALL_EVENTS ((1 << CMD_INSERT) | (1 << CMD_UPDATE) | (1 << CMD_DELETE))

<<<<<<< HEAD
	rel = try_relation_open(reloid, AccessShareLock, false);
=======
	/* Since this function recurses, it could be driven to stack overflow */
	check_stack_depth();

	rel = try_relation_open(reloid, AccessShareLock);
>>>>>>> 30ffdd24

	/*
	 * If the relation doesn't exist, return zero rather than throwing an
	 * error.  This is helpful since scanning an information_schema view under
	 * MVCC rules can result in referencing rels that have actually been
	 * deleted already.
	 */
	if (rel == NULL)
		return 0;

<<<<<<< HEAD
	/* If this is an external table, check if it's writeable */
	if (rel->rd_rel->relkind == RELKIND_RELATION &&
		rel->rd_rel->relstorage == RELSTORAGE_EXTERNAL)
	{
		ExtTableEntry	   *extentry;

		extentry = GetExtTableEntry(reloid);

		if (extentry->iswritable)
			events |= (1 << CMD_INSERT);

		pfree(extentry);
		relation_close(rel, AccessShareLock);
		return events;
=======
	/* If we detect a recursive view, report that it is not updatable */
	if (list_member_oid(outer_reloids, RelationGetRelid(rel)))
	{
		relation_close(rel, AccessShareLock);
		return 0;
>>>>>>> 30ffdd24
	}

	/* If the relation is a table, it is always updatable */
	/* GPDB: except if it's an external table, which we checked above */
	if (rel->rd_rel->relkind == RELKIND_RELATION)
	{
		relation_close(rel, AccessShareLock);
		return ALL_EVENTS;
	}

	/* Look for unconditional DO INSTEAD rules, and note supported events */
	rulelocks = rel->rd_rules;
	if (rulelocks != NULL)
	{
		int			i;

		for (i = 0; i < rulelocks->numLocks; i++)
		{
			if (rulelocks->rules[i]->isInstead &&
				rulelocks->rules[i]->qual == NULL)
			{
				events |= ((1 << rulelocks->rules[i]->event) & ALL_EVENTS);
			}
		}

		/* If we have rules for all events, we're done */
		if (events == ALL_EVENTS)
		{
			relation_close(rel, AccessShareLock);
			return events;
		}
	}

	/* Similarly look for INSTEAD OF triggers, if they are to be included */
	if (include_triggers)
	{
		TriggerDesc *trigDesc = rel->trigdesc;

		if (trigDesc)
		{
			if (trigDesc->trig_insert_instead_row)
				events |= (1 << CMD_INSERT);
			if (trigDesc->trig_update_instead_row)
				events |= (1 << CMD_UPDATE);
			if (trigDesc->trig_delete_instead_row)
				events |= (1 << CMD_DELETE);

			/* If we have triggers for all events, we're done */
			if (events == ALL_EVENTS)
			{
				relation_close(rel, AccessShareLock);
				return events;
			}
		}
	}

	/* If this is a foreign table, check which update events it supports */
	if (rel->rd_rel->relkind == RELKIND_FOREIGN_TABLE)
	{
		FdwRoutine *fdwroutine = GetFdwRoutineForRelation(rel, false);

		if (fdwroutine->IsForeignRelUpdatable != NULL)
			events |= fdwroutine->IsForeignRelUpdatable(rel);
		else
		{
			/* Assume presence of executor functions is sufficient */
			if (fdwroutine->ExecForeignInsert != NULL)
				events |= (1 << CMD_INSERT);
			if (fdwroutine->ExecForeignUpdate != NULL)
				events |= (1 << CMD_UPDATE);
			if (fdwroutine->ExecForeignDelete != NULL)
				events |= (1 << CMD_DELETE);
		}

		relation_close(rel, AccessShareLock);
		return events;
	}

	/* Check if this is an automatically updatable view */
	if (rel->rd_rel->relkind == RELKIND_VIEW)
	{
		Query	   *viewquery = get_view_query(rel);

		if (view_query_is_auto_updatable(viewquery, false) == NULL)
		{
			Bitmapset  *updatable_cols;
			int			auto_events;
			RangeTblRef *rtr;
			RangeTblEntry *base_rte;
			Oid			baseoid;

			/*
			 * Determine which of the view's columns are updatable. If there
			 * are none within the set of columns we are looking at, then the
			 * view doesn't support INSERT/UPDATE, but it may still support
			 * DELETE.
			 */
			view_cols_are_auto_updatable(viewquery, NULL,
										 &updatable_cols, NULL);

			if (include_cols != NULL)
				updatable_cols = bms_int_members(updatable_cols, include_cols);

			if (bms_is_empty(updatable_cols))
				auto_events = (1 << CMD_DELETE);		/* May support DELETE */
			else
				auto_events = ALL_EVENTS;		/* May support all events */

			/*
			 * The base relation must also support these update commands.
			 * Tables are always updatable, but for any other kind of base
			 * relation we must do a recursive check limited to the columns
			 * referenced by the locally updatable columns in this view.
			 */
			rtr = (RangeTblRef *) linitial(viewquery->jointree->fromlist);
			base_rte = rt_fetch(rtr->rtindex, viewquery->rtable);
			Assert(base_rte->rtekind == RTE_RELATION);

			if (base_rte->relkind != RELKIND_RELATION)
			{
				baseoid = base_rte->relid;
				outer_reloids = lcons_oid(RelationGetRelid(rel),
										  outer_reloids);
				include_cols = adjust_view_column_set(updatable_cols,
													  viewquery->targetList);
				auto_events &= relation_is_updatable(baseoid,
													 outer_reloids,
													 include_triggers,
													 include_cols);
				outer_reloids = list_delete_first(outer_reloids);
			}
			events |= auto_events;
		}
	}

	/* If we reach here, the relation may support some update commands */
	relation_close(rel, AccessShareLock);
	return events;
}


/*
 * adjust_view_column_set - map a set of column numbers according to targetlist
 *
 * This is used with simply-updatable views to map column-permissions sets for
 * the view columns onto the matching columns in the underlying base relation.
 * The targetlist is expected to be a list of plain Vars of the underlying
 * relation (as per the checks above in view_query_is_auto_updatable).
 */
static Bitmapset *
adjust_view_column_set(Bitmapset *cols, List *targetlist)
{
	Bitmapset  *result = NULL;
	Bitmapset  *tmpcols;
	AttrNumber	col;

	tmpcols = bms_copy(cols);
	while ((col = bms_first_member(tmpcols)) >= 0)
	{
		/* bit numbers are offset by FirstLowInvalidHeapAttributeNumber */
		AttrNumber	attno = col + FirstLowInvalidHeapAttributeNumber;

		if (attno == InvalidAttrNumber)
		{
			/*
			 * There's a whole-row reference to the view.  For permissions
			 * purposes, treat it as a reference to each column available from
			 * the view.  (We should *not* convert this to a whole-row
			 * reference to the base relation, since the view may not touch
			 * all columns of the base relation.)
			 */
			ListCell   *lc;

			foreach(lc, targetlist)
			{
				TargetEntry *tle = (TargetEntry *) lfirst(lc);
				Var		   *var;

				if (tle->resjunk)
					continue;
				var = (Var *) tle->expr;
				Assert(IsA(var, Var));
				result = bms_add_member(result,
						 var->varattno - FirstLowInvalidHeapAttributeNumber);
			}
		}
		else
		{
			/*
			 * Views do not have system columns, so we do not expect to see
			 * any other system attnos here.  If we do find one, the error
			 * case will apply.
			 */
			TargetEntry *tle = get_tle_by_resno(targetlist, attno);

			if (tle != NULL && !tle->resjunk && IsA(tle->expr, Var))
			{
				Var		   *var = (Var *) tle->expr;

				result = bms_add_member(result,
						 var->varattno - FirstLowInvalidHeapAttributeNumber);
			}
			else
				elog(ERROR, "attribute number %d not found in view targetlist",
					 attno);
		}
	}
	bms_free(tmpcols);

	return result;
}


/*
 * rewriteTargetView -
 *	  Attempt to rewrite a query where the target relation is a view, so that
 *	  the view's base relation becomes the target relation.
 *
 * Note that the base relation here may itself be a view, which may or may not
 * have INSTEAD OF triggers or rules to handle the update.  That is handled by
 * the recursion in RewriteQuery.
 */
static Query *
rewriteTargetView(Query *parsetree, Relation view)
{
	Query	   *viewquery;
	const char *auto_update_detail;
	RangeTblRef *rtr;
	int			base_rt_index;
	int			new_rt_index;
	RangeTblEntry *base_rte;
	RangeTblEntry *view_rte;
	RangeTblEntry *new_rte;
	Relation	base_rel;
	List	   *view_targetlist;
	ListCell   *lc;

	/*
	 * Get the Query from the view's ON SELECT rule.  We're going to munge the
	 * Query to change the view's base relation into the target relation,
	 * along with various other changes along the way, so we need to make a
	 * copy of it (get_view_query() returns a pointer into the relcache, so we
	 * have to treat it as read-only).
	 */
	viewquery = copyObject(get_view_query(view));

	/* The view must be updatable, else fail */
	auto_update_detail =
		view_query_is_auto_updatable(viewquery,
									 parsetree->commandType != CMD_DELETE);

	if (auto_update_detail)
	{
		/* messages here should match execMain.c's CheckValidResultRel */
		switch (parsetree->commandType)
		{
			case CMD_INSERT:
				ereport(ERROR,
						(errcode(ERRCODE_OBJECT_NOT_IN_PREREQUISITE_STATE),
						 errmsg("cannot insert into view \"%s\"",
								RelationGetRelationName(view)),
						 errdetail_internal("%s", _(auto_update_detail)),
						 errhint("To enable inserting into the view, provide an INSTEAD OF INSERT trigger or an unconditional ON INSERT DO INSTEAD rule.")));
				break;
			case CMD_UPDATE:
				ereport(ERROR,
						(errcode(ERRCODE_OBJECT_NOT_IN_PREREQUISITE_STATE),
						 errmsg("cannot update view \"%s\"",
								RelationGetRelationName(view)),
						 errdetail_internal("%s", _(auto_update_detail)),
						 errhint("To enable updating the view, provide an INSTEAD OF UPDATE trigger or an unconditional ON UPDATE DO INSTEAD rule.")));
				break;
			case CMD_DELETE:
				ereport(ERROR,
						(errcode(ERRCODE_OBJECT_NOT_IN_PREREQUISITE_STATE),
						 errmsg("cannot delete from view \"%s\"",
								RelationGetRelationName(view)),
						 errdetail_internal("%s", _(auto_update_detail)),
						 errhint("To enable deleting from the view, provide an INSTEAD OF DELETE trigger or an unconditional ON DELETE DO INSTEAD rule.")));
				break;
			default:
				elog(ERROR, "unrecognized CmdType: %d",
					 (int) parsetree->commandType);
				break;
		}
	}

	/*
	 * For INSERT/UPDATE the modified columns must all be updatable. Note that
	 * we get the modified columns from the query's targetlist, not from the
	 * result RTE's modifiedCols set, since rewriteTargetListIU may have added
	 * additional targetlist entries for view defaults, and these must also be
	 * updatable.
	 */
	if (parsetree->commandType != CMD_DELETE)
	{
		Bitmapset  *modified_cols = NULL;
		char	   *non_updatable_col;

		foreach(lc, parsetree->targetList)
		{
			TargetEntry *tle = (TargetEntry *) lfirst(lc);

			if (!tle->resjunk)
				modified_cols = bms_add_member(modified_cols,
							tle->resno - FirstLowInvalidHeapAttributeNumber);
		}

		auto_update_detail = view_cols_are_auto_updatable(viewquery,
														  modified_cols,
														  NULL,
														  &non_updatable_col);
		if (auto_update_detail)
		{
			/*
			 * This is a different error, caused by an attempt to update a
			 * non-updatable column in an otherwise updatable view.
			 */
			switch (parsetree->commandType)
			{
				case CMD_INSERT:
					ereport(ERROR,
							(errcode(ERRCODE_FEATURE_NOT_SUPPORTED),
					errmsg("cannot insert into column \"%s\" of view \"%s\"",
						   non_updatable_col,
						   RelationGetRelationName(view)),
						   errdetail_internal("%s", _(auto_update_detail))));
					break;
				case CMD_UPDATE:
					ereport(ERROR,
							(errcode(ERRCODE_FEATURE_NOT_SUPPORTED),
						 errmsg("cannot update column \"%s\" of view \"%s\"",
								non_updatable_col,
								RelationGetRelationName(view)),
						   errdetail_internal("%s", _(auto_update_detail))));
					break;
				default:
					elog(ERROR, "unrecognized CmdType: %d",
						 (int) parsetree->commandType);
					break;
			}
		}
	}

	/* Locate RTE describing the view in the outer query */
	view_rte = rt_fetch(parsetree->resultRelation, parsetree->rtable);

	/*
	 * If we get here, view_query_is_auto_updatable() has verified that the
	 * view contains a single base relation.
	 */
	Assert(list_length(viewquery->jointree->fromlist) == 1);
	rtr = (RangeTblRef *) linitial(viewquery->jointree->fromlist);
	Assert(IsA(rtr, RangeTblRef));

	base_rt_index = rtr->rtindex;
	base_rte = rt_fetch(base_rt_index, viewquery->rtable);
	Assert(base_rte->rtekind == RTE_RELATION);

	/*
	 * Up to now, the base relation hasn't been touched at all in our query.
	 * We need to acquire lock on it before we try to do anything with it.
	 * (The subsequent recursive call of RewriteQuery will suppose that we
	 * already have the right lock!)  Since it will become the query target
	 * relation, RowExclusiveLock is always the right thing.
	 */
	base_rel = heap_open(base_rte->relid, RowExclusiveLock);

	/*
	 * While we have the relation open, update the RTE's relkind, just in case
	 * it changed since this view was made (cf. AcquireRewriteLocks).
	 */
	base_rte->relkind = base_rel->rd_rel->relkind;

	heap_close(base_rel, NoLock);

	/*
	 * If the view query contains any sublink subqueries then we need to also
	 * acquire locks on any relations they refer to.  We know that there won't
	 * be any subqueries in the range table or CTEs, so we can skip those, as
	 * in AcquireRewriteLocks.
	 */
	if (viewquery->hasSubLinks)
	{
		acquireLocksOnSubLinks_context context;

		context.for_execute = true;
		query_tree_walker(viewquery, acquireLocksOnSubLinks, &context,
						  QTW_IGNORE_RC_SUBQUERIES);
	}

	/*
	 * Create a new target RTE describing the base relation, and add it to the
	 * outer query's rangetable.  (What's happening in the next few steps is
	 * very much like what the planner would do to "pull up" the view into the
	 * outer query.  Perhaps someday we should refactor things enough so that
	 * we can share code with the planner.)
	 */
	new_rte = (RangeTblEntry *) base_rte;
	parsetree->rtable = lappend(parsetree->rtable, new_rte);
	new_rt_index = list_length(parsetree->rtable);

	/*
	 * INSERTs never inherit.  For UPDATE/DELETE, we use the view query's
	 * inheritance flag for the base relation.
	 */
	if (parsetree->commandType == CMD_INSERT)
		new_rte->inh = false;

	/*
	 * Adjust the view's targetlist Vars to reference the new target RTE, ie
	 * make their varnos be new_rt_index instead of base_rt_index.  There can
	 * be no Vars for other rels in the tlist, so this is sufficient to pull
	 * up the tlist expressions for use in the outer query.  The tlist will
	 * provide the replacement expressions used by ReplaceVarsFromTargetList
	 * below.
	 */
	view_targetlist = viewquery->targetList;

	ChangeVarNodes((Node *) view_targetlist,
				   base_rt_index,
				   new_rt_index,
				   0);

	/*
	 * Mark the new target RTE for the permissions checks that we want to
	 * enforce against the view owner, as distinct from the query caller.  At
	 * the relation level, require the same INSERT/UPDATE/DELETE permissions
	 * that the query caller needs against the view.  We drop the ACL_SELECT
	 * bit that is presumably in new_rte->requiredPerms initially.
	 *
	 * Note: the original view RTE remains in the query's rangetable list.
	 * Although it will be unused in the query plan, we need it there so that
	 * the executor still performs appropriate permissions checks for the
	 * query caller's use of the view.
	 */
	new_rte->checkAsUser = view->rd_rel->relowner;
	new_rte->requiredPerms = view_rte->requiredPerms;

	/*
	 * Now for the per-column permissions bits.
	 *
	 * Initially, new_rte contains selectedCols permission check bits for all
	 * base-rel columns referenced by the view, but since the view is a SELECT
	 * query its modifiedCols is empty.  We set modifiedCols to include all
	 * the columns the outer query is trying to modify, adjusting the column
	 * numbers as needed.  But we leave selectedCols as-is, so the view owner
	 * must have read permission for all columns used in the view definition,
	 * even if some of them are not read by the outer query.  We could try to
	 * limit selectedCols to only columns used in the transformed query, but
	 * that does not correspond to what happens in ordinary SELECT usage of a
	 * view: all referenced columns must have read permission, even if
	 * optimization finds that some of them can be discarded during query
	 * transformation.  The flattening we're doing here is an optional
	 * optimization, too.  (If you are unpersuaded and want to change this,
	 * note that applying adjust_view_column_set to view_rte->selectedCols is
	 * clearly *not* the right answer, since that neglects base-rel columns
	 * used in the view's WHERE quals.)
	 *
	 * This step needs the modified view targetlist, so we have to do things
	 * in this order.
	 */
	Assert(bms_is_empty(new_rte->modifiedCols));
	new_rte->modifiedCols = adjust_view_column_set(view_rte->modifiedCols,
												   view_targetlist);

	/*
	 * Move any security barrier quals from the view RTE onto the new target
	 * RTE.  Any such quals should now apply to the new target RTE and will
	 * not reference the original view RTE in the rewritten query.
	 */
	new_rte->securityQuals = view_rte->securityQuals;
	view_rte->securityQuals = NIL;

	/*
	 * For UPDATE/DELETE, rewriteTargetListUD will have added a wholerow junk
	 * TLE for the view to the end of the targetlist, which we no longer need.
	 * Remove it to avoid unnecessary work when we process the targetlist.
	 * Note that when we recurse through rewriteQuery a new junk TLE will be
	 * added to allow the executor to find the proper row in the new target
	 * relation.  (So, if we failed to do this, we might have multiple junk
	 * TLEs with the same name, which would be disastrous.)
	 */
	if (parsetree->commandType != CMD_INSERT)
	{
		TargetEntry *tle = (TargetEntry *) llast(parsetree->targetList);

		Assert(tle->resjunk);
		Assert(IsA(tle->expr, Var) &&
			   ((Var *) tle->expr)->varno == parsetree->resultRelation &&
			   ((Var *) tle->expr)->varattno == 0);
		parsetree->targetList = list_delete_ptr(parsetree->targetList, tle);
	}

	/*
	 * Now update all Vars in the outer query that reference the view to
	 * reference the appropriate column of the base relation instead.
	 */
	parsetree = (Query *)
		ReplaceVarsFromTargetList((Node *) parsetree,
								  parsetree->resultRelation,
								  0,
								  view_rte,
								  view_targetlist,
								  REPLACEVARS_REPORT_ERROR,
								  0,
								  &parsetree->hasSubLinks);

	/*
	 * Update all other RTI references in the query that point to the view
	 * (for example, parsetree->resultRelation itself) to point to the new
	 * base relation instead.  Vars will not be affected since none of them
	 * reference parsetree->resultRelation any longer.
	 */
	ChangeVarNodes((Node *) parsetree,
				   parsetree->resultRelation,
				   new_rt_index,
				   0);
	Assert(parsetree->resultRelation == new_rt_index);

	/*
	 * For INSERT/UPDATE we must also update resnos in the targetlist to refer
	 * to columns of the base relation, since those indicate the target
	 * columns to be affected.
	 *
	 * Note that this destroys the resno ordering of the targetlist, but that
	 * will be fixed when we recurse through rewriteQuery, which will invoke
	 * rewriteTargetListIU again on the updated targetlist.
	 */
	if (parsetree->commandType != CMD_DELETE)
	{
		foreach(lc, parsetree->targetList)
		{
			TargetEntry *tle = (TargetEntry *) lfirst(lc);
			TargetEntry *view_tle;

			if (tle->resjunk)
				continue;

			view_tle = get_tle_by_resno(view_targetlist, tle->resno);
			if (view_tle != NULL && !view_tle->resjunk && IsA(view_tle->expr, Var))
				tle->resno = ((Var *) view_tle->expr)->varattno;
			else
				elog(ERROR, "attribute number %d not found in view targetlist",
					 tle->resno);
		}
	}

	/*
	 * For UPDATE/DELETE, pull up any WHERE quals from the view.  We know that
	 * any Vars in the quals must reference the one base relation, so we need
	 * only adjust their varnos to reference the new target (just the same as
	 * we did with the view targetlist).
	 *
	 * Note that there is special-case handling for the quals of a security
	 * barrier view, since they need to be kept separate from any
	 * user-supplied quals, so these quals are kept on the new target RTE.
	 *
	 * For INSERT, the view's quals can be ignored in the main query.
	 */
	if (parsetree->commandType != CMD_INSERT &&
		viewquery->jointree->quals != NULL)
	{
		Node	   *viewqual = (Node *) viewquery->jointree->quals;

		/*
		 * Even though we copied viewquery already at the top of this
		 * function, we must duplicate the viewqual again here, because we may
		 * need to use the quals again below for a WithCheckOption clause.
		 */
		viewqual = copyObject(viewqual);

		ChangeVarNodes(viewqual, base_rt_index, new_rt_index, 0);

		if (RelationIsSecurityView(view))
		{
			/*
			 * Note: the parsetree has been mutated, so the new_rte pointer is
			 * stale and needs to be re-computed.
			 */
			new_rte = rt_fetch(new_rt_index, parsetree->rtable);
			new_rte->securityQuals = lcons(viewqual, new_rte->securityQuals);

			/*
			 * Make sure that the query is marked correctly if the added qual
			 * has sublinks.
			 */
			if (!parsetree->hasSubLinks)
				parsetree->hasSubLinks = checkExprHasSubLink(viewqual);
		}
		else
			AddQual(parsetree, (Node *) viewqual);
	}

	/*
	 * For INSERT/UPDATE, if the view has the WITH CHECK OPTION, or any parent
	 * view specified WITH CASCADED CHECK OPTION, add the quals from the view
	 * to the query's withCheckOptions list.
	 */
	if (parsetree->commandType != CMD_DELETE)
	{
		bool		has_wco = RelationHasCheckOption(view);
		bool		cascaded = RelationHasCascadedCheckOption(view);

		/*
		 * If the parent view has a cascaded check option, treat this view as
		 * if it also had a cascaded check option.
		 *
		 * New WithCheckOptions are added to the start of the list, so if
		 * there is a cascaded check option, it will be the first item in the
		 * list.
		 */
		if (parsetree->withCheckOptions != NIL)
		{
			WithCheckOption *parent_wco =
			(WithCheckOption *) linitial(parsetree->withCheckOptions);

			if (parent_wco->cascaded)
			{
				has_wco = true;
				cascaded = true;
			}
		}

		/*
		 * Add the new WithCheckOption to the start of the list, so that
		 * checks on inner views are run before checks on outer views, as
		 * required by the SQL standard.
		 *
		 * If the new check is CASCADED, we need to add it even if this view
		 * has no quals, since there may be quals on child views.  A LOCAL
		 * check can be omitted if this view has no quals.
		 */
		if (has_wco && (cascaded || viewquery->jointree->quals != NULL))
		{
			WithCheckOption *wco;

			wco = makeNode(WithCheckOption);
			wco->viewname = pstrdup(RelationGetRelationName(view));
			wco->qual = NULL;
			wco->cascaded = cascaded;

			parsetree->withCheckOptions = lcons(wco,
												parsetree->withCheckOptions);

			if (viewquery->jointree->quals != NULL)
			{
				wco->qual = (Node *) viewquery->jointree->quals;
				ChangeVarNodes(wco->qual, base_rt_index, new_rt_index, 0);

				/*
				 * Make sure that the query is marked correctly if the added
				 * qual has sublinks.  We can skip this check if the query is
				 * already marked, or if the command is an UPDATE, in which
				 * case the same qual will have already been added, and this
				 * check will already have been done.
				 */
				if (!parsetree->hasSubLinks &&
					parsetree->commandType != CMD_UPDATE)
					parsetree->hasSubLinks = checkExprHasSubLink(wco->qual);
			}
		}
	}

	return parsetree;
}


/*
 * RewriteQuery -
 *	  rewrites the query and apply the rules again on the queries rewritten
 *
 * rewrite_events is a list of open query-rewrite actions, so we can detect
 * infinite recursion.
 */
static List *
RewriteQuery(Query *parsetree, List *rewrite_events)
{
	CmdType		event = parsetree->commandType;
	bool		instead = false;
	bool		returning = false;
	Query	   *qual_product = NULL;
	List	   *rewritten = NIL;
	ListCell   *lc1;

	/*
	 * First, recursively process any insert/update/delete statements in WITH
	 * clauses.  (We have to do this first because the WITH clauses may get
	 * copied into rule actions below.)
	 */
	foreach(lc1, parsetree->cteList)
	{
		CommonTableExpr *cte = (CommonTableExpr *) lfirst(lc1);
		Query	   *ctequery = (Query *) cte->ctequery;
		List	   *newstuff;

		Assert(IsA(ctequery, Query));

		if (ctequery->commandType == CMD_SELECT)
			continue;

		newstuff = RewriteQuery(ctequery, rewrite_events);

		/*
		 * Currently we can only handle unconditional, single-statement DO
		 * INSTEAD rules correctly; we have to get exactly one Query out of
		 * the rewrite operation to stuff back into the CTE node.
		 */
		if (list_length(newstuff) == 1)
		{
			/* Push the single Query back into the CTE node */
			ctequery = (Query *) linitial(newstuff);
			Assert(IsA(ctequery, Query));
			/* WITH queries should never be canSetTag */
			Assert(!ctequery->canSetTag);
			cte->ctequery = (Node *) ctequery;
		}
		else if (newstuff == NIL)
		{
			ereport(ERROR,
					(errcode(ERRCODE_FEATURE_NOT_SUPPORTED),
					 errmsg("DO INSTEAD NOTHING rules are not supported for data-modifying statements in WITH")));
		}
		else
		{
			ListCell   *lc2;

			/* examine queries to determine which error message to issue */
			foreach(lc2, newstuff)
			{
				Query	   *q = (Query *) lfirst(lc2);

				if (q->querySource == QSRC_QUAL_INSTEAD_RULE)
					ereport(ERROR,
							(errcode(ERRCODE_FEATURE_NOT_SUPPORTED),
							 errmsg("conditional DO INSTEAD rules are not supported for data-modifying statements in WITH")));
				if (q->querySource == QSRC_NON_INSTEAD_RULE)
					ereport(ERROR,
							(errcode(ERRCODE_FEATURE_NOT_SUPPORTED),
							 errmsg("DO ALSO rules are not supported for data-modifying statements in WITH")));
			}

			ereport(ERROR,
					(errcode(ERRCODE_FEATURE_NOT_SUPPORTED),
					 errmsg("multi-statement DO INSTEAD rules are not supported for data-modifying statements in WITH")));
		}
	}

	/*
	 * If the statement is an insert, update, or delete, adjust its targetlist
	 * as needed, and then fire INSERT/UPDATE/DELETE rules on it.
	 *
	 * SELECT rules are handled later when we have all the queries that should
	 * get executed.  Also, utilities aren't rewritten at all (do we still
	 * need that check?)
	 */
	if (event != CMD_SELECT && event != CMD_UTILITY)
	{
		int			result_relation;
		RangeTblEntry *rt_entry;
		Relation	rt_entry_relation;
		List	   *locks;
		List	   *product_queries;
		int			values_rte_index = 0;
		bool		defaults_remaining = false;

		result_relation = parsetree->resultRelation;
		Assert(result_relation != 0);
		rt_entry = rt_fetch(result_relation, parsetree->rtable);
		Assert(rt_entry->rtekind == RTE_RELATION);

		/*
		 * We can use NoLock here since either the parser or
		 * AcquireRewriteLocks should have locked the rel already.
		 */
		rt_entry_relation = heap_open(rt_entry->relid, NoLock);

		/*
		 * Rewrite the targetlist as needed for the command type.
		 */
		if (event == CMD_INSERT)
		{
			RangeTblEntry *values_rte = NULL;

			/*
			 * If it's an INSERT ... VALUES (...), (...), ... there will be a
			 * single RTE for the VALUES targetlists.
			 */
			if (list_length(parsetree->jointree->fromlist) == 1)
			{
				RangeTblRef *rtr = (RangeTblRef *) linitial(parsetree->jointree->fromlist);

				if (IsA(rtr, RangeTblRef))
				{
					RangeTblEntry *rte = rt_fetch(rtr->rtindex,
												  parsetree->rtable);

					if (rte->rtekind == RTE_VALUES)
					{
						values_rte = rte;
						values_rte_index = rtr->rtindex;
					}
				}
			}

			if (values_rte)
			{
				/* Process the main targetlist ... */
				rewriteTargetListIU(parsetree, rt_entry_relation);
				/* ... and the VALUES expression lists */
				if (!rewriteValuesRTE(parsetree, values_rte, values_rte_index,
									  rt_entry_relation, false))
					defaults_remaining = true;
			}
			else
			{
				/* Process just the main targetlist */
				rewriteTargetListIU(parsetree, rt_entry_relation);
			}
		}
		else if (event == CMD_UPDATE)
		{
			rewriteTargetListIU(parsetree, rt_entry_relation);
			rewriteTargetListUD(parsetree, rt_entry, rt_entry_relation);
		}
		else if (event == CMD_DELETE)
		{
			rewriteTargetListUD(parsetree, rt_entry, rt_entry_relation);
		}
		else
			elog(ERROR, "unrecognized commandType: %d", (int) event);

		/*
		 * Collect and apply the appropriate rules.
		 */
		locks = matchLocks(event, rt_entry_relation->rd_rules,
						   result_relation, parsetree);

		product_queries = fireRules(parsetree,
									result_relation,
									event,
									locks,
									&instead,
									&returning,
									&qual_product);

		/*
		 * If we have a VALUES RTE with any remaining untouched DEFAULT items,
		 * and we got any product queries, finalize the VALUES RTE for each
		 * product query (replacing the remaining DEFAULT items with NULLs).
		 * We don't do this for the original query, because we know that it
		 * must be an auto-insert on a view, and so should use the base
		 * relation's defaults for any remaining DEFAULT items.
		 */
		if (defaults_remaining && product_queries != NIL)
		{
			ListCell   *n;

			/*
			 * Each product query has its own copy of the VALUES RTE at the
			 * same index in the rangetable, so we must finalize each one.
			 */
			foreach(n, product_queries)
			{
				Query	   *pt = (Query *) lfirst(n);
				RangeTblEntry *values_rte = rt_fetch(values_rte_index,
													 pt->rtable);

				rewriteValuesRTE(pt, values_rte, values_rte_index,
								 rt_entry_relation,
								 true); /* Force remaining defaults to NULL */
			}
		}

		/*
		 * If there was no unqualified INSTEAD rule, and the target relation
		 * is a view without any INSTEAD OF triggers, see if the view can be
		 * automatically updated.  If so, we perform the necessary query
		 * transformation here and add the resulting query to the
		 * product_queries list, so that it gets recursively rewritten if
		 * necessary.
		 *
		 * If the view cannot be automatically updated, we throw an error here
		 * which is OK since the query would fail at runtime anyway.  Throwing
		 * the error here is preferable to the executor check since we have
		 * more detailed information available about why the view isn't
		 * updatable.
		 */
		if (!instead &&
			rt_entry_relation->rd_rel->relkind == RELKIND_VIEW &&
			!view_has_instead_trigger(rt_entry_relation, event))
		{
			/*
			 * If there were any qualified INSTEAD rules, don't allow the view
			 * to be automatically updated (an unqualified INSTEAD rule or
			 * INSTEAD OF trigger is required).
			 *
			 * The messages here should match execMain.c's CheckValidResultRel
			 * and in principle make those checks in executor unnecessary, but
			 * we keep them just in case.
			 */
			if (qual_product != NULL)
			{
				switch (parsetree->commandType)
				{
					case CMD_INSERT:
						ereport(ERROR,
								(errcode(ERRCODE_OBJECT_NOT_IN_PREREQUISITE_STATE),
								 errmsg("cannot insert into view \"%s\"",
										RelationGetRelationName(rt_entry_relation)),
								 errdetail("Views with conditional DO INSTEAD rules are not automatically updatable."),
								 errhint("To enable inserting into the view, provide an INSTEAD OF INSERT trigger or an unconditional ON INSERT DO INSTEAD rule.")));
						break;
					case CMD_UPDATE:
						ereport(ERROR,
								(errcode(ERRCODE_OBJECT_NOT_IN_PREREQUISITE_STATE),
								 errmsg("cannot update view \"%s\"",
										RelationGetRelationName(rt_entry_relation)),
								 errdetail("Views with conditional DO INSTEAD rules are not automatically updatable."),
								 errhint("To enable updating the view, provide an INSTEAD OF UPDATE trigger or an unconditional ON UPDATE DO INSTEAD rule.")));
						break;
					case CMD_DELETE:
						ereport(ERROR,
								(errcode(ERRCODE_OBJECT_NOT_IN_PREREQUISITE_STATE),
								 errmsg("cannot delete from view \"%s\"",
										RelationGetRelationName(rt_entry_relation)),
								 errdetail("Views with conditional DO INSTEAD rules are not automatically updatable."),
								 errhint("To enable deleting from the view, provide an INSTEAD OF DELETE trigger or an unconditional ON DELETE DO INSTEAD rule.")));
						break;
					default:
						elog(ERROR, "unrecognized CmdType: %d",
							 (int) parsetree->commandType);
						break;
				}
			}

			/*
			 * Attempt to rewrite the query to automatically update the view.
			 * This throws an error if the view can't be automatically
			 * updated.
			 */
			parsetree = rewriteTargetView(parsetree, rt_entry_relation);

			/*
			 * At this point product_queries contains any DO ALSO rule
			 * actions. Add the rewritten query before or after those.  This
			 * must match the handling the original query would have gotten
			 * below, if we allowed it to be included again.
			 */
			if (parsetree->commandType == CMD_INSERT)
				product_queries = lcons(parsetree, product_queries);
			else
				product_queries = lappend(product_queries, parsetree);

			/*
			 * Set the "instead" flag, as if there had been an unqualified
			 * INSTEAD, to prevent the original query from being included a
			 * second time below.  The transformation will have rewritten any
			 * RETURNING list, so we can also set "returning" to forestall
			 * throwing an error below.
			 */
			instead = true;
			returning = true;
		}

		/*
		 * If we got any product queries, recursively rewrite them --- but
		 * first check for recursion!
		 */
		if (product_queries != NIL)
		{
			ListCell   *n;
			rewrite_event *rev;

			foreach(n, rewrite_events)
			{
				rev = (rewrite_event *) lfirst(n);
				if (rev->relation == RelationGetRelid(rt_entry_relation) &&
					rev->event == event)
					ereport(ERROR,
							(errcode(ERRCODE_INVALID_OBJECT_DEFINITION),
							 errmsg("infinite recursion detected in rules for relation \"%s\"",
							   RelationGetRelationName(rt_entry_relation))));
			}

			rev = (rewrite_event *) palloc(sizeof(rewrite_event));
			rev->relation = RelationGetRelid(rt_entry_relation);
			rev->event = event;
			rewrite_events = lcons(rev, rewrite_events);

			foreach(n, product_queries)
			{
				Query	   *pt = (Query *) lfirst(n);
				List	   *newstuff;

				newstuff = RewriteQuery(pt, rewrite_events);
				rewritten = list_concat(rewritten, newstuff);
			}

			rewrite_events = list_delete_first(rewrite_events);
		}

		/*
		 * If there is an INSTEAD, and the original query has a RETURNING, we
		 * have to have found a RETURNING in the rule(s), else fail. (Because
		 * DefineQueryRewrite only allows RETURNING in unconditional INSTEAD
		 * rules, there's no need to worry whether the substituted RETURNING
		 * will actually be executed --- it must be.)
		 */
		if ((instead || qual_product != NULL) &&
			parsetree->returningList &&
			!returning)
		{
			switch (event)
			{
				case CMD_INSERT:
					ereport(ERROR,
							(errcode(ERRCODE_FEATURE_NOT_SUPPORTED),
							 errmsg("cannot perform INSERT RETURNING on relation \"%s\"",
								 RelationGetRelationName(rt_entry_relation)),
							 errhint("You need an unconditional ON INSERT DO INSTEAD rule with a RETURNING clause.")));
					break;
				case CMD_UPDATE:
					ereport(ERROR,
							(errcode(ERRCODE_FEATURE_NOT_SUPPORTED),
							 errmsg("cannot perform UPDATE RETURNING on relation \"%s\"",
								 RelationGetRelationName(rt_entry_relation)),
							 errhint("You need an unconditional ON UPDATE DO INSTEAD rule with a RETURNING clause.")));
					break;
				case CMD_DELETE:
					ereport(ERROR,
							(errcode(ERRCODE_FEATURE_NOT_SUPPORTED),
							 errmsg("cannot perform DELETE RETURNING on relation \"%s\"",
								 RelationGetRelationName(rt_entry_relation)),
							 errhint("You need an unconditional ON DELETE DO INSTEAD rule with a RETURNING clause.")));
					break;
				default:
					elog(ERROR, "unrecognized commandType: %d",
						 (int) event);
					break;
			}
		}

		heap_close(rt_entry_relation, NoLock);
	}

	/*
	 * For INSERTs, the original query is done first; for UPDATE/DELETE, it is
	 * done last.  This is needed because update and delete rule actions might
	 * not do anything if they are invoked after the update or delete is
	 * performed. The command counter increment between the query executions
	 * makes the deleted (and maybe the updated) tuples disappear so the scans
	 * for them in the rule actions cannot find them.
	 *
	 * If we found any unqualified INSTEAD, the original query is not done at
	 * all, in any form.  Otherwise, we add the modified form if qualified
	 * INSTEADs were found, else the unmodified form.
	 */
	if (!instead)
	{
		if (parsetree->commandType == CMD_INSERT)
		{
			if (qual_product != NULL)
				rewritten = lcons(qual_product, rewritten);
			else
				rewritten = lcons(parsetree, rewritten);
		}
		else
		{
			if (qual_product != NULL)
				rewritten = lappend(rewritten, qual_product);
			else
				rewritten = lappend(rewritten, parsetree);
		}
	}

	/*
	 * If the original query has a CTE list, and we generated more than one
	 * non-utility result query, we have to fail because we'll have copied the
	 * CTE list into each result query.  That would break the expectation of
	 * single evaluation of CTEs.  This could possibly be fixed by
	 * restructuring so that a CTE list can be shared across multiple Query
	 * and PlannableStatement nodes.
	 */
	if (parsetree->cteList != NIL)
	{
		int			qcount = 0;

		foreach(lc1, rewritten)
		{
			Query	   *q = (Query *) lfirst(lc1);

			if (q->commandType != CMD_UTILITY)
				qcount++;
		}
		if (qcount > 1)
			ereport(ERROR,
					(errcode(ERRCODE_FEATURE_NOT_SUPPORTED),
					 errmsg("WITH cannot be used in a query that is rewritten by rules into multiple queries")));
	}

	return rewritten;
}


/*
 * QueryRewrite -
 *	  Primary entry point to the query rewriter.
 *	  Rewrite one query via query rewrite system, possibly returning 0
 *	  or many queries.
 *
 * NOTE: the parsetree must either have come straight from the parser,
 * or have been scanned by AcquireRewriteLocks to acquire suitable locks.
 */
List *
QueryRewrite(Query *parsetree)
{
	uint32		input_query_id = parsetree->queryId;
	List	   *querylist;
	List	   *results;
	ListCell   *l;
	CmdType		origCmdType;
	bool		foundOriginalQuery;
	Query	   *lastInstead;

	/*
	 * This function is only applied to top-level original queries
	 */
	Assert(parsetree->querySource == QSRC_ORIGINAL);
	Assert(parsetree->canSetTag);

	/*
	 * Step 1
	 *
	 * Apply all non-SELECT rules possibly getting 0 or many queries
	 */
	querylist = RewriteQuery(parsetree, NIL);

	/*
	 * Step 2
	 *
	 * Apply all the RIR rules on each query
	 *
	 * This is also a handy place to mark each query with the original queryId
	 */
	results = NIL;
	foreach(l, querylist)
	{
		Query	   *query = (Query *) lfirst(l);

		query = fireRIRrules(query, NIL, false);

		query->queryId = input_query_id;

		results = lappend(results, query);
	}

	/*
	 * Step 3
	 *
	 * Determine which, if any, of the resulting queries is supposed to set
	 * the command-result tag; and update the canSetTag fields accordingly.
	 *
	 * If the original query is still in the list, it sets the command tag.
	 * Otherwise, the last INSTEAD query of the same kind as the original is
	 * allowed to set the tag.  (Note these rules can leave us with no query
	 * setting the tag.  The tcop code has to cope with this by setting up a
	 * default tag based on the original un-rewritten query.)
	 *
	 * The Asserts verify that at most one query in the result list is marked
	 * canSetTag.  If we aren't checking asserts, we can fall out of the loop
	 * as soon as we find the original query.
	 */
	origCmdType = parsetree->commandType;
	foundOriginalQuery = false;
	lastInstead = NULL;

	foreach(l, results)
	{
		Query	   *query = (Query *) lfirst(l);

		if (query->querySource == QSRC_ORIGINAL)
		{
			Assert(query->canSetTag);
			Assert(!foundOriginalQuery);
			foundOriginalQuery = true;
#ifndef USE_ASSERT_CHECKING
			break;
#endif
		}
		else
		{
			Assert(!query->canSetTag);
			if (query->commandType == origCmdType &&
				(query->querySource == QSRC_INSTEAD_RULE ||
				 query->querySource == QSRC_QUAL_INSTEAD_RULE))
				lastInstead = query;
		}
	}

	if (!foundOriginalQuery && lastInstead != NULL)
		lastInstead->canSetTag = true;

	return results;
}<|MERGE_RESOLUTION|>--- conflicted
+++ resolved
@@ -2474,14 +2474,10 @@
 
 #define ALL_EVENTS ((1 << CMD_INSERT) | (1 << CMD_UPDATE) | (1 << CMD_DELETE))
 
-<<<<<<< HEAD
-	rel = try_relation_open(reloid, AccessShareLock, false);
-=======
 	/* Since this function recurses, it could be driven to stack overflow */
 	check_stack_depth();
 
-	rel = try_relation_open(reloid, AccessShareLock);
->>>>>>> 30ffdd24
+	rel = try_relation_open(reloid, AccessShareLock, false);
 
 	/*
 	 * If the relation doesn't exist, return zero rather than throwing an
@@ -2492,7 +2488,13 @@
 	if (rel == NULL)
 		return 0;
 
-<<<<<<< HEAD
+	/* If we detect a recursive view, report that it is not updatable */
+	if (list_member_oid(outer_reloids, RelationGetRelid(rel)))
+	{
+		relation_close(rel, AccessShareLock);
+		return 0;
+	}
+
 	/* If this is an external table, check if it's writeable */
 	if (rel->rd_rel->relkind == RELKIND_RELATION &&
 		rel->rd_rel->relstorage == RELSTORAGE_EXTERNAL)
@@ -2507,13 +2509,6 @@
 		pfree(extentry);
 		relation_close(rel, AccessShareLock);
 		return events;
-=======
-	/* If we detect a recursive view, report that it is not updatable */
-	if (list_member_oid(outer_reloids, RelationGetRelid(rel)))
-	{
-		relation_close(rel, AccessShareLock);
-		return 0;
->>>>>>> 30ffdd24
 	}
 
 	/* If the relation is a table, it is always updatable */
