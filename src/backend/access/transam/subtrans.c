--- conflicted
+++ resolved
@@ -323,12 +323,9 @@
 	 */
 	TRACE_POSTGRESQL_SUBTRANS_CHECKPOINT_START(false);
 	SimpleLruFlush(SubTransCtl, false);
-<<<<<<< HEAD
-
-	MIRRORED_UNLOCK;
-=======
+
+	MIRRORED_UNLOCK;
 	TRACE_POSTGRESQL_SUBTRANS_CHECKPOINT_DONE(false);
->>>>>>> 49f001d8
 }
 
 /*
@@ -350,12 +347,9 @@
 	 */
 	TRACE_POSTGRESQL_SUBTRANS_CHECKPOINT_START(true);
 	SimpleLruFlush(SubTransCtl, true);
-<<<<<<< HEAD
-
-	MIRRORED_UNLOCK;
-=======
+
+	MIRRORED_UNLOCK;
 	TRACE_POSTGRESQL_SUBTRANS_CHECKPOINT_DONE(true);
->>>>>>> 49f001d8
 }
 
 
