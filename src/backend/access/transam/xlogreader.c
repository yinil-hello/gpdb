/*-------------------------------------------------------------------------
 *
 * xlogreader.c
 *		Generic XLog reading facility
 *
 * Portions Copyright (c) 2013-2019, PostgreSQL Global Development Group
 *
 * IDENTIFICATION
 *		src/backend/access/transam/xlogreader.c
 *
 * NOTES
 *		See xlogreader.h for more notes on this facility.
 *
 *		This file is compiled as both front-end and backend code, so it
 *		may not use ereport, server-defined static variables, etc.
 *-------------------------------------------------------------------------
 */
#include "postgres.h"

#include "access/transam.h"
#include "access/xlogrecord.h"
#include "access/xlog_internal.h"
#include "access/xlogreader.h"
#include "catalog/pg_control.h"
#include "common/pg_lzcompress.h"
#include "replication/origin.h"

<<<<<<< HEAD
#ifdef HAVE_LIBZSTD
/* Zstandard library is provided */
#include <zstd.h>
#endif			/* HAVE_LIBZSTD */

=======
>>>>>>> 9e1c9f95
#ifndef FRONTEND
#include "utils/memutils.h"
#endif

static bool allocate_recordbuf(XLogReaderState *state, uint32 reclength);

static bool ValidXLogRecordHeader(XLogReaderState *state, XLogRecPtr RecPtr,
								  XLogRecPtr PrevRecPtr, XLogRecord *record, bool randAccess);
static bool ValidXLogRecord(XLogReaderState *state, XLogRecord *record,
							XLogRecPtr recptr);
static int	ReadPageInternal(XLogReaderState *state, XLogRecPtr pageptr,
							 int reqLen);
static void report_invalid_record(XLogReaderState *state, const char *fmt,...) pg_attribute_printf(2, 3);

static void ResetDecoder(XLogReaderState *state);
static bool zstd_decompress_backupblock(const char *source, int32 slen,
										char *dest, int32 rawsize,
										char *errormessage);

/* size of the buffer allocated for error message. */
#define MAX_ERRORMSG_LEN 1000

/*
 * Construct a string in state->errormsg_buf explaining what's wrong with
 * the current record being read.
 */
static void
report_invalid_record(XLogReaderState *state, const char *fmt,...)
{
	va_list		args;

	fmt = _(fmt);

	va_start(args, fmt);
	vsnprintf(state->errormsg_buf, MAX_ERRORMSG_LEN, fmt, args);
	va_end(args);
}

/*
 * Allocate and initialize a new XLogReader.
 *
 * Returns NULL if the xlogreader couldn't be allocated.
 */
XLogReaderState *
XLogReaderAllocate(int wal_segment_size, XLogPageReadCB pagereadfunc,
				   void *private_data)
{
	XLogReaderState *state;

	state = (XLogReaderState *)
		palloc_extended(sizeof(XLogReaderState),
						MCXT_ALLOC_NO_OOM | MCXT_ALLOC_ZERO);
	if (!state)
		return NULL;

	state->max_block_id = -1;

	/*
	 * Permanently allocate readBuf.  We do it this way, rather than just
	 * making a static array, for two reasons: (1) no need to waste the
	 * storage in most instantiations of the backend; (2) a static char array
	 * isn't guaranteed to have any particular alignment, whereas
	 * palloc_extended() will provide MAXALIGN'd storage.
	 */
	state->readBuf = (char *) palloc_extended(XLOG_BLCKSZ,
											  MCXT_ALLOC_NO_OOM);
	if (!state->readBuf)
	{
		pfree(state);
		return NULL;
	}

	state->wal_segment_size = wal_segment_size;
	state->read_page = pagereadfunc;
	/* system_identifier initialized to zeroes above */
	state->private_data = private_data;
	/* ReadRecPtr and EndRecPtr initialized to zeroes above */
	/* readSegNo, readOff, readLen, readPageTLI initialized to zeroes above */
	state->errormsg_buf = palloc_extended(MAX_ERRORMSG_LEN + 1,
										  MCXT_ALLOC_NO_OOM);
	if (!state->errormsg_buf)
	{
		pfree(state->readBuf);
		pfree(state);
		return NULL;
	}
	state->errormsg_buf[0] = '\0';

	/*
	 * Allocate an initial readRecordBuf of minimal size, which can later be
	 * enlarged if necessary.
	 */
	if (!allocate_recordbuf(state, 0))
	{
		pfree(state->errormsg_buf);
		pfree(state->readBuf);
		pfree(state);
		return NULL;
	}

	return state;
}

void
XLogReaderFree(XLogReaderState *state)
{
	int			block_id;

	for (block_id = 0; block_id <= XLR_MAX_BLOCK_ID; block_id++)
	{
		if (state->blocks[block_id].data)
			pfree(state->blocks[block_id].data);
	}
	if (state->main_data)
		pfree(state->main_data);

	pfree(state->errormsg_buf);
	if (state->readRecordBuf)
		pfree(state->readRecordBuf);
	pfree(state->readBuf);
	pfree(state);
}

/*
 * Allocate readRecordBuf to fit a record of at least the given length.
 * Returns true if successful, false if out of memory.
 *
 * readRecordBufSize is set to the new buffer size.
 *
 * To avoid useless small increases, round its size to a multiple of
 * XLOG_BLCKSZ, and make sure it's at least 5*Max(BLCKSZ, XLOG_BLCKSZ) to start
 * with.  (That is enough for all "normal" records, but very large commit or
 * abort records might need more space.)
 */
static bool
allocate_recordbuf(XLogReaderState *state, uint32 reclength)
{
	uint32		newSize = reclength;

	newSize += XLOG_BLCKSZ - (newSize % XLOG_BLCKSZ);
	newSize = Max(newSize, 5 * Max(BLCKSZ, XLOG_BLCKSZ));

#ifndef FRONTEND

	/*
	 * Note that in much unlucky circumstances, the random data read from a
	 * recycled segment can cause this routine to be called with a size
	 * causing a hard failure at allocation.  For a standby, this would cause
	 * the instance to stop suddenly with a hard failure, preventing it to
	 * retry fetching WAL from one of its sources which could allow it to move
	 * on with replay without a manual restart. If the data comes from a past
	 * recycled segment and is still valid, then the allocation may succeed
	 * but record checks are going to fail so this would be short-lived.  If
	 * the allocation fails because of a memory shortage, then this is not a
	 * hard failure either per the guarantee given by MCXT_ALLOC_NO_OOM.
	 */
	if (!AllocSizeIsValid(newSize))
		return false;

#endif

	if (state->readRecordBuf)
		pfree(state->readRecordBuf);
	state->readRecordBuf =
		(char *) palloc_extended(newSize, MCXT_ALLOC_NO_OOM);
	if (state->readRecordBuf == NULL)
	{
		state->readRecordBufSize = 0;
		return false;
	}
	state->readRecordBufSize = newSize;
	return true;
}

/*
 * Attempt to read an XLOG record.
 *
 * If RecPtr is valid, try to read a record at that position.  Otherwise
 * try to read a record just after the last one previously read.
 *
 * If the read_page callback fails to read the requested data, NULL is
 * returned.  The callback is expected to have reported the error; errormsg
 * is set to NULL.
 *
 * If the reading fails for some other reason, NULL is also returned, and
 * *errormsg is set to a string with details of the failure.
 *
 * The returned pointer (or *errormsg) points to an internal buffer that's
 * valid until the next call to XLogReadRecord.
 */
XLogRecord *
XLogReadRecord(XLogReaderState *state, XLogRecPtr RecPtr, char **errormsg)
{
	XLogRecord *record;
	XLogRecPtr	targetPagePtr;
	bool		randAccess;
	uint32		len,
				total_len;
	uint32		targetRecOff;
	uint32		pageHeaderSize;
	bool		gotheader;
	int			readOff;

	/*
	 * randAccess indicates whether to verify the previous-record pointer of
	 * the record we're reading.  We only do this if we're reading
	 * sequentially, which is what we initially assume.
	 */
	randAccess = false;

	/* reset error state */
	*errormsg = NULL;
	state->errormsg_buf[0] = '\0';

	ResetDecoder(state);

	if (RecPtr == InvalidXLogRecPtr)
	{
		/* No explicit start point; read the record after the one we just read */
		RecPtr = state->EndRecPtr;

		if (state->ReadRecPtr == InvalidXLogRecPtr)
			randAccess = true;

		/*
		 * RecPtr is pointing to end+1 of the previous WAL record.  If we're
		 * at a page boundary, no more records can fit on the current page. We
		 * must skip over the page header, but we can't do that until we've
		 * read in the page, since the header size is variable.
		 */
	}
	else
	{
		/*
		 * Caller supplied a position to start at.
		 *
		 * In this case, the passed-in record pointer should already be
		 * pointing to a valid record starting position.
		 */
		Assert(XRecOffIsValid(RecPtr));
		randAccess = true;
	}

	state->currRecPtr = RecPtr;

	targetPagePtr = RecPtr - (RecPtr % XLOG_BLCKSZ);
	targetRecOff = RecPtr % XLOG_BLCKSZ;

	/*
	 * Read the page containing the record into state->readBuf. Request enough
	 * byte to cover the whole record header, or at least the part of it that
	 * fits on the same page.
	 */
	readOff = ReadPageInternal(state,
							   targetPagePtr,
							   Min(targetRecOff + SizeOfXLogRecord, XLOG_BLCKSZ));
	if (readOff < 0)
		goto err;

	/*
	 * ReadPageInternal always returns at least the page header, so we can
	 * examine it now.
	 */
	pageHeaderSize = XLogPageHeaderSize((XLogPageHeader) state->readBuf);
	if (targetRecOff == 0)
	{
		/*
		 * At page start, so skip over page header.
		 */
		RecPtr += pageHeaderSize;
		targetRecOff = pageHeaderSize;
	}
	else if (targetRecOff < pageHeaderSize)
	{
		report_invalid_record(state, "invalid record offset at %X/%X",
							  (uint32) (RecPtr >> 32), (uint32) RecPtr);
		goto err;
	}

	if ((((XLogPageHeader) state->readBuf)->xlp_info & XLP_FIRST_IS_CONTRECORD) &&
		targetRecOff == pageHeaderSize)
	{
		report_invalid_record(state, "contrecord is requested by %X/%X",
							  (uint32) (RecPtr >> 32), (uint32) RecPtr);
		goto err;
	}

	/* ReadPageInternal has verified the page header */
	Assert(pageHeaderSize <= readOff);

	/*
	 * Read the record length.
	 *
	 * NB: Even though we use an XLogRecord pointer here, the whole record
	 * header might not fit on this page. xl_tot_len is the first field of the
	 * struct, so it must be on this page (the records are MAXALIGNed), but we
	 * cannot access any other fields until we've verified that we got the
	 * whole header.
	 */
	record = (XLogRecord *) (state->readBuf + RecPtr % XLOG_BLCKSZ);
	total_len = record->xl_tot_len;

	/*
	 * If the whole record header is on this page, validate it immediately.
	 * Otherwise do just a basic sanity check on xl_tot_len, and validate the
	 * rest of the header after reading it from the next page.  The xl_tot_len
	 * check is necessary here to ensure that we enter the "Need to reassemble
	 * record" code path below; otherwise we might fail to apply
	 * ValidXLogRecordHeader at all.
	 */
	if (targetRecOff <= XLOG_BLCKSZ - SizeOfXLogRecord)
	{
		if (!ValidXLogRecordHeader(state, RecPtr, state->ReadRecPtr, record,
								   randAccess))
			goto err;
		gotheader = true;
	}
	else
	{
		/* XXX: more validation should be done here */
		if (total_len < SizeOfXLogRecord)
		{
			report_invalid_record(state,
								  "invalid record length at %X/%X: wanted %u, got %u",
								  (uint32) (RecPtr >> 32), (uint32) RecPtr,
								  (uint32) SizeOfXLogRecord, total_len);
			goto err;
		}
		gotheader = false;
	}

	len = XLOG_BLCKSZ - RecPtr % XLOG_BLCKSZ;
	if (total_len > len)
	{
		/* Need to reassemble record */
		char	   *contdata;
		XLogPageHeader pageHeader;
		char	   *buffer;
		uint32		gotlen;

		/*
		 * Enlarge readRecordBuf as needed.
		 */
		if (total_len > state->readRecordBufSize &&
			!allocate_recordbuf(state, total_len))
		{
			/* We treat this as a "bogus data" condition */
			report_invalid_record(state, "record length %u at %X/%X too long",
								  total_len,
								  (uint32) (RecPtr >> 32), (uint32) RecPtr);
			goto err;
		}

		/* Copy the first fragment of the record from the first page. */
		memcpy(state->readRecordBuf,
			   state->readBuf + RecPtr % XLOG_BLCKSZ, len);
		buffer = state->readRecordBuf + len;
		gotlen = len;

		do
		{
			/* Calculate pointer to beginning of next page */
			targetPagePtr += XLOG_BLCKSZ;

			/* Wait for the next page to become available */
			readOff = ReadPageInternal(state, targetPagePtr,
									   Min(total_len - gotlen + SizeOfXLogShortPHD,
										   XLOG_BLCKSZ));

			if (readOff < 0)
				goto err;

			Assert(SizeOfXLogShortPHD <= readOff);

			/* Check that the continuation on next page looks valid */
			pageHeader = (XLogPageHeader) state->readBuf;
			if (!(pageHeader->xlp_info & XLP_FIRST_IS_CONTRECORD))
			{
				report_invalid_record(state,
									  "there is no contrecord flag at %X/%X",
									  (uint32) (RecPtr >> 32), (uint32) RecPtr);
				goto err;
			}

			/*
			 * Cross-check that xlp_rem_len agrees with how much of the record
			 * we expect there to be left.
			 */
			if (pageHeader->xlp_rem_len == 0 ||
				total_len != (pageHeader->xlp_rem_len + gotlen))
			{
				report_invalid_record(state,
									  "invalid contrecord length %u at %X/%X",
									  pageHeader->xlp_rem_len,
									  (uint32) (RecPtr >> 32), (uint32) RecPtr);
				goto err;
			}

			/* Append the continuation from this page to the buffer */
			pageHeaderSize = XLogPageHeaderSize(pageHeader);

			if (readOff < pageHeaderSize)
				readOff = ReadPageInternal(state, targetPagePtr,
										   pageHeaderSize);

			Assert(pageHeaderSize <= readOff);

			contdata = (char *) state->readBuf + pageHeaderSize;
			len = XLOG_BLCKSZ - pageHeaderSize;
			if (pageHeader->xlp_rem_len < len)
				len = pageHeader->xlp_rem_len;

			if (readOff < pageHeaderSize + len)
				readOff = ReadPageInternal(state, targetPagePtr,
										   pageHeaderSize + len);

			memcpy(buffer, (char *) contdata, len);
			buffer += len;
			gotlen += len;

			/* If we just reassembled the record header, validate it. */
			if (!gotheader)
			{
				record = (XLogRecord *) state->readRecordBuf;
				if (!ValidXLogRecordHeader(state, RecPtr, state->ReadRecPtr,
										   record, randAccess))
					goto err;
				gotheader = true;
			}
		} while (gotlen < total_len);

		Assert(gotheader);

		record = (XLogRecord *) state->readRecordBuf;
		if (!ValidXLogRecord(state, record, RecPtr))
			goto err;

		pageHeaderSize = XLogPageHeaderSize((XLogPageHeader) state->readBuf);
		state->ReadRecPtr = RecPtr;
		state->EndRecPtr = targetPagePtr + pageHeaderSize
			+ MAXALIGN(pageHeader->xlp_rem_len);
	}
	else
	{
		/* Wait for the record data to become available */
		readOff = ReadPageInternal(state, targetPagePtr,
								   Min(targetRecOff + total_len, XLOG_BLCKSZ));
		if (readOff < 0)
			goto err;

		/* Record does not cross a page boundary */
		if (!ValidXLogRecord(state, record, RecPtr))
			goto err;

		state->EndRecPtr = RecPtr + MAXALIGN(total_len);

		state->ReadRecPtr = RecPtr;
	}

	/*
	 * Special processing if it's an XLOG SWITCH record
	 */
	if (record->xl_rmid == RM_XLOG_ID &&
		(record->xl_info & ~XLR_INFO_MASK) == XLOG_SWITCH)
	{
		/* Pretend it extends to end of segment */
		state->EndRecPtr += state->wal_segment_size - 1;
		state->EndRecPtr -= XLogSegmentOffset(state->EndRecPtr, state->wal_segment_size);
	}

	if (DecodeXLogRecord(state, record, errormsg))
		return record;
	else
		return NULL;

err:

	/*
	 * Invalidate the read state. We might read from a different source after
	 * failure.
	 */
	XLogReaderInvalReadState(state);

	if (state->errormsg_buf[0] != '\0')
		*errormsg = state->errormsg_buf;

	return NULL;
}

/*
 * Read a single xlog page including at least [pageptr, reqLen] of valid data
 * via the read_page() callback.
 *
 * Returns -1 if the required page cannot be read for some reason; errormsg_buf
 * is set in that case (unless the error occurs in the read_page callback).
 *
 * We fetch the page from a reader-local cache if we know we have the required
 * data and if there hasn't been any error since caching the data.
 */
static int
ReadPageInternal(XLogReaderState *state, XLogRecPtr pageptr, int reqLen)
{
	int			readLen;
	uint32		targetPageOff;
	XLogSegNo	targetSegNo;
	XLogPageHeader hdr;

	Assert((pageptr % XLOG_BLCKSZ) == 0);

	XLByteToSeg(pageptr, targetSegNo, state->wal_segment_size);
	targetPageOff = XLogSegmentOffset(pageptr, state->wal_segment_size);

	/* check whether we have all the requested data already */
	if (targetSegNo == state->readSegNo && targetPageOff == state->readOff &&
		reqLen <= state->readLen)
		return state->readLen;

	/*
	 * Data is not in our buffer.
	 *
	 * Every time we actually read the page, even if we looked at parts of it
	 * before, we need to do verification as the read_page callback might now
	 * be rereading data from a different source.
	 *
	 * Whenever switching to a new WAL segment, we read the first page of the
	 * file and validate its header, even if that's not where the target
	 * record is.  This is so that we can check the additional identification
	 * info that is present in the first page's "long" header.
	 */
	if (targetSegNo != state->readSegNo && targetPageOff != 0)
	{
		XLogRecPtr	targetSegmentPtr = pageptr - targetPageOff;

		readLen = state->read_page(state, targetSegmentPtr, XLOG_BLCKSZ,
								   state->currRecPtr,
								   state->readBuf, &state->readPageTLI);
		if (readLen < 0)
			goto err;

		/* we can be sure to have enough WAL available, we scrolled back */
		Assert(readLen == XLOG_BLCKSZ);

		if (!XLogReaderValidatePageHeader(state, targetSegmentPtr,
										  state->readBuf))
			goto err;
	}

	/*
	 * First, read the requested data length, but at least a short page header
	 * so that we can validate it.
	 */
	readLen = state->read_page(state, pageptr, Max(reqLen, SizeOfXLogShortPHD),
							   state->currRecPtr,
							   state->readBuf, &state->readPageTLI);
	if (readLen < 0)
		goto err;

	Assert(readLen <= XLOG_BLCKSZ);

	/* Do we have enough data to check the header length? */
	if (readLen <= SizeOfXLogShortPHD)
		goto err;

	Assert(readLen >= reqLen);

	hdr = (XLogPageHeader) state->readBuf;

	/* still not enough */
	if (readLen < XLogPageHeaderSize(hdr))
	{
		readLen = state->read_page(state, pageptr, XLogPageHeaderSize(hdr),
								   state->currRecPtr,
								   state->readBuf, &state->readPageTLI);
		if (readLen < 0)
			goto err;
	}

	/*
	 * Now that we know we have the full header, validate it.
	 */
	if (!XLogReaderValidatePageHeader(state, pageptr, (char *) hdr))
		goto err;

	/* update read state information */
	state->readSegNo = targetSegNo;
	state->readOff = targetPageOff;
	state->readLen = readLen;

	return readLen;

err:
	XLogReaderInvalReadState(state);
	return -1;
}

/*
 * Invalidate the xlogreader's read state to force a re-read.
 */
void
XLogReaderInvalReadState(XLogReaderState *state)
{
	state->readSegNo = 0;
	state->readOff = 0;
	state->readLen = 0;
}

/*
 * Validate an XLOG record header.
 *
 * This is just a convenience subroutine to avoid duplicated code in
 * XLogReadRecord.  It's not intended for use from anywhere else.
 */
static bool
ValidXLogRecordHeader(XLogReaderState *state, XLogRecPtr RecPtr,
					  XLogRecPtr PrevRecPtr, XLogRecord *record,
					  bool randAccess)
{
	if (record->xl_tot_len < SizeOfXLogRecord)
	{
		report_invalid_record(state,
							  "invalid record length at %X/%X: wanted %u, got %u",
							  (uint32) (RecPtr >> 32), (uint32) RecPtr,
							  (uint32) SizeOfXLogRecord, record->xl_tot_len);
		return false;
	}
	if (record->xl_rmid > RM_MAX_ID)
	{
		report_invalid_record(state,
							  "invalid resource manager ID %u at %X/%X",
							  record->xl_rmid, (uint32) (RecPtr >> 32),
							  (uint32) RecPtr);
		return false;
	}
	if (randAccess)
	{
		/*
		 * We can't exactly verify the prev-link, but surely it should be less
		 * than the record's own address.
		 */
		if (!(record->xl_prev < RecPtr))
		{
			report_invalid_record(state,
								  "record with incorrect prev-link %X/%X at %X/%X",
								  (uint32) (record->xl_prev >> 32),
								  (uint32) record->xl_prev,
								  (uint32) (RecPtr >> 32), (uint32) RecPtr);
			return false;
		}
	}
	else
	{
		/*
		 * Record's prev-link should exactly match our previous location. This
		 * check guards against torn WAL pages where a stale but valid-looking
		 * WAL record starts on a sector boundary.
		 */
		if (record->xl_prev != PrevRecPtr)
		{
			report_invalid_record(state,
								  "record with incorrect prev-link %X/%X at %X/%X",
								  (uint32) (record->xl_prev >> 32),
								  (uint32) record->xl_prev,
								  (uint32) (RecPtr >> 32), (uint32) RecPtr);
			return false;
		}
	}

	return true;
}


/*
 * CRC-check an XLOG record.  We do not believe the contents of an XLOG
 * record (other than to the minimal extent of computing the amount of
 * data to read in) until we've checked the CRCs.
 *
 * We assume all of the record (that is, xl_tot_len bytes) has been read
 * into memory at *record.  Also, ValidXLogRecordHeader() has accepted the
 * record's header, which means in particular that xl_tot_len is at least
 * SizeOfXlogRecord.
 */
static bool
ValidXLogRecord(XLogReaderState *state, XLogRecord *record, XLogRecPtr recptr)
{
	pg_crc32c	crc;

	/* Calculate the CRC */
	INIT_CRC32C(crc);
	COMP_CRC32C(crc, ((char *) record) + SizeOfXLogRecord, record->xl_tot_len - SizeOfXLogRecord);
	/* include the record header last */
	COMP_CRC32C(crc, (char *) record, offsetof(XLogRecord, xl_crc));
	FIN_CRC32C(crc);

	if (!EQ_CRC32C(record->xl_crc, crc))
	{
		report_invalid_record(state,
							  "incorrect resource manager data checksum in record at %X/%X",
							  (uint32) (recptr >> 32), (uint32) recptr);
		return false;
	}

	return true;
}

/*
 * Validate a page header.
 *
 * Check if 'phdr' is valid as the header of the XLog page at position
 * 'recptr'.
 */
bool
XLogReaderValidatePageHeader(XLogReaderState *state, XLogRecPtr recptr,
							 char *phdr)
{
	XLogRecPtr	recaddr;
	XLogSegNo	segno;
	int32		offset;
	XLogPageHeader hdr = (XLogPageHeader) phdr;

	Assert((recptr % XLOG_BLCKSZ) == 0);

	XLByteToSeg(recptr, segno, state->wal_segment_size);
	offset = XLogSegmentOffset(recptr, state->wal_segment_size);

	XLogSegNoOffsetToRecPtr(segno, offset, state->wal_segment_size, recaddr);

	if (hdr->xlp_magic != XLOG_PAGE_MAGIC)
	{
		char		fname[MAXFNAMELEN];

		XLogFileName(fname, state->readPageTLI, segno, state->wal_segment_size);

		report_invalid_record(state,
							  "invalid magic number %04X in log segment %s, offset %u",
							  hdr->xlp_magic,
							  fname,
							  offset);
		return false;
	}

	if ((hdr->xlp_info & ~XLP_ALL_FLAGS) != 0)
	{
		char		fname[MAXFNAMELEN];

		XLogFileName(fname, state->readPageTLI, segno, state->wal_segment_size);

		report_invalid_record(state,
							  "invalid info bits %04X in log segment %s, offset %u",
							  hdr->xlp_info,
							  fname,
							  offset);
		return false;
	}

	if (hdr->xlp_info & XLP_LONG_HEADER)
	{
		XLogLongPageHeader longhdr = (XLogLongPageHeader) hdr;

		if (state->system_identifier &&
			longhdr->xlp_sysid != state->system_identifier)
		{
			char		fhdrident_str[32];
			char		sysident_str[32];

			/*
			 * Format sysids separately to keep platform-dependent format code
			 * out of the translatable message string.
			 */
			snprintf(fhdrident_str, sizeof(fhdrident_str), UINT64_FORMAT,
					 longhdr->xlp_sysid);
			snprintf(sysident_str, sizeof(sysident_str), UINT64_FORMAT,
					 state->system_identifier);
			report_invalid_record(state,
								  "WAL file is from different database system: WAL file database system identifier is %s, pg_control database system identifier is %s",
								  fhdrident_str, sysident_str);
			return false;
		}
		else if (longhdr->xlp_seg_size != state->wal_segment_size)
		{
			report_invalid_record(state,
								  "WAL file is from different database system: incorrect segment size in page header");
			return false;
		}
		else if (longhdr->xlp_xlog_blcksz != XLOG_BLCKSZ)
		{
			report_invalid_record(state,
								  "WAL file is from different database system: incorrect XLOG_BLCKSZ in page header");
			return false;
		}
	}
	else if (offset == 0)
	{
		char		fname[MAXFNAMELEN];

		XLogFileName(fname, state->readPageTLI, segno, state->wal_segment_size);

		/* hmm, first page of file doesn't have a long header? */
		report_invalid_record(state,
							  "invalid info bits %04X in log segment %s, offset %u",
							  hdr->xlp_info,
							  fname,
							  offset);
		return false;
	}

	/*
<<<<<<< HEAD
	 * Check that the address on the page agrees with what we expected.
	 * This check typically fails when an old WAL segment is recycled,
	 * and hasn't yet been overwritten with new data yet.
=======
	 * Check that the address on the page agrees with what we expected. This
	 * check typically fails when an old WAL segment is recycled, and hasn't
	 * yet been overwritten with new data yet.
>>>>>>> 9e1c9f95
	 */
	if (hdr->xlp_pageaddr != recaddr)
	{
		char		fname[MAXFNAMELEN];

		XLogFileName(fname, state->readPageTLI, segno, state->wal_segment_size);

		report_invalid_record(state,
							  "unexpected pageaddr %X/%X in log segment %s, offset %u",
							  (uint32) (hdr->xlp_pageaddr >> 32), (uint32) hdr->xlp_pageaddr,
							  fname,
							  offset);
		return false;
	}

	/*
	 * Since child timelines are always assigned a TLI greater than their
	 * immediate parent's TLI, we should never see TLI go backwards across
	 * successive pages of a consistent WAL sequence.
	 *
	 * Sometimes we re-read a segment that's already been (partially) read. So
	 * we only verify TLIs for pages that are later than the last remembered
	 * LSN.
	 */
	if (recptr > state->latestPagePtr)
	{
		if (hdr->xlp_tli < state->latestPageTLI)
		{
			char		fname[MAXFNAMELEN];

			XLogFileName(fname, state->readPageTLI, segno, state->wal_segment_size);

			report_invalid_record(state,
								  "out-of-sequence timeline ID %u (after %u) in log segment %s, offset %u",
								  hdr->xlp_tli,
								  state->latestPageTLI,
								  fname,
								  offset);
			return false;
		}
	}
	state->latestPagePtr = recptr;
	state->latestPageTLI = hdr->xlp_tli;

	return true;
}

/*
 * In GPDB, this is used in the test in src/test/walrep, so we need it in the
 * backend, too.
 */
/* #ifdef FRONTEND */
#if 1

/*
 * Functions that are currently not needed in the backend, but are better
 * implemented inside xlogreader.c because of the internal facilities available
 * here.
 */

/*
 * Find the first record with an lsn >= RecPtr.
 *
 * Useful for checking whether RecPtr is a valid xlog address for reading, and
 * to find the first valid address after some address when dumping records for
 * debugging purposes.
 */
XLogRecPtr
XLogFindNextRecord(XLogReaderState *state, XLogRecPtr RecPtr)
{
	XLogReaderState saved_state = *state;
	XLogRecPtr	tmpRecPtr;
	XLogRecPtr	found = InvalidXLogRecPtr;
	XLogPageHeader header;
	char	   *errormsg;

	Assert(!XLogRecPtrIsInvalid(RecPtr));

	/*
	 * skip over potential continuation data, keeping in mind that it may span
	 * multiple pages
	 */
	tmpRecPtr = RecPtr;
	while (true)
	{
		XLogRecPtr	targetPagePtr;
		int			targetRecOff;
		uint32		pageHeaderSize;
		int			readLen;
<<<<<<< HEAD

		/*
		 * Compute targetRecOff. It should typically be equal or greater than
		 * short page-header since a valid record can't start anywhere before
		 * that, except when caller has explicitly specified the offset that
		 * falls somewhere there or when we are skipping multi-page
		 * continuation record. It doesn't matter though because
		 * ReadPageInternal() is prepared to handle that and will read at least
		 * short page-header worth of data
		 */
		targetRecOff = tmpRecPtr % XLOG_BLCKSZ;

		/* scroll back to page boundary */
		targetPagePtr = tmpRecPtr - targetRecOff;

		/* Read the page containing the record */
		readLen = ReadPageInternal(state, targetPagePtr, targetRecOff);
		if (readLen < 0)
			goto err;

		header = (XLogPageHeader) state->readBuf;

		pageHeaderSize = XLogPageHeaderSize(header);

		/* make sure we have enough data for the page header */
		readLen = ReadPageInternal(state, targetPagePtr, pageHeaderSize);
		if (readLen < 0)
			goto err;

=======

		/*
		 * Compute targetRecOff. It should typically be equal or greater than
		 * short page-header since a valid record can't start anywhere before
		 * that, except when caller has explicitly specified the offset that
		 * falls somewhere there or when we are skipping multi-page
		 * continuation record. It doesn't matter though because
		 * ReadPageInternal() is prepared to handle that and will read at
		 * least short page-header worth of data
		 */
		targetRecOff = tmpRecPtr % XLOG_BLCKSZ;

		/* scroll back to page boundary */
		targetPagePtr = tmpRecPtr - targetRecOff;

		/* Read the page containing the record */
		readLen = ReadPageInternal(state, targetPagePtr, targetRecOff);
		if (readLen < 0)
			goto err;

		header = (XLogPageHeader) state->readBuf;

		pageHeaderSize = XLogPageHeaderSize(header);

		/* make sure we have enough data for the page header */
		readLen = ReadPageInternal(state, targetPagePtr, pageHeaderSize);
		if (readLen < 0)
			goto err;

>>>>>>> 9e1c9f95
		/* skip over potential continuation data */
		if (header->xlp_info & XLP_FIRST_IS_CONTRECORD)
		{
			/*
			 * If the length of the remaining continuation data is more than
			 * what can fit in this page, the continuation record crosses over
			 * this page. Read the next page and try again. xlp_rem_len in the
			 * next page header will contain the remaining length of the
			 * continuation data
			 *
			 * Note that record headers are MAXALIGN'ed
			 */
			if (MAXALIGN(header->xlp_rem_len) > (XLOG_BLCKSZ - pageHeaderSize))
				tmpRecPtr = targetPagePtr + XLOG_BLCKSZ;
			else
			{
				/*
				 * The previous continuation record ends in this page. Set
				 * tmpRecPtr to point to the first valid record
				 */
				tmpRecPtr = targetPagePtr + pageHeaderSize
					+ MAXALIGN(header->xlp_rem_len);
				break;
			}
		}
		else
		{
			tmpRecPtr = targetPagePtr + pageHeaderSize;
			break;
		}
	}

	/*
	 * we know now that tmpRecPtr is an address pointing to a valid XLogRecord
	 * because either we're at the first record after the beginning of a page
	 * or we just jumped over the remaining data of a continuation.
	 */
	while (XLogReadRecord(state, tmpRecPtr, &errormsg) != NULL)
	{
		/* continue after the record */
		tmpRecPtr = InvalidXLogRecPtr;

		/* past the record we've found, break out */
		if (RecPtr <= state->ReadRecPtr)
		{
			found = state->ReadRecPtr;
			goto out;
		}
	}

err:
out:
	/* Reset state to what we had before finding the record */
	state->ReadRecPtr = saved_state.ReadRecPtr;
	state->EndRecPtr = saved_state.EndRecPtr;
	XLogReaderInvalReadState(state);

	return found;
}

#endif							/* FRONTEND */


/* ----------------------------------------
 * Functions for decoding the data and block references in a record.
 * ----------------------------------------
 */

/* private function to reset the state between records */
static void
ResetDecoder(XLogReaderState *state)
{
	int			block_id;

	state->decoded_record = NULL;

	state->main_data_len = 0;

	for (block_id = 0; block_id <= state->max_block_id; block_id++)
	{
		state->blocks[block_id].in_use = false;
		state->blocks[block_id].has_image = false;
		state->blocks[block_id].has_data = false;
		state->blocks[block_id].apply_image = false;
	}
	state->max_block_id = -1;
}

/*
 * Decode the previously read record.
 *
 * On error, a human-readable error message is returned in *errormsg, and
 * the return value is false.
 */
bool
DecodeXLogRecord(XLogReaderState *state, XLogRecord *record, char **errormsg)
{
	/*
	 * read next _size bytes from record buffer, but check for overrun first.
	 */
#define COPY_HEADER_FIELD(_dst, _size)			\
	do {										\
		if (remaining < _size)					\
			goto shortdata_err;					\
		memcpy(_dst, ptr, _size);				\
		ptr += _size;							\
		remaining -= _size;						\
	} while(0)

	char	   *ptr;
	uint32		remaining;
	uint32		datatotal;
	RelFileNode *rnode = NULL;
	uint8		block_id;

	ResetDecoder(state);

	state->decoded_record = record;
	state->record_origin = InvalidRepOriginId;

	ptr = (char *) record;
	ptr += SizeOfXLogRecord;
	remaining = record->xl_tot_len - SizeOfXLogRecord;

	/* Decode the headers */
	datatotal = 0;
	while (remaining > datatotal)
	{
		COPY_HEADER_FIELD(&block_id, sizeof(uint8));

		if (block_id == XLR_BLOCK_ID_DATA_SHORT)
		{
			/* XLogRecordDataHeaderShort */
			uint8		main_data_len;

			COPY_HEADER_FIELD(&main_data_len, sizeof(uint8));

			state->main_data_len = main_data_len;
			datatotal += main_data_len;
			break;				/* by convention, the main data fragment is
								 * always last */
		}
		else if (block_id == XLR_BLOCK_ID_DATA_LONG)
		{
			/* XLogRecordDataHeaderLong */
			uint32		main_data_len;

			COPY_HEADER_FIELD(&main_data_len, sizeof(uint32));
			state->main_data_len = main_data_len;
			datatotal += main_data_len;
			break;				/* by convention, the main data fragment is
								 * always last */
		}
		else if (block_id == XLR_BLOCK_ID_ORIGIN)
		{
			COPY_HEADER_FIELD(&state->record_origin, sizeof(RepOriginId));
		}
		else if (block_id <= XLR_MAX_BLOCK_ID)
		{
			/* XLogRecordBlockHeader */
			DecodedBkpBlock *blk;
			uint8		fork_flags;

			if (block_id <= state->max_block_id)
			{
				report_invalid_record(state,
									  "out-of-order block_id %u at %X/%X",
									  block_id,
									  (uint32) (state->ReadRecPtr >> 32),
									  (uint32) state->ReadRecPtr);
				goto err;
			}
			state->max_block_id = block_id;

			blk = &state->blocks[block_id];
			blk->in_use = true;
			blk->apply_image = false;

			COPY_HEADER_FIELD(&fork_flags, sizeof(uint8));
			blk->forknum = fork_flags & BKPBLOCK_FORK_MASK;
			blk->flags = fork_flags;
			blk->has_image = ((fork_flags & BKPBLOCK_HAS_IMAGE) != 0);
			blk->has_data = ((fork_flags & BKPBLOCK_HAS_DATA) != 0);

			COPY_HEADER_FIELD(&blk->data_len, sizeof(uint16));
			/* cross-check that the HAS_DATA flag is set iff data_length > 0 */
			if (blk->has_data && blk->data_len == 0)
			{
				report_invalid_record(state,
									  "BKPBLOCK_HAS_DATA set, but no data included at %X/%X",
									  (uint32) (state->ReadRecPtr >> 32), (uint32) state->ReadRecPtr);
				goto err;
			}
			if (!blk->has_data && blk->data_len != 0)
			{
				report_invalid_record(state,
									  "BKPBLOCK_HAS_DATA not set, but data length is %u at %X/%X",
									  (unsigned int) blk->data_len,
									  (uint32) (state->ReadRecPtr >> 32), (uint32) state->ReadRecPtr);
				goto err;
			}
			datatotal += blk->data_len;

			if (blk->has_image)
			{
				COPY_HEADER_FIELD(&blk->bimg_len, sizeof(uint16));
				COPY_HEADER_FIELD(&blk->hole_offset, sizeof(uint16));
				COPY_HEADER_FIELD(&blk->bimg_info, sizeof(uint8));

				blk->apply_image = ((blk->bimg_info & BKPIMAGE_APPLY) != 0);

				if (blk->bimg_info & BKPIMAGE_IS_COMPRESSED)
				{
					if (blk->bimg_info & BKPIMAGE_HAS_HOLE)
						COPY_HEADER_FIELD(&blk->hole_length, sizeof(uint16));
					else
						blk->hole_length = 0;
				}
				else
					blk->hole_length = BLCKSZ - blk->bimg_len;
				datatotal += blk->bimg_len;

				/*
				 * cross-check that hole_offset > 0, hole_length > 0 and
				 * bimg_len < BLCKSZ if the HAS_HOLE flag is set.
				 */
				if ((blk->bimg_info & BKPIMAGE_HAS_HOLE) &&
					(blk->hole_offset == 0 ||
					 blk->hole_length == 0 ||
					 blk->bimg_len == BLCKSZ))
				{
					report_invalid_record(state,
										  "BKPIMAGE_HAS_HOLE set, but hole offset %u length %u block image length %u at %X/%X",
										  (unsigned int) blk->hole_offset,
										  (unsigned int) blk->hole_length,
										  (unsigned int) blk->bimg_len,
										  (uint32) (state->ReadRecPtr >> 32), (uint32) state->ReadRecPtr);
					goto err;
				}

				/*
				 * cross-check that hole_offset == 0 and hole_length == 0 if
				 * the HAS_HOLE flag is not set.
				 */
				if (!(blk->bimg_info & BKPIMAGE_HAS_HOLE) &&
					(blk->hole_offset != 0 || blk->hole_length != 0))
				{
					report_invalid_record(state,
										  "BKPIMAGE_HAS_HOLE not set, but hole offset %u length %u at %X/%X",
										  (unsigned int) blk->hole_offset,
										  (unsigned int) blk->hole_length,
										  (uint32) (state->ReadRecPtr >> 32), (uint32) state->ReadRecPtr);
					goto err;
				}

				/*
				 * cross-check that bimg_len < BLCKSZ if the IS_COMPRESSED
				 * flag is set.
				 */
				if ((blk->bimg_info & BKPIMAGE_IS_COMPRESSED) &&
					blk->bimg_len == BLCKSZ)
				{
					report_invalid_record(state,
										  "BKPIMAGE_IS_COMPRESSED set, but block image length %u at %X/%X",
										  (unsigned int) blk->bimg_len,
										  (uint32) (state->ReadRecPtr >> 32), (uint32) state->ReadRecPtr);
					goto err;
				}

				/*
				 * cross-check that bimg_len = BLCKSZ if neither HAS_HOLE nor
				 * IS_COMPRESSED flag is set.
				 */
				if (!(blk->bimg_info & BKPIMAGE_HAS_HOLE) &&
					!(blk->bimg_info & BKPIMAGE_IS_COMPRESSED) &&
					blk->bimg_len != BLCKSZ)
				{
					report_invalid_record(state,
										  "neither BKPIMAGE_HAS_HOLE nor BKPIMAGE_IS_COMPRESSED set, but block image length is %u at %X/%X",
										  (unsigned int) blk->data_len,
										  (uint32) (state->ReadRecPtr >> 32), (uint32) state->ReadRecPtr);
					goto err;
				}
			}
			if (!(fork_flags & BKPBLOCK_SAME_REL))
			{
				COPY_HEADER_FIELD(&blk->rnode, sizeof(RelFileNode));
				rnode = &blk->rnode;
			}
			else
			{
				if (rnode == NULL)
				{
					report_invalid_record(state,
										  "BKPBLOCK_SAME_REL set but no previous rel at %X/%X",
										  (uint32) (state->ReadRecPtr >> 32), (uint32) state->ReadRecPtr);
					goto err;
				}

				blk->rnode = *rnode;
			}
			COPY_HEADER_FIELD(&blk->blkno, sizeof(BlockNumber));
		}
		else
		{
			report_invalid_record(state,
								  "invalid block_id %u at %X/%X",
								  block_id,
								  (uint32) (state->ReadRecPtr >> 32),
								  (uint32) state->ReadRecPtr);
			goto err;
		}
	}

	if (remaining != datatotal)
		goto shortdata_err;

	/*
	 * Ok, we've parsed the fragment headers, and verified that the total
	 * length of the payload in the fragments is equal to the amount of data
	 * left. Copy the data of each fragment to a separate buffer.
	 *
	 * We could just set up pointers into readRecordBuf, but we want to align
	 * the data for the convenience of the callers. Backup images are not
	 * copied, however; they don't need alignment.
	 */

	/* block data first */
	for (block_id = 0; block_id <= state->max_block_id; block_id++)
	{
		DecodedBkpBlock *blk = &state->blocks[block_id];

		if (!blk->in_use)
			continue;

		Assert(blk->has_image || !blk->apply_image);

		if (blk->has_image)
		{
			blk->bkp_image = ptr;
			ptr += blk->bimg_len;
		}
		if (blk->has_data)
		{
			if (!blk->data || blk->data_len > blk->data_bufsz)
			{
				if (blk->data)
					pfree(blk->data);

				/*
				 * Force the initial request to be BLCKSZ so that we don't
				 * waste time with lots of trips through this stanza as a
				 * result of WAL compression.
				 */
				blk->data_bufsz = MAXALIGN(Max(blk->data_len, BLCKSZ));
				blk->data = palloc(blk->data_bufsz);
			}
			memcpy(blk->data, ptr, blk->data_len);
			ptr += blk->data_len;
		}
	}

	/* and finally, the main data */
	if (state->main_data_len > 0)
	{
		if (!state->main_data || state->main_data_len > state->main_data_bufsz)
		{
			if (state->main_data)
				pfree(state->main_data);

			/*
			 * main_data_bufsz must be MAXALIGN'ed.  In many xlog record
			 * types, we omit trailing struct padding on-disk to save a few
			 * bytes; but compilers may generate accesses to the xlog struct
			 * that assume that padding bytes are present.  If the palloc
			 * request is not large enough to include such padding bytes then
			 * we'll get valgrind complaints due to otherwise-harmless fetches
			 * of the padding bytes.
			 *
			 * In addition, force the initial request to be reasonably large
			 * so that we don't waste time with lots of trips through this
			 * stanza.  BLCKSZ / 2 seems like a good compromise choice.
			 */
			state->main_data_bufsz = MAXALIGN(Max(state->main_data_len,
												  BLCKSZ / 2));
			state->main_data = palloc(state->main_data_bufsz);
		}
		memcpy(state->main_data, ptr, state->main_data_len);
		ptr += state->main_data_len;
	}

	return true;

shortdata_err:
	report_invalid_record(state,
						  "record with invalid length at %X/%X",
						  (uint32) (state->ReadRecPtr >> 32), (uint32) state->ReadRecPtr);
err:
	*errormsg = state->errormsg_buf;

	return false;
}

/*
 * Returns information about the block that a block reference refers to.
 *
 * If the WAL record contains a block reference with the given ID, *rnode,
 * *forknum, and *blknum are filled in (if not NULL), and returns true.
 * Otherwise returns false.
 */
bool
XLogRecGetBlockTag(XLogReaderState *record, uint8 block_id,
				   RelFileNode *rnode, ForkNumber *forknum, BlockNumber *blknum)
{
	DecodedBkpBlock *bkpb;

	if (!record->blocks[block_id].in_use)
		return false;

	bkpb = &record->blocks[block_id];
	if (rnode)
		*rnode = bkpb->rnode;
	if (forknum)
		*forknum = bkpb->forknum;
	if (blknum)
		*blknum = bkpb->blkno;
	return true;
}

/*
 * Returns the data associated with a block reference, or NULL if there is
 * no data (e.g. because a full-page image was taken instead). The returned
 * pointer points to a MAXALIGNed buffer.
 */
char *
XLogRecGetBlockData(XLogReaderState *record, uint8 block_id, Size *len)
{
	DecodedBkpBlock *bkpb;

	if (!record->blocks[block_id].in_use)
		return NULL;

	bkpb = &record->blocks[block_id];

	if (!bkpb->has_data)
	{
		if (len)
			*len = 0;
		return NULL;
	}
	else
	{
		if (len)
			*len = bkpb->data_len;
		return bkpb->data;
	}
}

/*
 * Restore a full-page image from a backup block attached to an XLOG record.
 *
 * Returns the buffer number containing the page.
 */
bool
RestoreBlockImage(XLogReaderState *record, uint8 block_id, char *page)
{
	DecodedBkpBlock *bkpb;
	char	   *ptr;
	PGAlignedBlock tmp;

	if (!record->blocks[block_id].in_use)
		return false;
	if (!record->blocks[block_id].has_image)
		return false;

	bkpb = &record->blocks[block_id];
	ptr = bkpb->bkp_image;

	if (bkpb->bimg_info & BKPIMAGE_IS_COMPRESSED)
	{
		char errormessage[MAX_ERRORMSG_LEN];
		/* If a backup block image is compressed, decompress it */
<<<<<<< HEAD
		if (!zstd_decompress_backupblock(ptr, bkpb->bimg_len, tmp,
										 BLCKSZ - bkpb->hole_length,
										 errormessage))
=======
		if (pglz_decompress(ptr, bkpb->bimg_len, tmp.data,
							BLCKSZ - bkpb->hole_length, true) < 0)
>>>>>>> 9e1c9f95
		{
			report_invalid_record(record, "invalid compressed image at %X/%X, block %d (%s)",
								  (uint32) (record->ReadRecPtr >> 32),
								  (uint32) record->ReadRecPtr,
								  block_id,
								  errormessage);
			return false;
		}
		ptr = tmp.data;
	}

	/* generate page, taking into account hole if necessary */
	if (bkpb->hole_length == 0)
	{
		memcpy(page, ptr, BLCKSZ);
	}
	else
	{
		memcpy(page, ptr, bkpb->hole_offset);
		/* must zero-fill the hole */
		MemSet(page + bkpb->hole_offset, 0, bkpb->hole_length);
		memcpy(page + (bkpb->hole_offset + bkpb->hole_length),
			   ptr + bkpb->hole_offset,
			   BLCKSZ - (bkpb->hole_offset + bkpb->hole_length));
	}

	return true;
}

bool
zstd_decompress_backupblock(const char *source, int32 slen, char *dest,
							int32 rawsize, char *errormessage)
{
#ifdef HAVE_LIBZSTD
		unsigned long long uncompressed_size;
		int dst_length_used;
		static ZSTD_DCtx  *cxt = NULL;      /* ZSTD decompression context */
		if (!cxt)
		{
			cxt = ZSTD_createDCtx();
			if (!cxt)
			{
				snprintf(errormessage, MAX_ERRORMSG_LEN, "out of memory");
				return false;
			}
		}

		uncompressed_size = ZSTD_getFrameContentSize(source, slen);
		if (uncompressed_size == ZSTD_CONTENTSIZE_UNKNOWN)
		{
			snprintf(errormessage, MAX_ERRORMSG_LEN,
					 "decompressed size not known");
			return false;
		}

		if (uncompressed_size == ZSTD_CONTENTSIZE_ERROR)
		{
			snprintf(errormessage, MAX_ERRORMSG_LEN,
					 "error computing decompression size");
			return false;
		}

		if (uncompressed_size > rawsize)
		{
			snprintf(errormessage, MAX_ERRORMSG_LEN,
					 "too large ("UINT64_FORMAT") size after decompression",
					 (uint64) uncompressed_size);
			return false;
		}

		dst_length_used = ZSTD_decompressDCtx(cxt,
											  dest, rawsize,
											  source, slen);

		if (ZSTD_isError(dst_length_used))
		{
			snprintf(errormessage, MAX_ERRORMSG_LEN,
					 "%s error encountered on decompression",
					 ZSTD_getErrorName(dst_length_used));
			return false;
		}

		Assert(dst_length_used == rawsize);
		return true;
#endif
		snprintf(errormessage, MAX_ERRORMSG_LEN,
				 "binary not compiled with ZSTD support");
		return false;
}<|MERGE_RESOLUTION|>--- conflicted
+++ resolved
@@ -25,14 +25,11 @@
 #include "common/pg_lzcompress.h"
 #include "replication/origin.h"
 
-<<<<<<< HEAD
 #ifdef HAVE_LIBZSTD
 /* Zstandard library is provided */
 #include <zstd.h>
 #endif			/* HAVE_LIBZSTD */
 
-=======
->>>>>>> 9e1c9f95
 #ifndef FRONTEND
 #include "utils/memutils.h"
 #endif
@@ -839,15 +836,9 @@
 	}
 
 	/*
-<<<<<<< HEAD
-	 * Check that the address on the page agrees with what we expected.
-	 * This check typically fails when an old WAL segment is recycled,
-	 * and hasn't yet been overwritten with new data yet.
-=======
 	 * Check that the address on the page agrees with what we expected. This
 	 * check typically fails when an old WAL segment is recycled, and hasn't
 	 * yet been overwritten with new data yet.
->>>>>>> 9e1c9f95
 	 */
 	if (hdr->xlp_pageaddr != recaddr)
 	{
@@ -937,37 +928,6 @@
 		int			targetRecOff;
 		uint32		pageHeaderSize;
 		int			readLen;
-<<<<<<< HEAD
-
-		/*
-		 * Compute targetRecOff. It should typically be equal or greater than
-		 * short page-header since a valid record can't start anywhere before
-		 * that, except when caller has explicitly specified the offset that
-		 * falls somewhere there or when we are skipping multi-page
-		 * continuation record. It doesn't matter though because
-		 * ReadPageInternal() is prepared to handle that and will read at least
-		 * short page-header worth of data
-		 */
-		targetRecOff = tmpRecPtr % XLOG_BLCKSZ;
-
-		/* scroll back to page boundary */
-		targetPagePtr = tmpRecPtr - targetRecOff;
-
-		/* Read the page containing the record */
-		readLen = ReadPageInternal(state, targetPagePtr, targetRecOff);
-		if (readLen < 0)
-			goto err;
-
-		header = (XLogPageHeader) state->readBuf;
-
-		pageHeaderSize = XLogPageHeaderSize(header);
-
-		/* make sure we have enough data for the page header */
-		readLen = ReadPageInternal(state, targetPagePtr, pageHeaderSize);
-		if (readLen < 0)
-			goto err;
-
-=======
 
 		/*
 		 * Compute targetRecOff. It should typically be equal or greater than
@@ -997,7 +957,6 @@
 		if (readLen < 0)
 			goto err;
 
->>>>>>> 9e1c9f95
 		/* skip over potential continuation data */
 		if (header->xlp_info & XLP_FIRST_IS_CONTRECORD)
 		{
@@ -1480,14 +1439,9 @@
 	{
 		char errormessage[MAX_ERRORMSG_LEN];
 		/* If a backup block image is compressed, decompress it */
-<<<<<<< HEAD
-		if (!zstd_decompress_backupblock(ptr, bkpb->bimg_len, tmp,
+		if (!zstd_decompress_backupblock(ptr, bkpb->bimg_len, tmp.data,
 										 BLCKSZ - bkpb->hole_length,
 										 errormessage))
-=======
-		if (pglz_decompress(ptr, bkpb->bimg_len, tmp.data,
-							BLCKSZ - bkpb->hole_length, true) < 0)
->>>>>>> 9e1c9f95
 		{
 			report_invalid_record(record, "invalid compressed image at %X/%X, block %d (%s)",
 								  (uint32) (record->ReadRecPtr >> 32),
