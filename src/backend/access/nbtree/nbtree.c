--- conflicted
+++ resolved
@@ -12,11 +12,7 @@
  * Portions Copyright (c) 1994, Regents of the University of California
  *
  * IDENTIFICATION
-<<<<<<< HEAD
- *	  $PostgreSQL: pgsql/src/backend/access/nbtree/nbtree.c,v 1.156.2.2 2008/11/13 17:42:18 tgl Exp $
-=======
  *	  $PostgreSQL: pgsql/src/backend/access/nbtree/nbtree.c,v 1.161 2008/06/19 00:46:03 alvherre Exp $
->>>>>>> 49f001d8
  *
  *-------------------------------------------------------------------------
  */
@@ -28,11 +24,8 @@
 #include "catalog/index.h"
 #include "catalog/pg_namespace.h"
 #include "commands/vacuum.h"
-<<<<<<< HEAD
-=======
 #include "miscadmin.h"
 #include "storage/bufmgr.h"
->>>>>>> 49f001d8
 #include "storage/freespace.h"
 #include "storage/ipc.h"
 #include "storage/lmgr.h"
@@ -529,12 +522,9 @@
 	BTScanOpaque so = (BTScanOpaque) scan->opaque;
 	bool		res;
 
-<<<<<<< HEAD
 	MIRROREDLOCK_BUFMGR_VERIFY_NO_LOCK_LEAK_ENTER;
-=======
 	/* btree indexes are never lossy */
 	scan->xs_recheck = false;
->>>>>>> 49f001d8
 
 	/*
 	 * If we've already initialized this scan, we can just advance it in the
@@ -900,11 +890,8 @@
 	}
 	PG_END_ENSURE_ERROR_CLEANUP(_bt_end_vacuum_callback, PointerGetDatum(rel));
 	_bt_end_vacuum(rel);
-<<<<<<< HEAD
 
 	MIRROREDLOCK_BUFMGR_VERIFY_NO_LOCK_LEAK_EXIT;
-=======
->>>>>>> 49f001d8
 
 	PG_RETURN_POINTER(stats);
 }
