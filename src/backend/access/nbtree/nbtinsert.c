/*-------------------------------------------------------------------------
 *
 * nbtinsert.c
 *	  Item insertion in Lehman and Yao btrees for Postgres.
 *
 * Portions Copyright (c) 1996-2014, PostgreSQL Global Development Group
 * Portions Copyright (c) 1994, Regents of the University of California
 *
 *
 * IDENTIFICATION
 *	  src/backend/access/nbtree/nbtinsert.c
 *
 *-------------------------------------------------------------------------
 */

#include "postgres.h"

#include "access/heapam.h"
#include "access/nbtree.h"
#include "access/transam.h"
#include "cdb/cdbappendonlyam.h"
#include "cdb/cdbaocsam.h"
#include "miscadmin.h"
#include "storage/lmgr.h"
#include "storage/predicate.h"
#include "utils/tqual.h"


typedef struct
{
	/* context data for _bt_checksplitloc */
	Size		newitemsz;		/* size of new item to be inserted */
	int			fillfactor;		/* needed when splitting rightmost page */
	bool		is_leaf;		/* T if splitting a leaf page */
	bool		is_rightmost;	/* T if splitting a rightmost page */
	OffsetNumber newitemoff;	/* where the new item is to be inserted */
	int			leftspace;		/* space available for items on left page */
	int			rightspace;		/* space available for items on right page */
	int			olddataitemstotal;		/* space taken by old items */

	bool		have_split;		/* found a valid split? */

	/* these fields valid only if have_split is true */
	bool		newitemonleft;	/* new item on left or right of best split */
	OffsetNumber firstright;	/* best split point */
	int			best_delta;		/* best size delta so far */
} FindSplitData;


static Buffer _bt_newroot(Relation rel, Buffer lbuf, Buffer rbuf);

static TransactionId _bt_check_unique(Relation rel, IndexTuple itup,
				 Relation heapRel, Buffer buf, OffsetNumber offset,
				 ScanKey itup_scankey,
				 IndexUniqueCheck checkUnique, bool *is_unique);
static void _bt_findinsertloc(Relation rel,
				  Buffer *bufptr,
				  OffsetNumber *offsetptr,
				  int keysz,
				  ScanKey scankey,
				  IndexTuple newtup,
				  BTStack stack,
				  Relation heapRel);
static void _bt_insertonpg(Relation rel, Buffer buf, Buffer cbuf,
			   BTStack stack,
			   IndexTuple itup,
			   OffsetNumber newitemoff,
			   bool split_only_page);
static Buffer _bt_split(Relation rel, Buffer buf, Buffer cbuf,
		  OffsetNumber firstright, OffsetNumber newitemoff, Size newitemsz,
		  IndexTuple newitem, bool newitemonleft);
static void _bt_insert_parent(Relation rel, Buffer buf, Buffer rbuf,
				  BTStack stack, bool is_root, bool is_only);
static OffsetNumber _bt_findsplitloc(Relation rel, Page page,
				 OffsetNumber newitemoff,
				 Size newitemsz,
				 bool *newitemonleft);
static void _bt_checksplitloc(FindSplitData *state,
				  OffsetNumber firstoldonright, bool newitemonleft,
				  int dataitemstoleft, Size firstoldonrightsz);
static bool _bt_pgaddtup(Page page, Size itemsize, IndexTuple itup,
			 OffsetNumber itup_off);
static bool _bt_isequal(TupleDesc itupdesc, Page page, OffsetNumber offnum,
			int keysz, ScanKey scankey);
static void _bt_vacuum_one_page(Relation rel, Buffer buffer, Relation heapRel);


/*
 *	_bt_doinsert() -- Handle insertion of a single index tuple in the tree.
 *
 *		This routine is called by the public interface routine, btinsert.
 *		By here, itup is filled in, including the TID.
 *
 *		If checkUnique is UNIQUE_CHECK_NO or UNIQUE_CHECK_PARTIAL, this
 *		will allow duplicates.  Otherwise (UNIQUE_CHECK_YES or
 *		UNIQUE_CHECK_EXISTING) it will throw error for a duplicate.
 *		For UNIQUE_CHECK_EXISTING we merely run the duplicate check, and
 *		don't actually insert.
 *
 *		The result value is only significant for UNIQUE_CHECK_PARTIAL:
 *		it must be TRUE if the entry is known unique, else FALSE.
 *		(In the current implementation we'll also return TRUE after a
 *		successful UNIQUE_CHECK_YES or UNIQUE_CHECK_EXISTING call, but
 *		that's just a coding artifact.)
 */
bool
_bt_doinsert(Relation rel, IndexTuple itup,
			 IndexUniqueCheck checkUnique, Relation heapRel)
{
	bool		is_unique = false;
	int			natts = rel->rd_rel->relnatts;
	ScanKey		itup_scankey;
	BTStack		stack;
	Buffer		buf;
	OffsetNumber offset;

	/* we need an insertion scan key to do our search, so build one */
	itup_scankey = _bt_mkscankey(rel, itup);

top:
	/* find the first page containing this key */
	stack = _bt_search(rel, natts, itup_scankey, false, &buf, BT_WRITE);

	offset = InvalidOffsetNumber;

	/* trade in our read lock for a write lock */
	LockBuffer(buf, BUFFER_LOCK_UNLOCK);
	LockBuffer(buf, BT_WRITE);

	/*
	 * If the page was split between the time that we surrendered our read
	 * lock and acquired our write lock, then this page may no longer be the
	 * right place for the key we want to insert.  In this case, we need to
	 * move right in the tree.  See Lehman and Yao for an excruciatingly
	 * precise description.
	 */
	buf = _bt_moveright(rel, buf, natts, itup_scankey, false,
						true, stack, BT_WRITE);

	/*
	 * If we're not allowing duplicates, make sure the key isn't already in
	 * the index.
	 *
	 * NOTE: obviously, _bt_check_unique can only detect keys that are already
	 * in the index; so it cannot defend against concurrent insertions of the
	 * same key.  We protect against that by means of holding a write lock on
	 * the target page.  Any other would-be inserter of the same key must
	 * acquire a write lock on the same target page, so only one would-be
	 * inserter can be making the check at one time.  Furthermore, once we are
	 * past the check we hold write locks continuously until we have performed
	 * our insertion, so no later inserter can fail to see our insertion.
	 * (This requires some care in _bt_insertonpg.)
	 *
	 * If we must wait for another xact, we release the lock while waiting,
	 * and then must start over completely.
	 *
	 * For a partial uniqueness check, we don't wait for the other xact. Just
	 * let the tuple in and return false for possibly non-unique, or true for
	 * definitely unique.
	 */
	if (checkUnique != UNIQUE_CHECK_NO)
	{
		TransactionId xwait;

		offset = _bt_binsrch(rel, buf, natts, itup_scankey, false);
		xwait = _bt_check_unique(rel, itup, heapRel, buf, offset, itup_scankey,
								 checkUnique, &is_unique);

		if (TransactionIdIsValid(xwait))
		{
			/* Have to wait for the other guy ... */
			_bt_relbuf(rel, buf);
<<<<<<< HEAD
			/*
			 * We have to unlock it to resume interrupts.  In case we wait for
			 * the lock in XactLockTableWait and a cancellation is requested,
			 * we should be able to respond it.
			 */
			XactLockTableWait(xwait);
=======
			XactLockTableWait(xwait, rel, &itup->t_tid, XLTW_InsertIndex);
>>>>>>> ab76208e
			/* start over... */
			_bt_freestack(stack);
			goto top;
		}
	}

	if (checkUnique != UNIQUE_CHECK_EXISTING)
	{
		/*
		 * The only conflict predicate locking cares about for indexes is when
		 * an index tuple insert conflicts with an existing lock.  Since the
		 * actual location of the insert is hard to predict because of the
		 * random search used to prevent O(N^2) performance when there are
		 * many duplicate entries, we can just use the "first valid" page.
		 */
		CheckForSerializableConflictIn(rel, NULL, buf);
		/* do the insertion */
		_bt_findinsertloc(rel, &buf, &offset, natts, itup_scankey, itup,
						  stack, heapRel);
		_bt_insertonpg(rel, buf, InvalidBuffer, stack, itup, offset, false);
	}
	else
	{
		/* just release the buffer */
		_bt_relbuf(rel, buf);
	}

	/* be tidy */
	_bt_freestack(stack);
	_bt_freeskey(itup_scankey);

	return is_unique;
}

/*
 * _bt_ao_check_unique -- Check for violation of unique index constraint
 *  for AO/CO tables.
 *
 * Returns InvalidTransactionId if there is no conflict, else an xact ID
 * we must wait for to see if it commits a conflicting tuple.	If an actual
 * conflict is detected, no return --- just ereport().
 */
static TransactionId
_bt_ao_check_unique(Relation rel, Relation aoRel, ItemPointer tid)
{
	SnapshotData SnapshotDirty;
	TransactionId xwait = InvalidTransactionId;
	
	Assert(RelationIsAppendOptimized(aoRel));

	InitDirtySnapshot(SnapshotDirty);
	
	if (RelationIsAoRows(aoRel))
	{
		AppendOnlyFetchDesc aoFetchDesc =
			appendonly_fetch_init(aoRel, &SnapshotDirty, &SnapshotDirty);

		if (appendonly_fetch(aoFetchDesc, (AOTupleId*)tid, NULL))
		{
			xwait =
				(TransactionIdIsValid(SnapshotDirty.xmin)) ?
				SnapshotDirty.xmin : SnapshotDirty.xmax;

			/*
			 * If this tuple is not being updated by other transaction,
			 * then we have a definite conflict. Ereport here.
			 */
			if (!TransactionIdIsValid(xwait))
				ereport(ERROR,
						(errcode(ERRCODE_UNIQUE_VIOLATION),
						 errmsg("duplicate key violates unique constraint \"%s\"",
								RelationGetRelationName(rel))));
		}
	
		appendonly_fetch_finish(aoFetchDesc);
		pfree(aoFetchDesc);
	}
	else
	{
		TupleDesc tupleDesc = RelationGetDescr(aoRel);
		bool *proj = palloc0(tupleDesc->natts * sizeof(bool));
		AOCSFetchDesc aocsFetchDesc;
		
		/* Just set the first column */
		proj[0] = true;
		aocsFetchDesc =	aocs_fetch_init(aoRel, &SnapshotDirty, &SnapshotDirty, proj);

		if (aocs_fetch(aocsFetchDesc, (AOTupleId*)tid, NULL))
		{
			xwait =
				(TransactionIdIsValid(SnapshotDirty.xmin)) ?
				SnapshotDirty.xmin : SnapshotDirty.xmax;

			/*
			 * If this tuple is not being updated by other transaction,
			 * then we have a definite conflict. Ereport here.
			 */
			if (!TransactionIdIsValid(xwait))
				ereport(ERROR,
						(errcode(ERRCODE_UNIQUE_VIOLATION),
						 errmsg("duplicate key violates unique constraint \"%s\"",
								RelationGetRelationName(rel))));
		}
	
		pfree(proj);
		aocs_fetch_finish(aocsFetchDesc);
		pfree(aocsFetchDesc);
	}

	return xwait;
}

/*
 *	_bt_check_unique() -- Check for violation of unique index constraint
 *
 * offset points to the first possible item that could conflict. It can
 * also point to end-of-page, which means that the first tuple to check
 * is the first tuple on the next page.
 *
 * Returns InvalidTransactionId if there is no conflict, else an xact ID
 * we must wait for to see if it commits a conflicting tuple.   If an actual
 * conflict is detected, no return --- just ereport().
 *
 * However, if checkUnique == UNIQUE_CHECK_PARTIAL, we always return
 * InvalidTransactionId because we don't want to wait.  In this case we
 * set *is_unique to false if there is a potential conflict, and the
 * core code must redo the uniqueness check later.
 */
static TransactionId
_bt_check_unique(Relation rel, IndexTuple itup, Relation heapRel,
				 Buffer buf, OffsetNumber offset, ScanKey itup_scankey,
				 IndexUniqueCheck checkUnique, bool *is_unique)
{
	TupleDesc	itupdesc = RelationGetDescr(rel);
	int			natts = rel->rd_rel->relnatts;
	SnapshotData SnapshotDirty;
	OffsetNumber maxoff;
	Page		page;
	BTPageOpaque opaque;
	Buffer		nbuf = InvalidBuffer;
	bool		found = false;

	/* Assume unique until we find a duplicate */
	*is_unique = true;

	InitDirtySnapshot(SnapshotDirty);

	page = BufferGetPage(buf);
	opaque = (BTPageOpaque) PageGetSpecialPointer(page);
	maxoff = PageGetMaxOffsetNumber(page);

	/*
	 * Scan over all equal tuples, looking for live conflicts.
	 */
	for (;;)
	{
		ItemId		curitemid;
		IndexTuple	curitup;
		BlockNumber nblkno;

		/*
		 * make sure the offset points to an actual item before trying to
		 * examine it...
		 */
		if (offset <= maxoff)
		{
			curitemid = PageGetItemId(page, offset);

			/*
			 * We can skip items that are marked killed.
			 *
			 * Formerly, we applied _bt_isequal() before checking the kill
			 * flag, so as to fall out of the item loop as soon as possible.
			 * However, in the presence of heavy update activity an index may
			 * contain many killed items with the same key; running
			 * _bt_isequal() on each killed item gets expensive. Furthermore
			 * it is likely that the non-killed version of each key appears
			 * first, so that we didn't actually get to exit any sooner
			 * anyway. So now we just advance over killed items as quickly as
			 * we can. We only apply _bt_isequal() when we get to a non-killed
			 * item or the end of the page.
			 */
			if (!ItemIdIsDead(curitemid))
			{
				ItemPointerData htid;
				bool		all_dead;

				/*
				 * _bt_compare returns 0 for (1,NULL) and (1,NULL) - this's
				 * how we handling NULLs - and so we must not use _bt_compare
				 * in real comparison, but only for ordering/finding items on
				 * pages. - vadim 03/24/97
				 */
				if (!_bt_isequal(itupdesc, page, offset, natts, itup_scankey))
					break;		/* we're past all the equal tuples */

				/* okay, we gotta fetch the heap tuple ... */
				curitup = (IndexTuple) PageGetItem(page, curitemid);

				/*
<<<<<<< HEAD
				 * If the parent relation is an AO/CO table, we have to find out
				 * if this tuple is actually in the table.
=======
				 * If we are doing a recheck, we expect to find the tuple we
				 * are rechecking.  It's not a duplicate, but we have to keep
				 * scanning.
>>>>>>> ab76208e
				 */
				if (RelationIsAppendOptimized(heapRel))
				{
					TransactionId xwait =
						_bt_ao_check_unique(rel, heapRel, &curitup->t_tid);

					if (TransactionIdIsValid(xwait))
						return xwait;
				}
				else
				{
					htid = curitup->t_tid;

					/*
					 * If we are doing a recheck, we expect to find the tuple we
					 * are rechecking.  It's not a duplicate, but we have to keep
					 * scanning.
					 */
					if (checkUnique == UNIQUE_CHECK_EXISTING &&
						ItemPointerCompare(&htid, &itup->t_tid) == 0)
					{
						found = true;
					}

					/*
					 * We check the whole HOT-chain to see if there is any tuple
					 * that satisfies SnapshotDirty.  This is necessary because we
					 * have just a single index entry for the entire chain.
					 */
					else if (heap_hot_search(&htid, heapRel, &SnapshotDirty, &all_dead))
					{
						TransactionId xwait;

						/*
						 * It is a duplicate. If we are only doing a partial
						 * check, then don't bother checking if the tuple is being
						 * updated in another transaction. Just return the fact
						 * that it is a potential conflict and leave the full
						 * check till later.
						 */
						if (checkUnique == UNIQUE_CHECK_PARTIAL)
						{
							if (nbuf != InvalidBuffer)
								_bt_relbuf(rel, nbuf);
							*is_unique = false;
							return InvalidTransactionId;
						}

						/*
						 * If this tuple is being updated by other transaction
						 * then we have to wait for its commit/abort.
						 */
						xwait = (TransactionIdIsValid(SnapshotDirty.xmin)) ?
							SnapshotDirty.xmin : SnapshotDirty.xmax;

						if (TransactionIdIsValid(xwait))
						{
							if (nbuf != InvalidBuffer)
								_bt_relbuf(rel, nbuf);
							/* Tell _bt_doinsert to wait... */
							return xwait;
						}
						
						/*
						 * Otherwise we have a definite conflict.  But before
						 * complaining, look to see if the tuple we want to insert
						 * is itself now committed dead --- if so, don't complain.
						 * This is a waste of time in normal scenarios but we must
						 * do it to support CREATE INDEX CONCURRENTLY.
						 *
						 * We must follow HOT-chains here because during
						 * concurrent index build, we insert the root TID though
						 * the actual tuple may be somewhere in the HOT-chain.
						 * While following the chain we might not stop at the
						 * exact tuple which triggered the insert, but that's OK
						 * because if we find a live tuple anywhere in this chain,
						 * we have a unique key conflict.  The other live tuple is
						 * not part of this chain because it had a different index
						 * entry.
						 */
						htid = itup->t_tid;
						if (heap_hot_search(&htid, heapRel, SnapshotSelf, NULL))
						{
							/* Normal case --- it's still live */
						}
						else
						{
							/*
							 * It's been deleted, so no error, and no need to
							 * continue searching.
							 */
							break;
						}

						/*
						 * This is a definite conflict.  Break the tuple down into
						 * datums and report the error.  But first, make sure we
						 * release the buffer locks we're holding ---
						 * BuildIndexValueDescription could make catalog accesses,
						 * which in the worst case might touch this same index and
						 * cause deadlocks.
						 */
						if (nbuf != InvalidBuffer)
							_bt_relbuf(rel, nbuf);
						_bt_relbuf(rel, buf);
	
						{
							Datum	values[INDEX_MAX_KEYS];
							bool	isnull[INDEX_MAX_KEYS];
	
							index_deform_tuple(itup, RelationGetDescr(rel),
											   values, isnull);
							ereport(ERROR,
									(errcode(ERRCODE_UNIQUE_VIOLATION),
									 errmsg("duplicate key value violates unique constraint \"%s\"",
											RelationGetRelationName(rel)),
									 errdetail("Key %s already exists.",
											   BuildIndexValueDescription(rel,
																values, isnull))));						
						}
					}
					else if (all_dead)
					{
						/*
						 * The conflicting tuple (or whole HOT chain) is dead to
						 * everyone, so we may as well mark the index entry
						 * killed.
						 */
						ItemIdMarkDead(curitemid);
						opaque->btpo_flags |= BTP_HAS_GARBAGE;

						/*
						 * Mark buffer with a dirty hint, since state is not
						 * crucial. Be sure to mark the proper buffer dirty.
						 */
						if (nbuf != InvalidBuffer)
							MarkBufferDirtyHint(nbuf);
						else
							MarkBufferDirtyHint(buf);
					}
				}
<<<<<<< HEAD
=======
				else if (all_dead)
				{
					/*
					 * The conflicting tuple (or whole HOT chain) is dead to
					 * everyone, so we may as well mark the index entry
					 * killed.
					 */
					ItemIdMarkDead(curitemid);
					opaque->btpo_flags |= BTP_HAS_GARBAGE;

					/*
					 * Mark buffer with a dirty hint, since state is not
					 * crucial. Be sure to mark the proper buffer dirty.
					 */
					if (nbuf != InvalidBuffer)
						MarkBufferDirtyHint(nbuf, true);
					else
						MarkBufferDirtyHint(buf, true);
				}
>>>>>>> ab76208e
			}
		}

		/*
		 * Advance to next tuple to continue checking.
		 */
		if (offset < maxoff)
			offset = OffsetNumberNext(offset);
		else
		{
			/* If scankey == hikey we gotta check the next page too */
			if (P_RIGHTMOST(opaque))
				break;
			if (!_bt_isequal(itupdesc, page, P_HIKEY,
							 natts, itup_scankey))
				break;
			/* Advance to next non-dead page --- there must be one */
			for (;;)
			{
				nblkno = opaque->btpo_next;
				nbuf = _bt_relandgetbuf(rel, nbuf, nblkno, BT_READ);
				page = BufferGetPage(nbuf);
				opaque = (BTPageOpaque) PageGetSpecialPointer(page);
				if (!P_IGNORE(opaque))
					break;
				if (P_RIGHTMOST(opaque))
					elog(ERROR, "fell off the end of index \"%s\"",
						 RelationGetRelationName(rel));
			}
			maxoff = PageGetMaxOffsetNumber(page);
			offset = P_FIRSTDATAKEY(opaque);
		}
	}

	/*
	 * If we are doing a recheck then we should have found the tuple we are
	 * checking.  Otherwise there's something very wrong --- probably, the
	 * index is on a non-immutable expression.
	 */
	if (checkUnique == UNIQUE_CHECK_EXISTING && !found)
		ereport(ERROR,
				(errcode(ERRCODE_INTERNAL_ERROR),
				 errmsg("failed to re-find tuple within index \"%s\"",
						RelationGetRelationName(rel)),
		 errhint("This may be because of a non-immutable index expression."),
				 errtableconstraint(heapRel,
									RelationGetRelationName(rel))));

	if (nbuf != InvalidBuffer)
		_bt_relbuf(rel, nbuf);

	return InvalidTransactionId;
}


/*
 *	_bt_findinsertloc() -- Finds an insert location for a tuple
 *
 *		If the new key is equal to one or more existing keys, we can
 *		legitimately place it anywhere in the series of equal keys --- in fact,
 *		if the new key is equal to the page's "high key" we can place it on
 *		the next page.  If it is equal to the high key, and there's not room
 *		to insert the new tuple on the current page without splitting, then
 *		we can move right hoping to find more free space and avoid a split.
 *		(We should not move right indefinitely, however, since that leads to
 *		O(N^2) insertion behavior in the presence of many equal keys.)
 *		Once we have chosen the page to put the key on, we'll insert it before
 *		any existing equal keys because of the way _bt_binsrch() works.
 *
 *		If there's not enough room in the space, we try to make room by
 *		removing any LP_DEAD tuples.
 *
 *		On entry, *buf and *offsetptr point to the first legal position
 *		where the new tuple could be inserted.  The caller should hold an
 *		exclusive lock on *buf.  *offsetptr can also be set to
 *		InvalidOffsetNumber, in which case the function will search for the
 *		right location within the page if needed.  On exit, they point to the
 *		chosen insert location.  If _bt_findinsertloc decides to move right,
 *		the lock and pin on the original page will be released and the new
 *		page returned to the caller is exclusively locked instead.
 *
 *		newtup is the new tuple we're inserting, and scankey is an insertion
 *		type scan key for it.
 */
static void
_bt_findinsertloc(Relation rel,
				  Buffer *bufptr,
				  OffsetNumber *offsetptr,
				  int keysz,
				  ScanKey scankey,
				  IndexTuple newtup,
				  BTStack stack,
				  Relation heapRel)
{
	Buffer		buf = *bufptr;
	Page		page = BufferGetPage(buf);
	Size		itemsz;
	BTPageOpaque lpageop;
	bool		movedright,
				vacuumed;
	OffsetNumber newitemoff;
	OffsetNumber firstlegaloff = *offsetptr;

	lpageop = (BTPageOpaque) PageGetSpecialPointer(page);

	itemsz = IndexTupleDSize(*newtup);
	itemsz = MAXALIGN(itemsz);	/* be safe, PageAddItem will do this but we
								 * need to be consistent */

	/*
	 * Check whether the item can fit on a btree page at all. (Eventually, we
	 * ought to try to apply TOAST methods if not.) We actually need to be
	 * able to fit three items on every page, so restrict any one item to 1/3
	 * the per-page available space. Note that at this point, itemsz doesn't
	 * include the ItemId.
	 *
	 * NOTE: if you change this, see also the similar code in _bt_buildadd().
	 */
	if (itemsz > BTMaxItemSize(page))
		ereport(ERROR,
				(errcode(ERRCODE_PROGRAM_LIMIT_EXCEEDED),
			errmsg("index row size %zu exceeds maximum %zu for index \"%s\"",
				   itemsz, BTMaxItemSize(page),
				   RelationGetRelationName(rel)),
		errhint("Values larger than 1/3 of a buffer page cannot be indexed.\n"
				"Consider a function index of an MD5 hash of the value, "
				"or use full text indexing."),
				 errtableconstraint(heapRel,
									RelationGetRelationName(rel))));

	/*----------
	 * If we will need to split the page to put the item on this page,
	 * check whether we can put the tuple somewhere to the right,
	 * instead.  Keep scanning right until we
	 *		(a) find a page with enough free space,
	 *		(b) reach the last page where the tuple can legally go, or
	 *		(c) get tired of searching.
	 * (c) is not flippant; it is important because if there are many
	 * pages' worth of equal keys, it's better to split one of the early
	 * pages than to scan all the way to the end of the run of equal keys
	 * on every insert.  We implement "get tired" as a random choice,
	 * since stopping after scanning a fixed number of pages wouldn't work
	 * well (we'd never reach the right-hand side of previously split
	 * pages).  Currently the probability of moving right is set at 0.99,
	 * which may seem too high to change the behavior much, but it does an
	 * excellent job of preventing O(N^2) behavior with many equal keys.
	 *----------
	 */
	movedright = false;
	vacuumed = false;
	while (PageGetFreeSpace(page) < itemsz)
	{
		Buffer		rbuf;
		BlockNumber rblkno;

		/*
		 * before considering moving right, see if we can obtain enough space
		 * by erasing LP_DEAD items
		 */
		if (P_ISLEAF(lpageop) && P_HAS_GARBAGE(lpageop))
		{
			_bt_vacuum_one_page(rel, buf, heapRel);

			/*
			 * remember that we vacuumed this page, because that makes the
			 * hint supplied by the caller invalid
			 */
			vacuumed = true;

			if (PageGetFreeSpace(page) >= itemsz)
				break;			/* OK, now we have enough space */
		}

		/*
		 * nope, so check conditions (b) and (c) enumerated above
		 */
		if (P_RIGHTMOST(lpageop) ||
			_bt_compare(rel, keysz, scankey, page, P_HIKEY) != 0 ||
			random() <= (MAX_RANDOM_VALUE / 100))
			break;

		/*
		 * step right to next non-dead page
		 *
		 * must write-lock that page before releasing write lock on current
		 * page; else someone else's _bt_check_unique scan could fail to see
		 * our insertion.  write locks on intermediate dead pages won't do
		 * because we don't know when they will get de-linked from the tree.
		 */
		rbuf = InvalidBuffer;

		rblkno = lpageop->btpo_next;
		for (;;)
		{
			rbuf = _bt_relandgetbuf(rel, rbuf, rblkno, BT_WRITE);
			page = BufferGetPage(rbuf);
			lpageop = (BTPageOpaque) PageGetSpecialPointer(page);

			/*
			 * If this page was incompletely split, finish the split now. We
			 * do this while holding a lock on the left sibling, which is not
			 * good because finishing the split could be a fairly lengthy
			 * operation.  But this should happen very seldom.
			 */
			if (P_INCOMPLETE_SPLIT(lpageop))
			{
				_bt_finish_split(rel, rbuf, stack);
				rbuf = InvalidBuffer;
				continue;
			}

			if (!P_IGNORE(lpageop))
				break;
			if (P_RIGHTMOST(lpageop))
				elog(ERROR, "fell off the end of index \"%s\"",
					 RelationGetRelationName(rel));

			rblkno = lpageop->btpo_next;
		}
		_bt_relbuf(rel, buf);
		buf = rbuf;
		movedright = true;
		vacuumed = false;
	}

	/*
	 * Now we are on the right page, so find the insert position. If we moved
	 * right at all, we know we should insert at the start of the page. If we
	 * didn't move right, we can use the firstlegaloff hint if the caller
	 * supplied one, unless we vacuumed the page which might have moved tuples
	 * around making the hint invalid. If we didn't move right or can't use
	 * the hint, find the position by searching.
	 */
	if (movedright)
		newitemoff = P_FIRSTDATAKEY(lpageop);
	else if (firstlegaloff != InvalidOffsetNumber && !vacuumed)
		newitemoff = firstlegaloff;
	else
		newitemoff = _bt_binsrch(rel, buf, keysz, scankey, false);

	*bufptr = buf;
	*offsetptr = newitemoff;
}

/*----------
 *	_bt_insertonpg() -- Insert a tuple on a particular page in the index.
 *
 *		This recursive procedure does the following things:
 *
 *			+  if necessary, splits the target page (making sure that the
 *			   split is equitable as far as post-insert free space goes).
 *			+  inserts the tuple.
 *			+  if the page was split, pops the parent stack, and finds the
 *			   right place to insert the new child pointer (by walking
 *			   right using information stored in the parent stack).
 *			+  invokes itself with the appropriate tuple for the right
 *			   child page on the parent.
 *			+  updates the metapage if a true root or fast root is split.
 *
 *		On entry, we must have the correct buffer in which to do the
 *		insertion, and the buffer must be pinned and write-locked.  On return,
 *		we will have dropped both the pin and the lock on the buffer.
 *
 *		When inserting to a non-leaf page, 'cbuf' is the left-sibling of the
 *		page we're inserting the downlink for.  This function will clear the
 *		INCOMPLETE_SPLIT flag on it, and release the buffer.
 *
 *		The locking interactions in this code are critical.  You should
 *		grok Lehman and Yao's paper before making any changes.  In addition,
 *		you need to understand how we disambiguate duplicate keys in this
 *		implementation, in order to be able to find our location using
 *		L&Y "move right" operations.  Since we may insert duplicate user
 *		keys, and since these dups may propagate up the tree, we use the
 *		'afteritem' parameter to position ourselves correctly for the
 *		insertion on internal pages.
 *----------
 */
static void
_bt_insertonpg(Relation rel,
			   Buffer buf,
			   Buffer cbuf,
			   BTStack stack,
			   IndexTuple itup,
			   OffsetNumber newitemoff,
			   bool split_only_page)
{
	Page		page;
	BTPageOpaque lpageop;
	OffsetNumber firstright = InvalidOffsetNumber;
	Size		itemsz;

	page = BufferGetPage(buf);
	lpageop = (BTPageOpaque) PageGetSpecialPointer(page);

	/* child buffer must be given iff inserting on an internal page */
	Assert(P_ISLEAF(lpageop) == !BufferIsValid(cbuf));

	/* The caller should've finished any incomplete splits already. */
	if (P_INCOMPLETE_SPLIT(lpageop))
		elog(ERROR, "cannot insert to incompletely split page %u",
			 BufferGetBlockNumber(buf));

	itemsz = IndexTupleDSize(*itup);
	itemsz = MAXALIGN(itemsz);	/* be safe, PageAddItem will do this but we
								 * need to be consistent */

	/*
	 * Do we need to split the page to fit the item on it?
	 *
	 * Note: PageGetFreeSpace() subtracts sizeof(ItemIdData) from its result,
	 * so this comparison is correct even though we appear to be accounting
	 * only for the item and not for its line pointer.
	 */
	if (PageGetFreeSpace(page) < itemsz)
	{
		bool		is_root = P_ISROOT(lpageop);
		bool		is_only = P_LEFTMOST(lpageop) && P_RIGHTMOST(lpageop);
		bool		newitemonleft;
		Buffer		rbuf;

		/* Choose the split point */
		firstright = _bt_findsplitloc(rel, page,
									  newitemoff, itemsz,
									  &newitemonleft);

		/* split the buffer into left and right halves */
		rbuf = _bt_split(rel, buf, cbuf, firstright,
						 newitemoff, itemsz, itup, newitemonleft);
		PredicateLockPageSplit(rel,
							   BufferGetBlockNumber(buf),
							   BufferGetBlockNumber(rbuf));

		/*----------
		 * By here,
		 *
		 *		+  our target page has been split;
		 *		+  the original tuple has been inserted;
		 *		+  we have write locks on both the old (left half)
		 *		   and new (right half) buffers, after the split; and
		 *		+  we know the key we want to insert into the parent
		 *		   (it's the "high key" on the left child page).
		 *
		 * We're ready to do the parent insertion.  We need to hold onto the
		 * locks for the child pages until we locate the parent, but we can
		 * release them before doing the actual insertion (see Lehman and Yao
		 * for the reasoning).
		 *----------
		 */
		_bt_insert_parent(rel, buf, rbuf, stack, is_root, is_only);
	}
	else
	{
		Buffer		metabuf = InvalidBuffer;
		Page		metapg = NULL;
		BTMetaPageData *metad = NULL;
		OffsetNumber itup_off;
		BlockNumber itup_blkno;

		itup_off = newitemoff;
		itup_blkno = BufferGetBlockNumber(buf);

		/*
		 * If we are doing this insert because we split a page that was the
		 * only one on its tree level, but was not the root, it may have been
		 * the "fast root".  We need to ensure that the fast root link points
		 * at or above the current page.  We can safely acquire a lock on the
		 * metapage here --- see comments for _bt_newroot().
		 */
		if (split_only_page)
		{
			Assert(!P_ISLEAF(lpageop));

			metabuf = _bt_getbuf(rel, BTREE_METAPAGE, BT_WRITE);
			metapg = BufferGetPage(metabuf);
			metad = BTPageGetMeta(metapg);

			if (metad->btm_fastlevel >= lpageop->btpo.level)
			{
				/* no update wanted */
				_bt_relbuf(rel, metabuf);
				metabuf = InvalidBuffer;
			}
		}

		/* Do the update.  No ereport(ERROR) until changes are logged */
		START_CRIT_SECTION();

		if (!_bt_pgaddtup(page, itemsz, itup, newitemoff))
			elog(PANIC, "failed to add new item to block %u in index \"%s\"",
				 itup_blkno, RelationGetRelationName(rel));

		MarkBufferDirty(buf);

		if (BufferIsValid(metabuf))
		{
			metad->btm_fastroot = itup_blkno;
			metad->btm_fastlevel = lpageop->btpo.level;
			MarkBufferDirty(metabuf);
		}

		/* clear INCOMPLETE_SPLIT flag on child if inserting a downlink */
		if (BufferIsValid(cbuf))
		{
			Page		cpage = BufferGetPage(cbuf);
			BTPageOpaque cpageop = (BTPageOpaque) PageGetSpecialPointer(cpage);

			Assert(P_INCOMPLETE_SPLIT(cpageop));
			cpageop->btpo_flags &= ~BTP_INCOMPLETE_SPLIT;
			MarkBufferDirty(cbuf);
		}

		/* XLOG stuff */
		if (RelationNeedsWAL(rel))
		{
			xl_btree_insert xlrec;
			BlockNumber xlleftchild;
			xl_btree_metadata xlmeta;
			uint8		xlinfo;
			XLogRecPtr	recptr;
			XLogRecData rdata[4];
			XLogRecData *nextrdata;
			IndexTupleData trunctuple;

			xlrec.target.node = rel->rd_node;
			ItemPointerSet(&(xlrec.target.tid), itup_blkno, itup_off);

			rdata[0].data = (char *) &xlrec;
			rdata[0].len = SizeOfBtreeInsert;
			rdata[0].buffer = InvalidBuffer;
			rdata[0].next = nextrdata = &(rdata[1]);

			if (P_ISLEAF(lpageop))
				xlinfo = XLOG_BTREE_INSERT_LEAF;
			else
			{
				/*
				 * Include the block number of the left child, whose
				 * INCOMPLETE_SPLIT flag was cleared.
				 */
				xlleftchild = BufferGetBlockNumber(cbuf);
				nextrdata->data = (char *) &xlleftchild;
				nextrdata->len = sizeof(BlockNumber);
				nextrdata->buffer = cbuf;
				nextrdata->buffer_std = true;
				nextrdata->next = nextrdata + 1;
				nextrdata++;

				xlinfo = XLOG_BTREE_INSERT_UPPER;
			}

			if (BufferIsValid(metabuf))
			{
				xlmeta.root = metad->btm_root;
				xlmeta.level = metad->btm_level;
				xlmeta.fastroot = metad->btm_fastroot;
				xlmeta.fastlevel = metad->btm_fastlevel;

				nextrdata->data = (char *) &xlmeta;
				nextrdata->len = sizeof(xl_btree_metadata);
				nextrdata->buffer = InvalidBuffer;
				nextrdata->next = nextrdata + 1;
				nextrdata++;

				xlinfo = XLOG_BTREE_INSERT_META;
			}

			/* Read comments in _bt_pgaddtup */
			if (!P_ISLEAF(lpageop) && newitemoff == P_FIRSTDATAKEY(lpageop))
			{
				trunctuple = *itup;
				trunctuple.t_info = sizeof(IndexTupleData);
				nextrdata->data = (char *) &trunctuple;
				nextrdata->len = sizeof(IndexTupleData);
			}
			else
			{
				nextrdata->data = (char *) itup;
				nextrdata->len = IndexTupleDSize(*itup);
			}
			nextrdata->buffer = buf;
			nextrdata->buffer_std = true;
			nextrdata->next = NULL;

			recptr = XLogInsert(RM_BTREE_ID, xlinfo, rdata);

			if (BufferIsValid(metabuf))
			{
				PageSetLSN(metapg, recptr);
			}
			if (BufferIsValid(cbuf))
			{
				PageSetLSN(BufferGetPage(cbuf), recptr);
			}

			PageSetLSN(page, recptr);
		}

		END_CRIT_SECTION();

		/* release buffers */
		if (BufferIsValid(metabuf))
			_bt_relbuf(rel, metabuf);
		if (BufferIsValid(cbuf))
			_bt_relbuf(rel, cbuf);
		_bt_relbuf(rel, buf);
	}
}

/*
 *	_bt_split() -- split a page in the btree.
 *
 *		On entry, buf is the page to split, and is pinned and write-locked.
 *		firstright is the item index of the first item to be moved to the
 *		new right page.  newitemoff etc. tell us about the new item that
 *		must be inserted along with the data from the old page.
 *
 *		When splitting a non-leaf page, 'cbuf' is the left-sibling of the
 *		page we're inserting the downlink for.  This function will clear the
 *		INCOMPLETE_SPLIT flag on it, and release the buffer.
 *
 *		Returns the new right sibling of buf, pinned and write-locked.
 *		The pin and lock on buf are maintained.
 */
static Buffer
_bt_split(Relation rel, Buffer buf, Buffer cbuf, OffsetNumber firstright,
		  OffsetNumber newitemoff, Size newitemsz, IndexTuple newitem,
		  bool newitemonleft)
{
	Buffer		rbuf;
	Page		origpage;
	Page		leftpage,
				rightpage;
	BlockNumber origpagenumber,
				rightpagenumber;
	BTPageOpaque ropaque,
				lopaque,
				oopaque;
	Buffer		sbuf = InvalidBuffer;
	Page		spage = NULL;
	BTPageOpaque sopaque = NULL;
	Size		itemsz;
	ItemId		itemid;
	IndexTuple	item;
	OffsetNumber leftoff,
				rightoff;
	OffsetNumber maxoff;
	OffsetNumber i;
	bool		isroot;
	bool		isleaf;

	/* Acquire a new page to split into */
	rbuf = _bt_getbuf(rel, P_NEW, BT_WRITE);

	/*
	 * origpage is the original page to be split.  leftpage is a temporary
	 * buffer that receives the left-sibling data, which will be copied back
	 * into origpage on success.  rightpage is the new page that receives the
	 * right-sibling data.  If we fail before reaching the critical section,
	 * origpage hasn't been modified and leftpage is only workspace. In
	 * principle we shouldn't need to worry about rightpage either, because it
	 * hasn't been linked into the btree page structure; but to avoid leaving
	 * possibly-confusing junk behind, we are careful to rewrite rightpage as
	 * zeroes before throwing any error.
	 */
	origpage = BufferGetPage(buf);
	leftpage = PageGetTempPage(origpage);
	rightpage = BufferGetPage(rbuf);

	origpagenumber = BufferGetBlockNumber(buf);
	rightpagenumber = BufferGetBlockNumber(rbuf);

	_bt_pageinit(leftpage, BufferGetPageSize(buf));
	/* rightpage was already initialized by _bt_getbuf */

	/*
	 * Copy the original page's LSN into leftpage, which will become the
	 * updated version of the page.  We need this because XLogInsert will
	 * examine the LSN and possibly dump it in a page image.
	 */
	PageSetLSN(leftpage, PageGetLSN(origpage));

	/* init btree private data */
	oopaque = (BTPageOpaque) PageGetSpecialPointer(origpage);
	lopaque = (BTPageOpaque) PageGetSpecialPointer(leftpage);
	ropaque = (BTPageOpaque) PageGetSpecialPointer(rightpage);

	isroot = P_ISROOT(oopaque);
	isleaf = P_ISLEAF(oopaque);

	/* if we're splitting this page, it won't be the root when we're done */
	/* also, clear the SPLIT_END and HAS_GARBAGE flags in both pages */
	lopaque->btpo_flags = oopaque->btpo_flags;
	lopaque->btpo_flags &= ~(BTP_ROOT | BTP_SPLIT_END | BTP_HAS_GARBAGE);
	ropaque->btpo_flags = lopaque->btpo_flags;
	/* set flag in left page indicating that the right page has no downlink */
	lopaque->btpo_flags |= BTP_INCOMPLETE_SPLIT;
	lopaque->btpo_prev = oopaque->btpo_prev;
	lopaque->btpo_next = rightpagenumber;
	ropaque->btpo_prev = origpagenumber;
	ropaque->btpo_next = oopaque->btpo_next;
	lopaque->btpo.level = ropaque->btpo.level = oopaque->btpo.level;
	/* Since we already have write-lock on both pages, ok to read cycleid */
	lopaque->btpo_cycleid = _bt_vacuum_cycleid(rel);
	ropaque->btpo_cycleid = lopaque->btpo_cycleid;

	/*
	 * If the page we're splitting is not the rightmost page at its level in
	 * the tree, then the first entry on the page is the high key for the
	 * page.  We need to copy that to the right half.  Otherwise (meaning the
	 * rightmost page case), all the items on the right half will be user
	 * data.
	 */
	rightoff = P_HIKEY;

	if (!P_RIGHTMOST(oopaque))
	{
		itemid = PageGetItemId(origpage, P_HIKEY);
		itemsz = ItemIdGetLength(itemid);
		item = (IndexTuple) PageGetItem(origpage, itemid);
		if (PageAddItem(rightpage, (Item) item, itemsz, rightoff,
						false, false) == InvalidOffsetNumber)
		{
			memset(rightpage, 0, BufferGetPageSize(rbuf));
			elog(ERROR, "failed to add hikey to the right sibling"
				 " while splitting block %u of index \"%s\"",
				 origpagenumber, RelationGetRelationName(rel));
		}
		rightoff = OffsetNumberNext(rightoff);
	}

	/*
	 * The "high key" for the new left page will be the first key that's going
	 * to go into the new right page.  This might be either the existing data
	 * item at position firstright, or the incoming tuple.
	 */
	leftoff = P_HIKEY;
	if (!newitemonleft && newitemoff == firstright)
	{
		/* incoming tuple will become first on right page */
		itemsz = newitemsz;
		item = newitem;
	}
	else
	{
		/* existing item at firstright will become first on right page */
		itemid = PageGetItemId(origpage, firstright);
		itemsz = ItemIdGetLength(itemid);
		item = (IndexTuple) PageGetItem(origpage, itemid);
	}
	if (PageAddItem(leftpage, (Item) item, itemsz, leftoff,
					false, false) == InvalidOffsetNumber)
	{
		memset(rightpage, 0, BufferGetPageSize(rbuf));
		elog(ERROR, "failed to add hikey to the left sibling"
			 " while splitting block %u of index \"%s\"",
			 origpagenumber, RelationGetRelationName(rel));
	}
	leftoff = OffsetNumberNext(leftoff);

	/*
	 * Now transfer all the data items to the appropriate page.
	 *
	 * Note: we *must* insert at least the right page's items in item-number
	 * order, for the benefit of _bt_restore_page().
	 */
	maxoff = PageGetMaxOffsetNumber(origpage);

	for (i = P_FIRSTDATAKEY(oopaque); i <= maxoff; i = OffsetNumberNext(i))
	{
		itemid = PageGetItemId(origpage, i);
		itemsz = ItemIdGetLength(itemid);
		item = (IndexTuple) PageGetItem(origpage, itemid);

		/* does new item belong before this one? */
		if (i == newitemoff)
		{
			if (newitemonleft)
			{
				if (!_bt_pgaddtup(leftpage, newitemsz, newitem, leftoff))
				{
					memset(rightpage, 0, BufferGetPageSize(rbuf));
					elog(ERROR, "failed to add new item to the left sibling"
						 " while splitting block %u of index \"%s\"",
						 origpagenumber, RelationGetRelationName(rel));
				}
				leftoff = OffsetNumberNext(leftoff);
			}
			else
			{
				if (!_bt_pgaddtup(rightpage, newitemsz, newitem, rightoff))
				{
					memset(rightpage, 0, BufferGetPageSize(rbuf));
					elog(ERROR, "failed to add new item to the right sibling"
						 " while splitting block %u of index \"%s\"",
						 origpagenumber, RelationGetRelationName(rel));
				}
				rightoff = OffsetNumberNext(rightoff);
			}
		}

		/* decide which page to put it on */
		if (i < firstright)
		{
			if (!_bt_pgaddtup(leftpage, itemsz, item, leftoff))
			{
				memset(rightpage, 0, BufferGetPageSize(rbuf));
				elog(ERROR, "failed to add old item to the left sibling"
					 " while splitting block %u of index \"%s\"",
					 origpagenumber, RelationGetRelationName(rel));
			}
			leftoff = OffsetNumberNext(leftoff);
		}
		else
		{
			if (!_bt_pgaddtup(rightpage, itemsz, item, rightoff))
			{
				memset(rightpage, 0, BufferGetPageSize(rbuf));
				elog(ERROR, "failed to add old item to the right sibling"
					 " while splitting block %u of index \"%s\"",
					 origpagenumber, RelationGetRelationName(rel));
			}
			rightoff = OffsetNumberNext(rightoff);
		}
	}

	/* cope with possibility that newitem goes at the end */
	if (i <= newitemoff)
	{
		/*
		 * Can't have newitemonleft here; that would imply we were told to put
		 * *everything* on the left page, which cannot fit (if it could, we'd
		 * not be splitting the page).
		 */
		Assert(!newitemonleft);
		if (!_bt_pgaddtup(rightpage, newitemsz, newitem, rightoff))
		{
			memset(rightpage, 0, BufferGetPageSize(rbuf));
			elog(ERROR, "failed to add new item to the right sibling"
				 " while splitting block %u of index \"%s\"",
				 origpagenumber, RelationGetRelationName(rel));
		}
		rightoff = OffsetNumberNext(rightoff);
	}

	/*
	 * We have to grab the right sibling (if any) and fix the prev pointer
	 * there. We are guaranteed that this is deadlock-free since no other
	 * writer will be holding a lock on that page and trying to move left, and
	 * all readers release locks on a page before trying to fetch its
	 * neighbors.
	 */

	if (!P_RIGHTMOST(oopaque))
	{
		sbuf = _bt_getbuf(rel, oopaque->btpo_next, BT_WRITE);
		spage = BufferGetPage(sbuf);
		sopaque = (BTPageOpaque) PageGetSpecialPointer(spage);
		if (sopaque->btpo_prev != origpagenumber)
		{
			memset(rightpage, 0, BufferGetPageSize(rbuf));
			elog(ERROR, "right sibling's left-link doesn't match: "
			   "block %u links to %u instead of expected %u in index \"%s\"",
				 oopaque->btpo_next, sopaque->btpo_prev, origpagenumber,
				 RelationGetRelationName(rel));
		}

		/*
		 * Check to see if we can set the SPLIT_END flag in the right-hand
		 * split page; this can save some I/O for vacuum since it need not
		 * proceed to the right sibling.  We can set the flag if the right
		 * sibling has a different cycleid: that means it could not be part of
		 * a group of pages that were all split off from the same ancestor
		 * page.  If you're confused, imagine that page A splits to A B and
		 * then again, yielding A C B, while vacuum is in progress.  Tuples
		 * originally in A could now be in either B or C, hence vacuum must
		 * examine both pages.  But if D, our right sibling, has a different
		 * cycleid then it could not contain any tuples that were in A when
		 * the vacuum started.
		 */
		if (sopaque->btpo_cycleid != ropaque->btpo_cycleid)
			ropaque->btpo_flags |= BTP_SPLIT_END;
	}

	/*
	 * Right sibling is locked, new siblings are prepared, but original page
	 * is not updated yet.
	 *
	 * NO EREPORT(ERROR) till right sibling is updated.  We can get away with
	 * not starting the critical section till here because we haven't been
	 * scribbling on the original page yet; see comments above.
	 */
	START_CRIT_SECTION();

	/*
	 * By here, the original data page has been split into two new halves, and
	 * these are correct.  The algorithm requires that the left page never
	 * move during a split, so we copy the new left page back on top of the
	 * original.  Note that this is not a waste of time, since we also require
	 * (in the page management code) that the center of a page always be
	 * clean, and the most efficient way to guarantee this is just to compact
	 * the data by reinserting it into a new left page.  (XXX the latter
	 * comment is probably obsolete; but in any case it's good to not scribble
	 * on the original page until we enter the critical section.)
	 *
	 * We need to do this before writing the WAL record, so that XLogInsert
	 * can WAL log an image of the page if necessary.
	 */
	PageRestoreTempPage(leftpage, origpage);
	/* leftpage, lopaque must not be used below here */

	MarkBufferDirty(buf);
	MarkBufferDirty(rbuf);

	if (!P_RIGHTMOST(ropaque))
	{
		sopaque->btpo_prev = rightpagenumber;
		MarkBufferDirty(sbuf);
	}

	/*
	 * Clear INCOMPLETE_SPLIT flag on child if inserting the new item finishes
	 * a split.
	 */
	if (!isleaf)
	{
		Page		cpage = BufferGetPage(cbuf);
		BTPageOpaque cpageop = (BTPageOpaque) PageGetSpecialPointer(cpage);

		cpageop->btpo_flags &= ~BTP_INCOMPLETE_SPLIT;
		MarkBufferDirty(cbuf);
	}

	/* XLOG stuff */
	if (RelationNeedsWAL(rel))
	{
		xl_btree_split xlrec;
		uint8		xlinfo;
		XLogRecPtr	recptr;
		XLogRecData rdata[7];
		XLogRecData *lastrdata;
		BlockNumber cblkno;

		xlrec.node = rel->rd_node;
		xlrec.leftsib = origpagenumber;
		xlrec.rightsib = rightpagenumber;
		xlrec.rnext = ropaque->btpo_next;
		xlrec.level = ropaque->btpo.level;
		xlrec.firstright = firstright;

		rdata[0].data = (char *) &xlrec;
		rdata[0].len = SizeOfBtreeSplit;
		rdata[0].buffer = InvalidBuffer;

		lastrdata = &rdata[0];

		/*
		 * Log the new item and its offset, if it was inserted on the left
		 * page. (If it was put on the right page, we don't need to explicitly
		 * WAL log it because it's included with all the other items on the
		 * right page.) Show the new item as belonging to the left page
		 * buffer, so that it is not stored if XLogInsert decides it needs a
		 * full-page image of the left page.  We store the offset anyway,
		 * though, to support archive compression of these records.
		 */
		if (newitemonleft)
		{
			lastrdata->next = lastrdata + 1;
			lastrdata++;

			lastrdata->data = (char *) &newitemoff;
			lastrdata->len = sizeof(OffsetNumber);
			lastrdata->buffer = InvalidBuffer;

			lastrdata->next = lastrdata + 1;
			lastrdata++;

			lastrdata->data = (char *) newitem;
			lastrdata->len = MAXALIGN(newitemsz);
			lastrdata->buffer = buf;	/* backup block 0 */
			lastrdata->buffer_std = true;
		}

		/* Log left page */
		if (!isleaf)
		{
			lastrdata->next = lastrdata + 1;
			lastrdata++;

			/*
			 * We must also log the left page's high key, because the right
			 * page's leftmost key is suppressed on non-leaf levels.  Show it
			 * as belonging to the left page buffer, so that it is not stored
			 * if XLogInsert decides it needs a full-page image of the left
			 * page.
			 */
			itemid = PageGetItemId(origpage, P_HIKEY);
			item = (IndexTuple) PageGetItem(origpage, itemid);
			lastrdata->data = (char *) item;
			lastrdata->len = MAXALIGN(IndexTupleSize(item));
			lastrdata->buffer = buf;	/* backup block 0 */
			lastrdata->buffer_std = true;
		}

		if (isleaf && !newitemonleft)
		{
			lastrdata->next = lastrdata + 1;
			lastrdata++;

			/*
			 * Although we don't need to WAL-log anything on the left page, we
			 * still need XLogInsert to consider storing a full-page image of
			 * the left page, so make an empty entry referencing that buffer.
			 * This also ensures that the left page is always backup block 0.
			 */
			lastrdata->data = NULL;
			lastrdata->len = 0;
			lastrdata->buffer = buf;	/* backup block 0 */
			lastrdata->buffer_std = true;
		}

		/*
		 * Log block number of left child, whose INCOMPLETE_SPLIT flag this
		 * insertion clears.
		 */
		if (!isleaf)
		{
			lastrdata->next = lastrdata + 1;
			lastrdata++;

			cblkno = BufferGetBlockNumber(cbuf);
			lastrdata->data = (char *) &cblkno;
			lastrdata->len = sizeof(BlockNumber);
			lastrdata->buffer = cbuf;	/* backup block 1 */
			lastrdata->buffer_std = true;
		}

		/*
		 * Log the contents of the right page in the format understood by
		 * _bt_restore_page(). We set lastrdata->buffer to InvalidBuffer,
		 * because we're going to recreate the whole page anyway, so it should
		 * never be stored by XLogInsert.
		 *
		 * Direct access to page is not good but faster - we should implement
		 * some new func in page API.  Note we only store the tuples
		 * themselves, knowing that they were inserted in item-number order
		 * and so the item pointers can be reconstructed.  See comments for
		 * _bt_restore_page().
		 */
		lastrdata->next = lastrdata + 1;
		lastrdata++;

		lastrdata->data = (char *) rightpage +
			((PageHeader) rightpage)->pd_upper;
		lastrdata->len = ((PageHeader) rightpage)->pd_special -
			((PageHeader) rightpage)->pd_upper;
		lastrdata->buffer = InvalidBuffer;

		/* Log the right sibling, because we've changed its' prev-pointer. */
		if (!P_RIGHTMOST(ropaque))
		{
			lastrdata->next = lastrdata + 1;
			lastrdata++;

			lastrdata->data = NULL;
			lastrdata->len = 0;
			lastrdata->buffer = sbuf;	/* bkp block 1 (leaf) or 2 (non-leaf) */
			lastrdata->buffer_std = true;
		}

		lastrdata->next = NULL;

		if (isroot)
			xlinfo = newitemonleft ? XLOG_BTREE_SPLIT_L_ROOT : XLOG_BTREE_SPLIT_R_ROOT;
		else
			xlinfo = newitemonleft ? XLOG_BTREE_SPLIT_L : XLOG_BTREE_SPLIT_R;

		recptr = XLogInsert(RM_BTREE_ID, xlinfo, rdata);

		PageSetLSN(origpage, recptr);
		PageSetLSN(rightpage, recptr);
		if (!P_RIGHTMOST(ropaque))
		{
			PageSetLSN(spage, recptr);
		}
		if (!isleaf)
		{
			PageSetLSN(BufferGetPage(cbuf), recptr);
		}
	}

	END_CRIT_SECTION();

	/* release the old right sibling */
	if (!P_RIGHTMOST(ropaque))
		_bt_relbuf(rel, sbuf);

	/* release the child */
	if (!isleaf)
		_bt_relbuf(rel, cbuf);

	/* split's done */
	return rbuf;
}

/*
 *	_bt_findsplitloc() -- find an appropriate place to split a page.
 *
 * The idea here is to equalize the free space that will be on each split
 * page, *after accounting for the inserted tuple*.  (If we fail to account
 * for it, we might find ourselves with too little room on the page that
 * it needs to go into!)
 *
 * If the page is the rightmost page on its level, we instead try to arrange
 * to leave the left split page fillfactor% full.  In this way, when we are
 * inserting successively increasing keys (consider sequences, timestamps,
 * etc) we will end up with a tree whose pages are about fillfactor% full,
 * instead of the 50% full result that we'd get without this special case.
 * This is the same as nbtsort.c produces for a newly-created tree.  Note
 * that leaf and nonleaf pages use different fillfactors.
 *
 * We are passed the intended insert position of the new tuple, expressed as
 * the offsetnumber of the tuple it must go in front of.  (This could be
 * maxoff+1 if the tuple is to go at the end.)
 *
 * We return the index of the first existing tuple that should go on the
 * righthand page, plus a boolean indicating whether the new tuple goes on
 * the left or right page.  The bool is necessary to disambiguate the case
 * where firstright == newitemoff.
 */
static OffsetNumber
_bt_findsplitloc(Relation rel,
				 Page page,
				 OffsetNumber newitemoff,
				 Size newitemsz,
				 bool *newitemonleft)
{
	BTPageOpaque opaque;
	OffsetNumber offnum;
	OffsetNumber maxoff;
	ItemId		itemid;
	FindSplitData state;
	int			leftspace,
				rightspace,
				goodenough,
				olddataitemstotal,
				olddataitemstoleft;
	bool		goodenoughfound;

	opaque = (BTPageOpaque) PageGetSpecialPointer(page);

	/* Passed-in newitemsz is MAXALIGNED but does not include line pointer */
	newitemsz += sizeof(ItemIdData);

	/* Total free space available on a btree page, after fixed overhead */
	leftspace = rightspace =
		PageGetPageSize(page) - SizeOfPageHeaderData -
		MAXALIGN(sizeof(BTPageOpaqueData));

	/* The right page will have the same high key as the old page */
	if (!P_RIGHTMOST(opaque))
	{
		itemid = PageGetItemId(page, P_HIKEY);
		rightspace -= (int) (MAXALIGN(ItemIdGetLength(itemid)) +
							 sizeof(ItemIdData));
	}

	/* Count up total space in data items without actually scanning 'em */
	olddataitemstotal = rightspace - (int) PageGetExactFreeSpace(page);

	state.newitemsz = newitemsz;
	state.is_leaf = P_ISLEAF(opaque);
	state.is_rightmost = P_RIGHTMOST(opaque);
	state.have_split = false;
	if (state.is_leaf)
		state.fillfactor = RelationGetFillFactor(rel,
												 BTREE_DEFAULT_FILLFACTOR);
	else
		state.fillfactor = BTREE_NONLEAF_FILLFACTOR;
	state.newitemonleft = false;	/* these just to keep compiler quiet */
	state.firstright = 0;
	state.best_delta = 0;
	state.leftspace = leftspace;
	state.rightspace = rightspace;
	state.olddataitemstotal = olddataitemstotal;
	state.newitemoff = newitemoff;

	/*
	 * Finding the best possible split would require checking all the possible
	 * split points, because of the high-key and left-key special cases.
	 * That's probably more work than it's worth; instead, stop as soon as we
	 * find a "good-enough" split, where good-enough is defined as an
	 * imbalance in free space of no more than pagesize/16 (arbitrary...) This
	 * should let us stop near the middle on most pages, instead of plowing to
	 * the end.
	 */
	goodenough = leftspace / 16;

	/*
	 * Scan through the data items and calculate space usage for a split at
	 * each possible position.
	 */
	olddataitemstoleft = 0;
	goodenoughfound = false;
	maxoff = PageGetMaxOffsetNumber(page);

	for (offnum = P_FIRSTDATAKEY(opaque);
		 offnum <= maxoff;
		 offnum = OffsetNumberNext(offnum))
	{
		Size		itemsz;

		itemid = PageGetItemId(page, offnum);
		itemsz = MAXALIGN(ItemIdGetLength(itemid)) + sizeof(ItemIdData);

		/*
		 * Will the new item go to left or right of split?
		 */
		if (offnum > newitemoff)
			_bt_checksplitloc(&state, offnum, true,
							  olddataitemstoleft, itemsz);

		else if (offnum < newitemoff)
			_bt_checksplitloc(&state, offnum, false,
							  olddataitemstoleft, itemsz);
		else
		{
			/* need to try it both ways! */
			_bt_checksplitloc(&state, offnum, true,
							  olddataitemstoleft, itemsz);

			_bt_checksplitloc(&state, offnum, false,
							  olddataitemstoleft, itemsz);
		}

		/* Abort scan once we find a good-enough choice */
		if (state.have_split && state.best_delta <= goodenough)
		{
			goodenoughfound = true;
			break;
		}

		olddataitemstoleft += itemsz;
	}

	/* If the new item goes as the last item, check for splitting so that
	 * all the old items go to the left page and the new item goes to the
	 * right page.
	 */
	if (newitemoff > maxoff && !goodenoughfound)
		_bt_checksplitloc(&state, newitemoff, false, olddataitemstotal, 0);

	/*
	 * If the new item goes as the last item, check for splitting so that all
	 * the old items go to the left page and the new item goes to the right
	 * page.
	 */
	if (newitemoff > maxoff && !goodenoughfound)
		_bt_checksplitloc(&state, newitemoff, false, olddataitemstotal, 0);

	/*
	 * I believe it is not possible to fail to find a feasible split, but just
	 * in case ...
	 */
	if (!state.have_split)
		elog(ERROR, "could not find a feasible split point for index \"%s\"",
			 RelationGetRelationName(rel));

	*newitemonleft = state.newitemonleft;
	return state.firstright;
}

/*
 * Subroutine to analyze a particular possible split choice (ie, firstright
 * and newitemonleft settings), and record the best split so far in *state.
 *
 * firstoldonright is the offset of the first item on the original page
 * that goes to the right page, and firstoldonrightsz is the size of that
 * tuple. firstoldonright can be > max offset, which means that all the old
 * items go to the left page and only the new item goes to the right page.
 * In that case, firstoldonrightsz is not used.
 *
 * olddataitemstoleft is the total size of all old items to the left of
 * firstoldonright.
 */
static void
_bt_checksplitloc(FindSplitData *state,
				  OffsetNumber firstoldonright,
				  bool newitemonleft,
				  int olddataitemstoleft,
				  Size firstoldonrightsz)
{
	int			leftfree,
				rightfree;
	Size		firstrightitemsz;
	bool		newitemisfirstonright;

	/* Is the new item going to be the first item on the right page? */
	newitemisfirstonright = (firstoldonright == state->newitemoff
							 && !newitemonleft);

	if (newitemisfirstonright)
		firstrightitemsz = state->newitemsz;
	else
		firstrightitemsz = firstoldonrightsz;

	/* Account for all the old tuples */
	leftfree = state->leftspace - olddataitemstoleft;
	rightfree = state->rightspace -
		(state->olddataitemstotal - olddataitemstoleft);

	/*
	 * The first item on the right page becomes the high key of the left page;
	 * therefore it counts against left space as well as right space.
	 */
	leftfree -= firstrightitemsz;

	/* account for the new item */
	if (newitemonleft)
		leftfree -= (int) state->newitemsz;
	else
		rightfree -= (int) state->newitemsz;

	/*
	 * If we are not on the leaf level, we will be able to discard the key
	 * data from the first item that winds up on the right page.
	 */
	if (!state->is_leaf)
		rightfree += (int) firstrightitemsz -
			(int) (MAXALIGN(sizeof(IndexTupleData)) + sizeof(ItemIdData));

	/*
	 * If feasible split point, remember best delta.
	 */
	if (leftfree >= 0 && rightfree >= 0)
	{
		int			delta;

		if (state->is_rightmost)
		{
			/*
			 * If splitting a rightmost page, try to put (100-fillfactor)% of
			 * free space on left page. See comments for _bt_findsplitloc.
			 */
			delta = (state->fillfactor * leftfree)
				- ((100 - state->fillfactor) * rightfree);
		}
		else
		{
			/* Otherwise, aim for equal free space on both sides */
			delta = leftfree - rightfree;
		}

		if (delta < 0)
			delta = -delta;
		if (!state->have_split || delta < state->best_delta)
		{
			state->have_split = true;
			state->newitemonleft = newitemonleft;
			state->firstright = firstoldonright;
			state->best_delta = delta;
		}
	}
}

/*
 * _bt_insert_parent() -- Insert downlink into parent after a page split.
 *
 * On entry, buf and rbuf are the left and right split pages, which we
 * still hold write locks on per the L&Y algorithm.  We release the
 * write locks once we have write lock on the parent page.  (Any sooner,
 * and it'd be possible for some other process to try to split or delete
 * one of these pages, and get confused because it cannot find the downlink.)
 *
 * stack - stack showing how we got here.  May be NULL in cases that don't
 *			have to be efficient (concurrent ROOT split, WAL recovery)
 * is_root - we split the true root
 * is_only - we split a page alone on its level (might have been fast root)
 */
static void
_bt_insert_parent(Relation rel,
				  Buffer buf,
				  Buffer rbuf,
				  BTStack stack,
				  bool is_root,
				  bool is_only)
{
	/*
	 * Here we have to do something Lehman and Yao don't talk about: deal with
	 * a root split and construction of a new root.  If our stack is empty
	 * then we have just split a node on what had been the root level when we
	 * descended the tree.  If it was still the root then we perform a
	 * new-root construction.  If it *wasn't* the root anymore, search to find
	 * the next higher level that someone constructed meanwhile, and find the
	 * right place to insert as for the normal case.
	 *
	 * If we have to search for the parent level, we do so by re-descending
	 * from the root.  This is not super-efficient, but it's rare enough not
	 * to matter.
	 */
	if (is_root)
	{
		Buffer		rootbuf;

		Assert(stack == NULL);
		Assert(is_only);
		/* create a new root node and update the metapage */
		rootbuf = _bt_newroot(rel, buf, rbuf);
		/* release the split buffers */
		_bt_relbuf(rel, rootbuf);
		_bt_relbuf(rel, rbuf);
		_bt_relbuf(rel, buf);
	}
	else
	{
		BlockNumber bknum = BufferGetBlockNumber(buf);
		BlockNumber rbknum = BufferGetBlockNumber(rbuf);
		Page		page = BufferGetPage(buf);
		IndexTuple	new_item;
		BTStackData fakestack;
		IndexTuple	ritem;
		Buffer		pbuf;

		if (stack == NULL)
		{
			BTPageOpaque lpageop;

			if (!InRecovery)
				elog(DEBUG2, "concurrent ROOT page split");
			lpageop = (BTPageOpaque) PageGetSpecialPointer(page);
			/* Find the leftmost page at the next level up */
			pbuf = _bt_get_endpoint(rel, lpageop->btpo.level + 1, false);
			/* Set up a phony stack entry pointing there */
			stack = &fakestack;
			stack->bts_blkno = BufferGetBlockNumber(pbuf);
			stack->bts_offset = InvalidOffsetNumber;
			/* bts_btentry will be initialized below */
			stack->bts_parent = NULL;
			_bt_relbuf(rel, pbuf);
		}

		/* get high key from left page == lowest key on new right page */
		ritem = (IndexTuple) PageGetItem(page,
										 PageGetItemId(page, P_HIKEY));

		/* form an index tuple that points at the new right page */
		new_item = CopyIndexTuple(ritem);
		ItemPointerSet(&(new_item->t_tid), rbknum, P_HIKEY);

		/*
		 * Find the parent buffer and get the parent page.
		 *
		 * Oops - if we were moved right then we need to change stack item! We
		 * want to find parent pointing to where we are, right ?	- vadim
		 * 05/27/97
		 */
		ItemPointerSet(&(stack->bts_btentry.t_tid), bknum, P_HIKEY);
		pbuf = _bt_getstackbuf(rel, stack, BT_WRITE);

		/*
		 * Now we can unlock the right child. The left child will be unlocked
		 * by _bt_insertonpg().
		 */
		_bt_relbuf(rel, rbuf);

		/* Check for error only after writing children */
		if (pbuf == InvalidBuffer)
			elog(ERROR, "failed to re-find parent key in index \"%s\" for split pages %u/%u",
				 RelationGetRelationName(rel), bknum, rbknum);

		/* Recursively update the parent */
		_bt_insertonpg(rel, pbuf, buf, stack->bts_parent,
					   new_item, stack->bts_offset + 1,
					   is_only);

		/* be tidy */
		pfree(new_item);
	}
}

/*
 * _bt_finish_split() -- Finish an incomplete split
 *
 * A crash or other failure can leave a split incomplete.  The insertion
 * routines won't allow to insert on a page that is incompletely split.
 * Before inserting on such a page, call _bt_finish_split().
 *
 * On entry, 'lbuf' must be locked in write-mode.  On exit, it is unlocked
 * and unpinned.
 */
void
_bt_finish_split(Relation rel, Buffer lbuf, BTStack stack)
{
	Page		lpage = BufferGetPage(lbuf);
	BTPageOpaque lpageop = (BTPageOpaque) PageGetSpecialPointer(lpage);
	Buffer		rbuf;
	Page		rpage;
	BTPageOpaque rpageop;
	bool		was_root;
	bool		was_only;

	Assert(P_INCOMPLETE_SPLIT(lpageop));

	/* Lock right sibling, the one missing the downlink */
	rbuf = _bt_getbuf(rel, lpageop->btpo_next, BT_WRITE);
	rpage = BufferGetPage(rbuf);
	rpageop = (BTPageOpaque) PageGetSpecialPointer(rpage);

	/* Could this be a root split? */
	if (!stack)
	{
		Buffer		metabuf;
		Page		metapg;
		BTMetaPageData *metad;

		/* acquire lock on the metapage */
		metabuf = _bt_getbuf(rel, BTREE_METAPAGE, BT_WRITE);
		metapg = BufferGetPage(metabuf);
		metad = BTPageGetMeta(metapg);

		was_root = (metad->btm_root == BufferGetBlockNumber(lbuf));

		_bt_relbuf(rel, metabuf);
	}
	else
		was_root = false;

	/* Was this the only page on the level before split? */
	was_only = (P_LEFTMOST(lpageop) && P_RIGHTMOST(rpageop));

	elog(DEBUG1, "finishing incomplete split of %u/%u",
		 BufferGetBlockNumber(lbuf), BufferGetBlockNumber(rbuf));

	_bt_insert_parent(rel, lbuf, rbuf, stack, was_root, was_only);
}

/*
 *	_bt_getstackbuf() -- Walk back up the tree one step, and find the item
 *						 we last looked at in the parent.
 *
 *		This is possible because we save the downlink from the parent item,
 *		which is enough to uniquely identify it.  Insertions into the parent
 *		level could cause the item to move right; deletions could cause it
 *		to move left, but not left of the page we previously found it in.
 *
 *		Adjusts bts_blkno & bts_offset if changed.
 *
 *		Returns InvalidBuffer if item not found (should not happen).
 */
Buffer
_bt_getstackbuf(Relation rel, BTStack stack, int access)
{
	BlockNumber blkno;
	OffsetNumber start;

	blkno = stack->bts_blkno;
	start = stack->bts_offset;

	for (;;)
	{
		Buffer		buf;
		Page		page;
		BTPageOpaque opaque;

		buf = _bt_getbuf(rel, blkno, access);
		page = BufferGetPage(buf);
		opaque = (BTPageOpaque) PageGetSpecialPointer(page);

		if (access == BT_WRITE && P_INCOMPLETE_SPLIT(opaque))
		{
			_bt_finish_split(rel, buf, stack->bts_parent);
			continue;
		}

		if (!P_IGNORE(opaque))
		{
			OffsetNumber offnum,
						minoff,
						maxoff;
			ItemId		itemid;
			IndexTuple	item;

			minoff = P_FIRSTDATAKEY(opaque);
			maxoff = PageGetMaxOffsetNumber(page);

			/*
			 * start = InvalidOffsetNumber means "search the whole page". We
			 * need this test anyway due to possibility that page has a high
			 * key now when it didn't before.
			 */
			if (start < minoff)
				start = minoff;

			/*
			 * Need this check too, to guard against possibility that page
			 * split since we visited it originally.
			 */
			if (start > maxoff)
				start = OffsetNumberNext(maxoff);

			/*
			 * These loops will check every item on the page --- but in an
			 * order that's attuned to the probability of where it actually
			 * is.  Scan to the right first, then to the left.
			 */
			for (offnum = start;
				 offnum <= maxoff;
				 offnum = OffsetNumberNext(offnum))
			{
				itemid = PageGetItemId(page, offnum);
				item = (IndexTuple) PageGetItem(page, itemid);
				if (BTEntrySame(item, &stack->bts_btentry))
				{
					/* Return accurate pointer to where link is now */
					stack->bts_blkno = blkno;
					stack->bts_offset = offnum;
					return buf;
				}
			}

			for (offnum = OffsetNumberPrev(start);
				 offnum >= minoff;
				 offnum = OffsetNumberPrev(offnum))
			{
				itemid = PageGetItemId(page, offnum);
				item = (IndexTuple) PageGetItem(page, itemid);
				if (BTEntrySame(item, &stack->bts_btentry))
				{
					/* Return accurate pointer to where link is now */
					stack->bts_blkno = blkno;
					stack->bts_offset = offnum;
					return buf;
				}
			}
		}

		/*
		 * The item we're looking for moved right at least one page.
		 */
		if (P_RIGHTMOST(opaque))
		{
			_bt_relbuf(rel, buf);
			return InvalidBuffer;
		}
		blkno = opaque->btpo_next;
		start = InvalidOffsetNumber;
		_bt_relbuf(rel, buf);
	}
}

/*
 *	_bt_newroot() -- Create a new root page for the index.
 *
 *		We've just split the old root page and need to create a new one.
 *		In order to do this, we add a new root page to the file, then lock
 *		the metadata page and update it.  This is guaranteed to be deadlock-
 *		free, because all readers release their locks on the metadata page
 *		before trying to lock the root, and all writers lock the root before
 *		trying to lock the metadata page.  We have a write lock on the old
 *		root page, so we have not introduced any cycles into the waits-for
 *		graph.
 *
 *		On entry, lbuf (the old root) and rbuf (its new peer) are write-
 *		locked. On exit, a new root page exists with entries for the
 *		two new children, metapage is updated and unlocked/unpinned.
 *		The new root buffer is returned to caller which has to unlock/unpin
 *		lbuf, rbuf & rootbuf.
 */
static Buffer
_bt_newroot(Relation rel, Buffer lbuf, Buffer rbuf)
{
	Buffer		rootbuf;
	Page		lpage,
				rootpage;
	BlockNumber lbkno,
				rbkno;
	BlockNumber rootblknum;
	BTPageOpaque rootopaque;
	BTPageOpaque lopaque;
	ItemId		itemid;
	IndexTuple	item;
	IndexTuple	left_item;
	Size		left_item_sz;
	IndexTuple	right_item;
	Size		right_item_sz;
	Buffer		metabuf;
	Page		metapg;
	BTMetaPageData *metad;

	lbkno = BufferGetBlockNumber(lbuf);
	rbkno = BufferGetBlockNumber(rbuf);
	lpage = BufferGetPage(lbuf);
	lopaque = (BTPageOpaque) PageGetSpecialPointer(lpage);

	/* get a new root page */
	rootbuf = _bt_getbuf(rel, P_NEW, BT_WRITE);
	rootpage = BufferGetPage(rootbuf);
	rootblknum = BufferGetBlockNumber(rootbuf);

	/* acquire lock on the metapage */
	metabuf = _bt_getbuf(rel, BTREE_METAPAGE, BT_WRITE);
	metapg = BufferGetPage(metabuf);
	metad = BTPageGetMeta(metapg);

	/*
	 * Create downlink item for left page (old root).  Since this will be the
	 * first item in a non-leaf page, it implicitly has minus-infinity key
	 * value, so we need not store any actual key in it.
	 */
	left_item_sz = sizeof(IndexTupleData);
	left_item = (IndexTuple) palloc(left_item_sz);
	left_item->t_info = left_item_sz;
	ItemPointerSet(&(left_item->t_tid), lbkno, P_HIKEY);

	/*
	 * Create downlink item for right page.  The key for it is obtained from
	 * the "high key" position in the left page.
	 */
	itemid = PageGetItemId(lpage, P_HIKEY);
	right_item_sz = ItemIdGetLength(itemid);
	item = (IndexTuple) PageGetItem(lpage, itemid);
	right_item = CopyIndexTuple(item);
	ItemPointerSet(&(right_item->t_tid), rbkno, P_HIKEY);

	/* NO EREPORT(ERROR) from here till newroot op is logged */
	START_CRIT_SECTION();

	/* set btree special data */
	rootopaque = (BTPageOpaque) PageGetSpecialPointer(rootpage);
	rootopaque->btpo_prev = rootopaque->btpo_next = P_NONE;
	rootopaque->btpo_flags = BTP_ROOT;
	rootopaque->btpo.level =
		((BTPageOpaque) PageGetSpecialPointer(lpage))->btpo.level + 1;
	rootopaque->btpo_cycleid = 0;

	/* update metapage data */
	metad->btm_root = rootblknum;
	metad->btm_level = rootopaque->btpo.level;
	metad->btm_fastroot = rootblknum;
	metad->btm_fastlevel = rootopaque->btpo.level;

	/*
	 * Insert the left page pointer into the new root page.  The root page is
	 * the rightmost page on its level so there is no "high key" in it; the
	 * two items will go into positions P_HIKEY and P_FIRSTKEY.
	 *
	 * Note: we *must* insert the two items in item-number order, for the
	 * benefit of _bt_restore_page().
	 */
	if (PageAddItem(rootpage, (Item) left_item, left_item_sz, P_HIKEY,
					false, false) == InvalidOffsetNumber)
		elog(PANIC, "failed to add leftkey to new root page"
			 " while splitting block %u of index \"%s\"",
			 BufferGetBlockNumber(lbuf), RelationGetRelationName(rel));

	/*
	 * insert the right page pointer into the new root page.
	 */
	if (PageAddItem(rootpage, (Item) right_item, right_item_sz, P_FIRSTKEY,
					false, false) == InvalidOffsetNumber)
		elog(PANIC, "failed to add rightkey to new root page"
			 " while splitting block %u of index \"%s\"",
			 BufferGetBlockNumber(lbuf), RelationGetRelationName(rel));

	/* Clear the incomplete-split flag in the left child */
	Assert(P_INCOMPLETE_SPLIT(lopaque));
	lopaque->btpo_flags &= ~BTP_INCOMPLETE_SPLIT;
	MarkBufferDirty(lbuf);

	MarkBufferDirty(rootbuf);
	MarkBufferDirty(metabuf);

	/* XLOG stuff */
	if (RelationNeedsWAL(rel))
	{
		xl_btree_newroot xlrec;
		XLogRecPtr	recptr;
		XLogRecData rdata[3];

		xlrec.node = rel->rd_node;
		xlrec.rootblk = rootblknum;
		xlrec.level = metad->btm_level;

		rdata[0].data = (char *) &xlrec;
		rdata[0].len = SizeOfBtreeNewroot;
		rdata[0].buffer = InvalidBuffer;
		rdata[0].next = &(rdata[1]);

		/*
		 * Direct access to page is not good but faster - we should implement
		 * some new func in page API.
		 */
		rdata[1].data = (char *) rootpage + ((PageHeader) rootpage)->pd_upper;
		rdata[1].len = ((PageHeader) rootpage)->pd_special -
			((PageHeader) rootpage)->pd_upper;
		rdata[1].buffer = InvalidBuffer;
		rdata[1].next = &(rdata[2]);

		/* Make a full-page image of the left child if needed */
		rdata[2].data = NULL;
		rdata[2].len = 0;
		rdata[2].buffer = lbuf;
		rdata[2].next = NULL;

		recptr = XLogInsert(RM_BTREE_ID, XLOG_BTREE_NEWROOT, rdata);

		PageSetLSN(lpage, recptr);
		PageSetLSN(rootpage, recptr);
		PageSetLSN(metapg, recptr);
	}

	END_CRIT_SECTION();

	/* done with metapage */
	_bt_relbuf(rel, metabuf);

	pfree(left_item);
	pfree(right_item);

	return rootbuf;
}

/*
 *	_bt_pgaddtup() -- add a tuple to a particular page in the index.
 *
 *		This routine adds the tuple to the page as requested.  It does
 *		not affect pin/lock status, but you'd better have a write lock
 *		and pin on the target buffer!  Don't forget to write and release
 *		the buffer afterwards, either.
 *
 *		The main difference between this routine and a bare PageAddItem call
 *		is that this code knows that the leftmost index tuple on a non-leaf
 *		btree page doesn't need to have a key.  Therefore, it strips such
 *		tuples down to just the tuple header.  CAUTION: this works ONLY if
 *		we insert the tuples in order, so that the given itup_off does
 *		represent the final position of the tuple!
 */
static bool
_bt_pgaddtup(Page page,
			 Size itemsize,
			 IndexTuple itup,
			 OffsetNumber itup_off)
{
	BTPageOpaque opaque = (BTPageOpaque) PageGetSpecialPointer(page);
	IndexTupleData trunctuple;

	if (!P_ISLEAF(opaque) && itup_off == P_FIRSTDATAKEY(opaque))
	{
		trunctuple = *itup;
		trunctuple.t_info = sizeof(IndexTupleData);
		itup = &trunctuple;
		itemsize = sizeof(IndexTupleData);
	}

	if (PageAddItem(page, (Item) itup, itemsize, itup_off,
					false, false) == InvalidOffsetNumber)
		return false;

	return true;
}

/*
 * _bt_isequal - used in _bt_doinsert in check for duplicates.
 *
 * This is very similar to _bt_compare, except for NULL handling.
 * Rule is simple: NOT_NULL not equal NULL, NULL not equal NULL too.
 */
static bool
_bt_isequal(TupleDesc itupdesc, Page page, OffsetNumber offnum,
			int keysz, ScanKey scankey)
{
	IndexTuple	itup;
	int			i;

	/* Better be comparing to a leaf item */
	Assert(P_ISLEAF((BTPageOpaque) PageGetSpecialPointer(page)));

	itup = (IndexTuple) PageGetItem(page, PageGetItemId(page, offnum));

	for (i = 1; i <= keysz; i++)
	{
		AttrNumber	attno;
		Datum		datum;
		bool		isNull;
		int32		result;

		attno = scankey->sk_attno;
		Assert(attno == i);
		datum = index_getattr(itup, attno, itupdesc, &isNull);

		/* NULLs are never equal to anything */
		if (isNull || (scankey->sk_flags & SK_ISNULL))
			return false;

		result = DatumGetInt32(FunctionCall2Coll(&scankey->sk_func,
												 scankey->sk_collation,
												 datum,
												 scankey->sk_argument));

		if (result != 0)
			return false;

		scankey++;
	}

	/* if we get here, the keys are equal */
	return true;
}

/*
 * _bt_vacuum_one_page - vacuum just one index page.
 *
 * Try to remove LP_DEAD items from the given page.  The passed buffer
 * must be exclusive-locked, but unlike a real VACUUM, we don't need a
 * super-exclusive "cleanup" lock (see nbtree/README).
 */
static void
_bt_vacuum_one_page(Relation rel, Buffer buffer, Relation heapRel)
{
	OffsetNumber deletable[MaxOffsetNumber];
	int			ndeletable = 0;
	OffsetNumber offnum,
				minoff,
				maxoff;
	Page		page = BufferGetPage(buffer);
	BTPageOpaque opaque = (BTPageOpaque) PageGetSpecialPointer(page);

	/*
	 * Scan over all items to see which ones need to be deleted according to
	 * LP_DEAD flags.
	 */
	minoff = P_FIRSTDATAKEY(opaque);
	maxoff = PageGetMaxOffsetNumber(page);
	for (offnum = minoff;
		 offnum <= maxoff;
		 offnum = OffsetNumberNext(offnum))
	{
		ItemId		itemId = PageGetItemId(page, offnum);

		if (ItemIdIsDead(itemId))
			deletable[ndeletable++] = offnum;
	}

	if (ndeletable > 0)
		_bt_delitems_delete(rel, buffer, deletable, ndeletable, heapRel);

	/*
	 * Note: if we didn't find any LP_DEAD items, then the page's
	 * BTP_HAS_GARBAGE hint bit is falsely set.  We do not bother expending a
	 * separate write to clear it, however.  We will clear it when we split
	 * the page.
	 */
}<|MERGE_RESOLUTION|>--- conflicted
+++ resolved
@@ -170,16 +170,7 @@
 		{
 			/* Have to wait for the other guy ... */
 			_bt_relbuf(rel, buf);
-<<<<<<< HEAD
-			/*
-			 * We have to unlock it to resume interrupts.  In case we wait for
-			 * the lock in XactLockTableWait and a cancellation is requested,
-			 * we should be able to respond it.
-			 */
-			XactLockTableWait(xwait);
-=======
 			XactLockTableWait(xwait, rel, &itup->t_tid, XLTW_InsertIndex);
->>>>>>> ab76208e
 			/* start over... */
 			_bt_freestack(stack);
 			goto top;
@@ -380,14 +371,8 @@
 				curitup = (IndexTuple) PageGetItem(page, curitemid);
 
 				/*
-<<<<<<< HEAD
 				 * If the parent relation is an AO/CO table, we have to find out
 				 * if this tuple is actually in the table.
-=======
-				 * If we are doing a recheck, we expect to find the tuple we
-				 * are rechecking.  It's not a duplicate, but we have to keep
-				 * scanning.
->>>>>>> ab76208e
 				 */
 				if (RelationIsAppendOptimized(heapRel))
 				{
@@ -524,33 +509,11 @@
 						 * crucial. Be sure to mark the proper buffer dirty.
 						 */
 						if (nbuf != InvalidBuffer)
-							MarkBufferDirtyHint(nbuf);
+							MarkBufferDirtyHint(nbuf, true);
 						else
-							MarkBufferDirtyHint(buf);
+							MarkBufferDirtyHint(buf, true);
 					}
 				}
-<<<<<<< HEAD
-=======
-				else if (all_dead)
-				{
-					/*
-					 * The conflicting tuple (or whole HOT chain) is dead to
-					 * everyone, so we may as well mark the index entry
-					 * killed.
-					 */
-					ItemIdMarkDead(curitemid);
-					opaque->btpo_flags |= BTP_HAS_GARBAGE;
-
-					/*
-					 * Mark buffer with a dirty hint, since state is not
-					 * crucial. Be sure to mark the proper buffer dirty.
-					 */
-					if (nbuf != InvalidBuffer)
-						MarkBufferDirtyHint(nbuf, true);
-					else
-						MarkBufferDirtyHint(buf, true);
-				}
->>>>>>> ab76208e
 			}
 		}
 
