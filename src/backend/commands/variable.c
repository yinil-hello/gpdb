/*-------------------------------------------------------------------------
 *
 * variable.c
 *		Routines for handling specialized SET variables.
 *
 *
 * Portions Copyright (c) 1996-2019, PostgreSQL Global Development Group
 * Portions Copyright (c) 1994, Regents of the University of California
 *
 *
 * IDENTIFICATION
 *	  src/backend/commands/variable.c
 *
 *-------------------------------------------------------------------------
 */

#include "postgres.h"

#include <ctype.h>

#include "access/htup_details.h"
#include "access/parallel.h"
#include "access/xact.h"
#include "access/xlog.h"
#include "catalog/pg_authid.h"
#include "cdb/cdbvars.h"
#include "commands/variable.h"
#include "miscadmin.h"
#include "utils/acl.h"
#include "utils/builtins.h"
#include "utils/syscache.h"
#include "utils/snapmgr.h"
#include "utils/timestamp.h"
#include "utils/varlena.h"
#include "mb/pg_wchar.h"

/*
 * DATESTYLE
 */

/*
 * check_datestyle: GUC check_hook for datestyle
 */
bool
check_datestyle(char **newval, void **extra, GucSource source)
{
	int			newDateStyle = DateStyle;
	int			newDateOrder = DateOrder;
	bool		have_style = false;
	bool		have_order = false;
	bool		ok = true;
	char	   *rawstring;
	int		   *myextra;
	char	   *result;
	List	   *elemlist;
	ListCell   *l;

	/* Need a modifiable copy of string */
	rawstring = pstrdup(*newval);

	/* Parse string into list of identifiers */
	if (!SplitIdentifierString(rawstring, ',', &elemlist))
	{
		/* syntax error in list */
		GUC_check_errdetail("List syntax is invalid.");
		pfree(rawstring);
		list_free(elemlist);
		return false;
	}

	foreach(l, elemlist)
	{
		char	   *tok = (char *) lfirst(l);

		/* Ugh. Somebody ought to write a table driven version -- mjl */

		if (pg_strcasecmp(tok, "ISO") == 0)
		{
			if (have_style && newDateStyle != USE_ISO_DATES)
				ok = false;		/* conflicting styles */
			newDateStyle = USE_ISO_DATES;
			have_style = true;
		}
		else if (pg_strcasecmp(tok, "SQL") == 0)
		{
			if (have_style && newDateStyle != USE_SQL_DATES)
				ok = false;		/* conflicting styles */
			newDateStyle = USE_SQL_DATES;
			have_style = true;
		}
		else if (pg_strncasecmp(tok, "POSTGRES", 8) == 0)
		{
			if (have_style && newDateStyle != USE_POSTGRES_DATES)
				ok = false;		/* conflicting styles */
			newDateStyle = USE_POSTGRES_DATES;
			have_style = true;
		}
		else if (pg_strcasecmp(tok, "GERMAN") == 0)
		{
			if (have_style && newDateStyle != USE_GERMAN_DATES)
				ok = false;		/* conflicting styles */
			newDateStyle = USE_GERMAN_DATES;
			have_style = true;
			/* GERMAN also sets DMY, unless explicitly overridden */
			if (!have_order)
				newDateOrder = DATEORDER_DMY;
		}
		else if (pg_strcasecmp(tok, "YMD") == 0)
		{
			if (have_order && newDateOrder != DATEORDER_YMD)
				ok = false;		/* conflicting orders */
			newDateOrder = DATEORDER_YMD;
			have_order = true;
		}
		else if (pg_strcasecmp(tok, "DMY") == 0 ||
				 pg_strncasecmp(tok, "EURO", 4) == 0)
		{
			if (have_order && newDateOrder != DATEORDER_DMY)
				ok = false;		/* conflicting orders */
			newDateOrder = DATEORDER_DMY;
			have_order = true;
		}
		else if (pg_strcasecmp(tok, "MDY") == 0 ||
				 pg_strcasecmp(tok, "US") == 0 ||
				 pg_strncasecmp(tok, "NONEURO", 7) == 0)
		{
			if (have_order && newDateOrder != DATEORDER_MDY)
				ok = false;		/* conflicting orders */
			newDateOrder = DATEORDER_MDY;
			have_order = true;
		}
		else if (pg_strcasecmp(tok, "DEFAULT") == 0)
		{
			/*
			 * Easiest way to get the current DEFAULT state is to fetch the
			 * DEFAULT string from guc.c and recursively parse it.
			 *
			 * We can't simply "return check_datestyle(...)" because we need
			 * to handle constructs like "DEFAULT, ISO".
			 */
			char	   *subval;
			void	   *subextra = NULL;

			subval = strdup(GetConfigOptionResetString("datestyle"));
			if (!subval)
			{
				ok = false;
				break;
			}
			if (!check_datestyle(&subval, &subextra, source))
			{
				free(subval);
				ok = false;
				break;
			}
			myextra = (int *) subextra;
			if (!have_style)
				newDateStyle = myextra[0];
			if (!have_order)
				newDateOrder = myextra[1];
			free(subval);
			free(subextra);
		}
		else
		{
			GUC_check_errdetail("Unrecognized key word: \"%s\".", tok);
			pfree(rawstring);
			list_free(elemlist);
			return false;
		}
	}

	pfree(rawstring);
	list_free(elemlist);

	if (!ok)
	{
		GUC_check_errdetail("Conflicting \"datestyle\" specifications.");
		return false;
	}

	/*
	 * Prepare the canonical string to return.  GUC wants it malloc'd.
	 */
	result = (char *) malloc(32);
	if (!result)
		return false;

	switch (newDateStyle)
	{
		case USE_ISO_DATES:
			strcpy(result, "ISO");
			break;
		case USE_SQL_DATES:
			strcpy(result, "SQL");
			break;
		case USE_GERMAN_DATES:
			strcpy(result, "German");
			break;
		default:
			strcpy(result, "Postgres");
			break;
	}
	switch (newDateOrder)
	{
		case DATEORDER_YMD:
			strcat(result, ", YMD");
			break;
		case DATEORDER_DMY:
			strcat(result, ", DMY");
			break;
		default:
			strcat(result, ", MDY");
			break;
	}

	free(*newval);
	*newval = result;

	/*
	 * Set up the "extra" struct actually used by assign_datestyle.
	 */
	myextra = (int *) malloc(2 * sizeof(int));
	if (!myextra)
		return false;
	myextra[0] = newDateStyle;
	myextra[1] = newDateOrder;
	*extra = (void *) myextra;

	return true;
}

/*
 * assign_datestyle: GUC assign_hook for datestyle
 */
void
assign_datestyle(const char *newval, void *extra)
{
	int		   *myextra = (int *) extra;

	DateStyle = myextra[0];
	DateOrder = myextra[1];
}


/*
 * TIMEZONE
 */

/*
 * check_timezone: GUC check_hook for timezone
 */
bool
check_timezone(char **newval, void **extra, GucSource source)
{
	pg_tz	   *new_tz;
	long		gmtoffset;
	char	   *endptr;
	double		hours;

	if (pg_strncasecmp(*newval, "interval", 8) == 0)
	{
		/*
		 * Support INTERVAL 'foo'.  This is for SQL spec compliance, not
		 * because it has any actual real-world usefulness.
		 */
		const char *valueptr = *newval;
		char	   *val;
		Interval   *interval;

		valueptr += 8;
		while (isspace((unsigned char) *valueptr))
			valueptr++;
		if (*valueptr++ != '\'')
			return false;
		val = pstrdup(valueptr);
		/* Check and remove trailing quote */
		endptr = strchr(val, '\'');
		if (!endptr || endptr[1] != '\0')
		{
			pfree(val);
			return false;
		}
		*endptr = '\0';

		/*
		 * Try to parse it.  XXX an invalid interval format will result in
		 * ereport(ERROR), which is not desirable for GUC.  We did what we
		 * could to guard against this in flatten_set_variable_args, but a
		 * string coming in from postgresql.conf might contain anything.
		 */
		interval = DatumGetIntervalP(DirectFunctionCall3(interval_in,
														 CStringGetDatum(val),
														 ObjectIdGetDatum(InvalidOid),
														 Int32GetDatum(-1)));

		pfree(val);
		if (interval->month != 0)
		{
			GUC_check_errdetail("Cannot specify months in time zone interval.");
			pfree(interval);
			return false;
		}
		if (interval->day != 0)
		{
			GUC_check_errdetail("Cannot specify days in time zone interval.");
			pfree(interval);
			return false;
		}

		/* Here we change from SQL to Unix sign convention */
		gmtoffset = -(interval->time / USECS_PER_SEC);
		new_tz = pg_tzset_offset(gmtoffset);

		pfree(interval);
	}
	else
	{
		/*
		 * Try it as a numeric number of hours (possibly fractional).
		 */
		hours = strtod(*newval, &endptr);
		if (endptr != *newval && *endptr == '\0')
		{
			/* Here we change from SQL to Unix sign convention */
			gmtoffset = -hours * SECS_PER_HOUR;
			new_tz = pg_tzset_offset(gmtoffset);
		}
		else
		{
			/*
			 * Otherwise assume it is a timezone name, and try to load it.
			 */
			new_tz = pg_tzset(*newval);

			if (!new_tz)
			{
				/* Doesn't seem to be any great value in errdetail here */
				return false;
			}

			if (!pg_tz_acceptable(new_tz))
			{
				GUC_check_errmsg("time zone \"%s\" appears to use leap seconds",
								 *newval);
				GUC_check_errdetail("PostgreSQL does not support leap seconds.");
				return false;
			}
		}
	}

	/* Test for failure in pg_tzset_offset, which we assume is out-of-range */
	if (!new_tz)
	{
		GUC_check_errdetail("UTC timezone offset is out of range.");
		return false;
	}

	/*
	 * Pass back data for assign_timezone to use
	 */
	*extra = malloc(sizeof(pg_tz *));
	if (!*extra)
		return false;
	*((pg_tz **) *extra) = new_tz;

	return true;
}

/*
 * assign_timezone: GUC assign_hook for timezone
 */
void
assign_timezone(const char *newval, void *extra)
{
	session_timezone = *((pg_tz **) extra);
}

/*
 * show_timezone: GUC show_hook for timezone
 */
const char *
show_timezone(void)
{
	const char *tzn;

	/* Always show the zone's canonical name */
	tzn = pg_get_timezone_name(session_timezone);

	if (tzn != NULL)
		return tzn;

	return "unknown";
}


/*
 * LOG_TIMEZONE
 *
 * For log_timezone, we don't support the interval-based methods of setting a
 * zone, which are only there for SQL spec compliance not because they're
 * actually useful.
 */

/*
 * check_log_timezone: GUC check_hook for log_timezone
 */
bool
check_log_timezone(char **newval, void **extra, GucSource source)
{
	pg_tz	   *new_tz;

	/*
	 * Assume it is a timezone name, and try to load it.
	 */
	new_tz = pg_tzset(*newval);

	if (!new_tz)
	{
		/* Doesn't seem to be any great value in errdetail here */
		return false;
	}

	if (!pg_tz_acceptable(new_tz))
	{
		GUC_check_errmsg("time zone \"%s\" appears to use leap seconds",
						 *newval);
		GUC_check_errdetail("PostgreSQL does not support leap seconds.");
		return false;
	}

	/*
	 * Pass back data for assign_log_timezone to use
	 */
	*extra = malloc(sizeof(pg_tz *));
	if (!*extra)
		return false;
	*((pg_tz **) *extra) = new_tz;

	return true;
}

/*
 * assign_log_timezone: GUC assign_hook for log_timezone
 */
void
assign_log_timezone(const char *newval, void *extra)
{
	log_timezone = *((pg_tz **) extra);
}

/*
 * show_log_timezone: GUC show_hook for log_timezone
 */
const char *
show_log_timezone(void)
{
	const char *tzn;

	/* Always show the zone's canonical name */
	tzn = pg_get_timezone_name(log_timezone);

	if (tzn != NULL)
		return tzn;

	return "unknown";
}


/*
 * SET TRANSACTION READ ONLY and SET TRANSACTION READ WRITE
 *
 * We allow idempotent changes (r/w -> r/w and r/o -> r/o) at any time, and
 * we also always allow changes from read-write to read-only.  However,
 * read-only may be changed to read-write only when in a top-level transaction
 * that has not yet taken an initial snapshot.  Can't do it in a hot standby,
 * either.
 *
 * If we are not in a transaction at all, just allow the change; it means
 * nothing since XactReadOnly will be reset by the next StartTransaction().
 * The IsTransactionState() test protects us against trying to check
 * RecoveryInProgress() in contexts where shared memory is not accessible.
 * (Similarly, if we're restoring state in a parallel worker, just allow
 * the change.)
 */
bool
check_transaction_read_only(bool *newval, void **extra, GucSource source)
{
	if (*newval == false && XactReadOnly && IsTransactionState() && !InitializingParallelWorker)
	{
		/* Can't go to r/w mode inside a r/o transaction */
		if (IsSubTransaction())
		{
			GUC_check_errcode(ERRCODE_ACTIVE_SQL_TRANSACTION);
			GUC_check_errmsg("cannot set transaction read-write mode inside a read-only transaction");
			return false;
		}
		/* Top level transaction can't change to r/w after first snapshot. */
		if (FirstSnapshotSet)
		{
			GUC_check_errcode(ERRCODE_ACTIVE_SQL_TRANSACTION);
			GUC_check_errmsg("transaction read-write mode must be set before any query");
			return false;
		}
		/* Can't go to r/w mode while recovery is still active */
		if (RecoveryInProgress())
		{
			GUC_check_errcode(ERRCODE_FEATURE_NOT_SUPPORTED);
			GUC_check_errmsg("cannot set transaction read-write mode during recovery");
			return false;
		}
	}

	return true;
}

/*
 * SET TRANSACTION ISOLATION LEVEL
 *
 * We allow idempotent changes at any time, but otherwise this can only be
 * changed in a toplevel transaction that has not yet taken a snapshot.
 *
 * As in check_transaction_read_only, allow it if not inside a transaction.
 */
bool
check_XactIsoLevel(int *newval, void **extra, GucSource source)
{
	int			newXactIsoLevel = *newval;

	if (newXactIsoLevel != XactIsoLevel && IsTransactionState())
	{
		if (FirstSnapshotSet)
		{
			GUC_check_errcode(ERRCODE_ACTIVE_SQL_TRANSACTION);
			GUC_check_errmsg("SET TRANSACTION ISOLATION LEVEL must be called before any query");
			return false;
		}
		/* We ignore a subtransaction setting it to the existing value. */
		if (IsSubTransaction())
		{
			GUC_check_errcode(ERRCODE_ACTIVE_SQL_TRANSACTION);
			GUC_check_errmsg("SET TRANSACTION ISOLATION LEVEL must not be called in a subtransaction");
			return false;
		}
		/* Can't go to serializable mode while recovery is still active */
		if (newXactIsoLevel == XACT_SERIALIZABLE && RecoveryInProgress())
		{
			GUC_check_errcode(ERRCODE_FEATURE_NOT_SUPPORTED);
			GUC_check_errmsg("cannot use serializable mode in a hot standby");
			GUC_check_errhint("You can use REPEATABLE READ instead.");
			return false;
		}
	}

	return true;
}

<<<<<<< HEAD
void
assign_XactIsoLevel(const char *newval, void *extra)
{
	XactIsoLevel = *((int *) extra);
	/*
	 * GPDB_91_MERGE_FIXME: Prior to PostgreSQL 9.1, serializable isolation was
	 * implemented as read committed.  True serializable isolation level is
	 * supported as of PostgreSQL 9.1.  However, Greenplum lacks the support to
	 * detect serialization conflicts using predicate locks at cluster level.
	 * Until that support is implemented, let's keep old behavior by falling
	 * back to repeatable read. Also, for similar reasons guc
	 * transaction_deferrable is not dispatched to QE's as no use
	 * currently. When serializable is fixed make sure to fix dispatching of the
	 * transaction_deferrable guc via DtxContextInfo similar to
	 * transaction_isolation.
	 */
	if (XactIsoLevel == XACT_SERIALIZABLE)
	{
		elog(LOG, "serializable isolation requested, falling back to "
			 "repeatable read until serializable is supported in Greenplum");
		XactIsoLevel = XACT_REPEATABLE_READ;
	}
}

const char *
show_XactIsoLevel(void)
{
	/* We need this because we don't want to show "default". */
	switch (XactIsoLevel)
	{
		case XACT_READ_UNCOMMITTED:
			return "read uncommitted";
		case XACT_READ_COMMITTED:
			return "read committed";
		case XACT_REPEATABLE_READ:
			return "repeatable read";
		case XACT_SERIALIZABLE:
			return "serializable";
		default:
			return "bogus";
	}
}

bool
check_DefaultXactIsoLevel(int *newval, void **extra, GucSource source)
{
	/*
	 * As the fixme in assign_XactIsoLevel, DefaultXactIsoLevel also need
	 * to fallback from 'serializable' to 'repeatable read'
	 */
	if (*newval == XACT_SERIALIZABLE)
	{
		elog(LOG, "default serializable isolation requested, falling back to "
				  "repeatable read until serializable is supported in Greenplum");
		*newval = XACT_REPEATABLE_READ;
	}

	return true;
}
=======
>>>>>>> 9e1c9f95
/*
 * SET TRANSACTION [NOT] DEFERRABLE
 */

bool
check_transaction_deferrable(bool *newval, void **extra, GucSource source)
{
	if (IsSubTransaction())
	{
		GUC_check_errcode(ERRCODE_ACTIVE_SQL_TRANSACTION);
		GUC_check_errmsg("SET TRANSACTION [NOT] DEFERRABLE cannot be called within a subtransaction");
		return false;
	}
	if (FirstSnapshotSet)
	{
		GUC_check_errcode(ERRCODE_ACTIVE_SQL_TRANSACTION);
		GUC_check_errmsg("SET TRANSACTION [NOT] DEFERRABLE must be called before any query");
		return false;
	}

	return true;
}

/*
 * Random number seed
 *
 * We can't roll back the random sequence on error, and we don't want
 * config file reloads to affect it, so we only want interactive SET SEED
 * commands to set it.  We use the "extra" storage to ensure that rollbacks
 * don't try to do the operation again.
 */

bool
check_random_seed(double *newval, void **extra, GucSource source)
{
	*extra = malloc(sizeof(int));
	if (!*extra)
		return false;
	/* Arm the assign only if source of value is an interactive SET */
	*((int *) *extra) = (source >= PGC_S_INTERACTIVE);

	return true;
}

void
assign_random_seed(double newval, void *extra)
{
	/* We'll do this at most once for any setting of the GUC variable */
	if (*((int *) extra))
		DirectFunctionCall1(setseed, Float8GetDatum(newval));
	*((int *) extra) = 0;
}

const char *
show_random_seed(void)
{
	return "unavailable";
}


/*
 * SET CLIENT_ENCODING
 */

bool
check_client_encoding(char **newval, void **extra, GucSource source)
{
	int			encoding;
	const char *canonical_name;

	/* Look up the encoding by name */
	encoding = pg_valid_client_encoding(*newval);
	if (encoding < 0)
		return false;

	/* Get the canonical name (no aliases, uniform case) */
	canonical_name = pg_encoding_to_char(encoding);

	/*
	 * If we are not within a transaction then PrepareClientEncoding will not
	 * be able to look up the necessary conversion procs.  If we are still
	 * starting up, it will return "OK" anyway, and InitializeClientEncoding
	 * will fix things once initialization is far enough along.  After
	 * startup, we'll fail.  This would only happen if someone tries to change
	 * client_encoding in postgresql.conf and then SIGHUP existing sessions.
	 * It seems like a bad idea for client_encoding to change that way anyhow,
	 * so we don't go out of our way to support it.
	 *
	 * Note: in the postmaster, or any other process that never calls
	 * InitializeClientEncoding, PrepareClientEncoding will always succeed,
	 * and so will SetClientEncoding; but they won't do anything, which is OK.
	 */
	if (PrepareClientEncoding(encoding) < 0)
	{
		if (IsTransactionState())
		{
			/* Must be a genuine no-such-conversion problem */
			GUC_check_errcode(ERRCODE_FEATURE_NOT_SUPPORTED);
			GUC_check_errdetail("Conversion between %s and %s is not supported.",
								canonical_name,
								GetDatabaseEncodingName());
		}
		else
		{
			/* Provide a useful complaint */
			GUC_check_errdetail("Cannot change \"client_encoding\" now.");
		}
		return false;
	}

	/*
	 * Replace the user-supplied string with the encoding's canonical name.
	 * This gets rid of aliases and case-folding variations.
	 *
	 * XXX Although canonicalizing seems like a good idea in the abstract, it
	 * breaks pre-9.1 JDBC drivers, which expect that if they send "UNICODE"
	 * as the client_encoding setting then it will read back the same way. As
	 * a workaround, don't replace the string if it's "UNICODE".  Remove that
	 * hack when pre-9.1 JDBC drivers are no longer in use.
	 */
	if (strcmp(*newval, canonical_name) != 0 &&
		strcmp(*newval, "UNICODE") != 0)
	{
		free(*newval);
		*newval = strdup(canonical_name);
		if (!*newval)
			return false;
	}

	/*
	 * Save the encoding's ID in *extra, for use by assign_client_encoding.
	 */
	*extra = malloc(sizeof(int));
	if (!*extra)
		return false;
	*((int *) *extra) = encoding;

	return true;
}

void
assign_client_encoding(const char *newval, void *extra)
{
	int			encoding = *((int *) extra);

	/*
	 * Parallel workers send data to the leader, not the client.  They always
	 * send data using the database encoding.
	 */
	if (IsParallelWorker())
	{
		/*
		 * During parallel worker startup, we want to accept the leader's
		 * client_encoding setting so that anyone who looks at the value in
		 * the worker sees the same value that they would see in the leader.
		 */
		if (InitializingParallelWorker)
			return;

		/*
		 * A change other than during startup, for example due to a SET clause
		 * attached to a function definition, should be rejected, as there is
		 * nothing we can do inside the worker to make it take effect.
		 */
		ereport(ERROR,
				(errcode(ERRCODE_INVALID_TRANSACTION_STATE),
				 errmsg("cannot change client_encoding during a parallel operation")));
	}

	/* We do not expect an error if PrepareClientEncoding succeeded */
	if (SetClientEncoding(encoding) < 0)
		elog(LOG, "SetClientEncoding(%d) failed", encoding);
}


/*
 * SET SESSION AUTHORIZATION
 */

typedef struct
{
	/* This is the "extra" state for both SESSION AUTHORIZATION and ROLE */
	Oid			roleid;
	bool		is_superuser;
} role_auth_extra;

bool
check_session_authorization(char **newval, void **extra, GucSource source)
{
	HeapTuple	roleTup;
	Form_pg_authid roleform;
	Oid			roleid;
	bool		is_superuser;
	role_auth_extra *myextra;

	/* Do nothing for the boot_val default of NULL */
	if (*newval == NULL)
		return true;

	if (!IsTransactionState())
	{
		/*
		 * Can't do catalog lookups, so fail.  The result of this is that
		 * session_authorization cannot be set in postgresql.conf, which seems
		 * like a good thing anyway, so we don't work hard to avoid it.
		 */
		return false;
	}

	/* Look up the username */
	roleTup = SearchSysCache1(AUTHNAME, PointerGetDatum(*newval));
	if (!HeapTupleIsValid(roleTup))
	{
		GUC_check_errmsg("role \"%s\" does not exist", *newval);
		return false;
	}

	roleform = (Form_pg_authid) GETSTRUCT(roleTup);
	roleid = roleform->oid;
	is_superuser = roleform->rolsuper;

	ReleaseSysCache(roleTup);

	/* Set up "extra" struct for assign_session_authorization to use */
	myextra = (role_auth_extra *) malloc(sizeof(role_auth_extra));
	if (!myextra)
		return false;
	myextra->roleid = roleid;
	myextra->is_superuser = is_superuser;
	*extra = (void *) myextra;

	return true;
}

void
assign_session_authorization(const char *newval, void *extra)
{
	role_auth_extra *myextra = (role_auth_extra *) extra;

	/* Do nothing for the boot_val default of NULL */
	if (!myextra)
		return;

	SetSessionAuthorization(myextra->roleid, myextra->is_superuser);
}


/*
 * SET ROLE
 *
 * The SQL spec requires "SET ROLE NONE" to unset the role, so we hardwire
 * a translation of "none" to InvalidOid.  Otherwise this is much like
 * SET SESSION AUTHORIZATION.
 */
extern char *role_string;		/* in guc.c */

bool
check_role(char **newval, void **extra, GucSource source)
{
	HeapTuple	roleTup;
	Oid			roleid;
	bool		is_superuser;
	role_auth_extra *myextra;
	Form_pg_authid roleform;

	if (strcmp(*newval, "none") == 0)
	{
		/* hardwired translation */
		roleid = InvalidOid;
		is_superuser = false;
	}
	else
	{
		if (!IsTransactionState())
		{
			/*
			 * Can't do catalog lookups, so fail.  The result of this is that
			 * role cannot be set in postgresql.conf, which seems like a good
			 * thing anyway, so we don't work hard to avoid it.
			 */
			return false;
		}

		/* Look up the username */
		roleTup = SearchSysCache1(AUTHNAME, PointerGetDatum(*newval));
		if (!HeapTupleIsValid(roleTup))
		{
			GUC_check_errmsg("role \"%s\" does not exist", *newval);
			return false;
		}

		roleform = (Form_pg_authid) GETSTRUCT(roleTup);
		roleid = roleform->oid;
		is_superuser = roleform->rolsuper;

		ReleaseSysCache(roleTup);

		/*
		 * Verify that session user is allowed to become this role, but skip
		 * this in parallel mode, where we must blindly recreate the parallel
		 * leader's state.
		 */
		if (!InitializingParallelWorker &&
			!is_member_of_role(GetSessionUserId(), roleid))
		{
			GUC_check_errcode(ERRCODE_INSUFFICIENT_PRIVILEGE);
			GUC_check_errmsg("permission denied to set role \"%s\"",
							 *newval);
			return false;
		}
	}

	/* Set up "extra" struct for assign_role to use */
	myextra = (role_auth_extra *) malloc(sizeof(role_auth_extra));
	if (!myextra)
		return false;
	myextra->roleid = roleid;
	myextra->is_superuser = is_superuser;
	*extra = (void *) myextra;

	return true;
}

void
assign_role(const char *newval, void *extra)
{
	role_auth_extra *myextra = (role_auth_extra *) extra;

	SetCurrentRoleId(myextra->roleid, myextra->is_superuser);
}

const char *
show_role(void)
{
	/*
	 * Check whether SET ROLE is active; if not return "none".  This is a
	 * kluge to deal with the fact that SET SESSION AUTHORIZATION logically
	 * resets SET ROLE to NONE, but we cannot set the GUC role variable from
	 * assign_session_authorization (because we haven't got enough info to
	 * call set_config_option).
	 */
	if (!OidIsValid(GetCurrentRoleId()))
		return "none";

	/* Otherwise we can just use the GUC string */
	return role_string ? role_string : "none";
}<|MERGE_RESOLUTION|>--- conflicted
+++ resolved
@@ -552,14 +552,6 @@
 		}
 	}
 
-	return true;
-}
-
-<<<<<<< HEAD
-void
-assign_XactIsoLevel(const char *newval, void *extra)
-{
-	XactIsoLevel = *((int *) extra);
 	/*
 	 * GPDB_91_MERGE_FIXME: Prior to PostgreSQL 9.1, serializable isolation was
 	 * implemented as read committed.  True serializable isolation level is
@@ -572,31 +564,14 @@
 	 * transaction_deferrable guc via DtxContextInfo similar to
 	 * transaction_isolation.
 	 */
-	if (XactIsoLevel == XACT_SERIALIZABLE)
+	if (newXactIsoLevel == XACT_SERIALIZABLE)
 	{
 		elog(LOG, "serializable isolation requested, falling back to "
 			 "repeatable read until serializable is supported in Greenplum");
-		XactIsoLevel = XACT_REPEATABLE_READ;
-	}
-}
-
-const char *
-show_XactIsoLevel(void)
-{
-	/* We need this because we don't want to show "default". */
-	switch (XactIsoLevel)
-	{
-		case XACT_READ_UNCOMMITTED:
-			return "read uncommitted";
-		case XACT_READ_COMMITTED:
-			return "read committed";
-		case XACT_REPEATABLE_READ:
-			return "repeatable read";
-		case XACT_SERIALIZABLE:
-			return "serializable";
-		default:
-			return "bogus";
-	}
+		*newval = XACT_REPEATABLE_READ;
+	}
+
+	return true;
 }
 
 bool
@@ -615,8 +590,7 @@
 
 	return true;
 }
-=======
->>>>>>> 9e1c9f95
+
 /*
  * SET TRANSACTION [NOT] DEFERRABLE
  */
