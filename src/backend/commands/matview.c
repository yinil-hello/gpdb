--- conflicted
+++ resolved
@@ -14,12 +14,8 @@
  */
 #include "postgres.h"
 
-<<<<<<< HEAD
-#include "access/appendonlywriter.h"
-=======
 #include "access/genam.h"
 #include "access/heapam.h"
->>>>>>> 9e1c9f95
 #include "access/htup_details.h"
 #include "access/multixact.h"
 #include "access/tableam.h"
@@ -67,9 +63,6 @@
 	CommandId	output_cid;		/* cmin to insert in output tuples */
 	int			ti_options;		/* table_tuple_insert performance options */
 	BulkInsertState bistate;	/* bulk insert state */
-
-	struct AppendOnlyInsertDescData *ao_insertDesc; /* descriptor to AO tables */
-	struct AOCSInsertDescData *aocs_insertDes;      /* descriptor for aocs */
 } DR_transientrel;
 
 static int	matview_maintenance_depth = 0;
@@ -79,19 +72,11 @@
 static bool transientrel_receive(TupleTableSlot *slot, DestReceiver *self);
 static void transientrel_shutdown(DestReceiver *self);
 static void transientrel_destroy(DestReceiver *self);
-<<<<<<< HEAD
-static void refresh_matview_datafill(DestReceiver *dest, Query *query,
-						 const char *queryString,RefreshClause *refreshClause);
-static char *make_temptable_name_n(char *tempname, int n);
-static void refresh_by_match_merge(Oid matviewOid, Oid tempOid, Oid relowner,
-						 int save_sec_context);
-=======
 static uint64 refresh_matview_datafill(DestReceiver *dest, Query *query,
-									   const char *queryString);
+									   const char *queryString, RefreshClause *refreshClause);
 static char *make_temptable_name_n(char *tempname, int n);
 static void refresh_by_match_merge(Oid matviewOid, Oid tempOid, Oid relowner,
 								   int save_sec_context);
->>>>>>> 9e1c9f95
 static void refresh_by_heap_swap(Oid matviewOid, Oid OIDNewHeap, char relpersistence);
 static bool is_usable_unique_index(Relation indexRel);
 static void OpenMatViewIncrementalMaintenance(void);
@@ -287,15 +272,6 @@
 	}
 
 	/*
-<<<<<<< HEAD
-=======
-	 * The stored query was rewritten at the time of the MV definition, but
-	 * has not been scribbled on by the planner.
-	 */
-	dataQuery = linitial_node(Query, actions);
-
-	/*
->>>>>>> 9e1c9f95
 	 * Check for active uses of the relation in the current transaction, such
 	 * as open scans.
 	 *
@@ -321,7 +297,7 @@
 	 * is not equal to newRel->rule(parentStmtType = PARENTSTMTTYPE_NONE),
 	 * caused oldRel->rule(dataQuery) to be released
 	 */
-	dataQuery = copyObject((Query *) linitial(actions));
+	dataQuery = copyObject(linitial_node(Query, actions));
 	Assert(IsA(dataQuery, Query));
 
 	dataQuery->parentStmtType = PARENTSTMTTYPE_REFRESH_MATVIEW;
@@ -372,14 +348,11 @@
 
 	dataQuery->intoPolicy = matviewRel->rd_cdbpolicy;
 	/* Generate the data, if wanted. */
-<<<<<<< HEAD
-	refresh_matview_datafill(dest, dataQuery, queryString, refreshClause);
-
-	heap_close(matviewRel, NoLock);
-=======
-	if (!stmt->skipData)
-		processed = refresh_matview_datafill(dest, dataQuery, queryString);
->>>>>>> 9e1c9f95
+	/*
+	 * In GPDB, we call refresh_matview_datafill() even when WITH NO DATA was
+	 * specified, because it will dispatch the operation to the segments.
+	 */
+	processed = refresh_matview_datafill(dest, dataQuery, queryString, refreshClause);
 
 	/* Make the matview match the newly generated data. */
 	if (concurrent)
@@ -537,7 +510,7 @@
 	 * Get a lock until end of transaction.
 	 */
 	matviewOid = RangeVarGetRelidExtended(refreshClause->relation,
-										  lockmode, false, false,
+										  lockmode, 0,
 										  RangeVarCallbackOwnsTable, NULL);
 	matviewRel = heap_open(matviewOid, NoLock);
 
@@ -550,7 +523,7 @@
 	/* Concurrent refresh builds new data in temp tablespace, and does diff. */
 	if (concurrent)
 	{
-		tableSpace = GetDefaultTablespace(RELPERSISTENCE_TEMP);
+		tableSpace = GetDefaultTablespace(RELPERSISTENCE_TEMP, false);
 		relpersistence = RELPERSISTENCE_TEMP;
 	}
 	else
@@ -599,6 +572,11 @@
 		myState->ti_options |= TABLE_INSERT_SKIP_WAL;
 	myState->bistate = GetBulkInsertState();
 
+	if (RelationIsAoRows(myState->transientrel))
+		appendonly_dml_init(myState->transientrel, CMD_INSERT);
+	else if (RelationIsAoCols(myState->transientrel))
+		aoco_dml_init(myState->transientrel, CMD_INSERT);
+
 	/* Not using WAL requires smgr_targblock be initially invalid */
 	Assert(RelationGetTargetBlock(transientrel) == InvalidBlockNumber);
 }
@@ -610,12 +588,9 @@
 transientrel_receive(TupleTableSlot *slot, DestReceiver *self)
 {
 	DR_transientrel *myState = (DR_transientrel *) self;
-<<<<<<< HEAD
 
 	if (myState->skipData)
 		return true;
-=======
->>>>>>> 9e1c9f95
 
 	/*
 	 * Note that the input slot might not be of the type of the target
@@ -626,65 +601,11 @@
 	 * tuple's xmin), but since we don't do that here...
 	 */
 
-<<<<<<< HEAD
-	if (RelationIsAoRows(myState->transientrel))
-	{
-		AOTupleId	aoTupleId;
-		MemTuple	tuple;
-
-		tuple = ExecCopySlotMemTuple(slot);
-		if (myState->ao_insertDesc == NULL)
-		{
-			LockSegnoForWrite(myState->transientrel, RESERVED_SEGNO);
-			myState->ao_insertDesc = appendonly_insert_init(myState->transientrel, RESERVED_SEGNO, false);
-		}
-
-		appendonly_insert(myState->ao_insertDesc, tuple, InvalidOid, &aoTupleId);
-		pfree(tuple);
-	}
-	else if (RelationIsAoCols(myState->transientrel))
-	{
-		if (myState->aocs_insertDes == NULL)
-		{
-			LockSegnoForWrite(myState->transientrel, RESERVED_SEGNO);
-			myState->aocs_insertDes = aocs_insert_init(myState->transientrel, RESERVED_SEGNO, false);
-		}
-
-		aocs_insert(myState->aocs_insertDes, slot);
-	}
-	else
-	{
-		HeapTuple	tuple;
-
-		/*
-		 * get the heap tuple out of the tuple table slot, making sure we have a
-		 * writable copy
-		 */
-		tuple = ExecMaterializeSlot(slot);
-
-		/*
-		 * force assignment of new OID (see comments in ExecInsert)
-		 */
-		if (myState->transientrel->rd_rel->relhasoids)
-			HeapTupleSetOid(tuple, InvalidOid);
-
-		heap_insert(myState->transientrel,
-					tuple,
-					myState->output_cid,
-					myState->hi_options,
-					myState->bistate,
-					GetCurrentTransactionId());
-
-		/* We know this is a newly created relation, so there are no indexes */
-	}
-
-=======
 	table_tuple_insert(myState->transientrel,
 					   slot,
 					   myState->output_cid,
 					   myState->ti_options,
 					   myState->bistate);
->>>>>>> 9e1c9f95
 
 	/* We know this is a newly created relation, so there are no indexes */
 
@@ -703,18 +624,8 @@
 
 	table_finish_bulk_insert(myState->transientrel, myState->ti_options);
 
-	if (RelationIsAoRows(myState->transientrel) && myState->ao_insertDesc)
-		appendonly_insert_finish(myState->ao_insertDesc);
-	else if (RelationIsAoCols(myState->transientrel) && myState->aocs_insertDes)
-		aocs_insert_finish(myState->aocs_insertDes);
-
 	/* close transientrel, but keep lock until commit */
-<<<<<<< HEAD
-	heap_close(myState->transientrel, NoLock);
-
-=======
 	table_close(myState->transientrel, NoLock);
->>>>>>> 9e1c9f95
 	myState->transientrel = NULL;
 	if (Gp_role == GP_ROLE_EXECUTE && !myState->concurrent)
 		refresh_by_heap_swap(myState->oldreloid, myState->transientoid, myState->relpersistence);
@@ -796,10 +707,7 @@
 	ListCell   *indexoidscan;
 	int16		relnatts;
 	Oid		   *opUsedForQual;
-<<<<<<< HEAD
 	char 	   *distributed;
-=======
->>>>>>> 9e1c9f95
 
 	initStringInfo(&querybuf);
 	matviewRel = table_open(matviewOid, NoLock);
@@ -810,11 +718,7 @@
 										  RelationGetRelationName(tempRel));
 	diffname = make_temptable_name_n(tempname, 2);
 
-<<<<<<< HEAD
-	relnatts = matviewRel->rd_rel->relnatts;
-=======
 	relnatts = RelationGetNumberOfAttributes(matviewRel);
->>>>>>> 9e1c9f95
 
 	/* Open SPI context. */
 	if (SPI_connect() != SPI_OK_CONNECT)
@@ -839,12 +743,8 @@
 					 "(SELECT 1 FROM %s newdata2 WHERE newdata2 IS NOT NULL "
 					 "AND newdata2 OPERATOR(pg_catalog.*=) newdata "
 					 "AND newdata2.ctid OPERATOR(pg_catalog.<>) "
-<<<<<<< HEAD
 					 "newdata.ctid and newdata2.gp_segment_id = "
 					 "newdata.gp_segment_id)",
-=======
-					 "newdata.ctid)",
->>>>>>> 9e1c9f95
 					 tempname, tempname);
 	if (SPI_execute(querybuf.data, false, 1) != SPI_OK_SELECT)
 		elog(ERROR, "SPI_exec failed: %s", querybuf.data);
@@ -902,11 +802,7 @@
 		if (is_usable_unique_index(indexRel))
 		{
 			Form_pg_index indexStruct = indexRel->rd_index;
-<<<<<<< HEAD
-			int			numatts = indexStruct->indnatts;
-=======
 			int			indnkeyatts = indexStruct->indnkeyatts;
->>>>>>> 9e1c9f95
 			oidvector  *indclass;
 			Datum		indclassDatum;
 			bool		isnull;
@@ -934,7 +830,6 @@
 				Oid			op;
 				const char *leftop;
 				const char *rightop;
-<<<<<<< HEAD
 
 				/*
 				 * Identify the equality operator associated with this index
@@ -966,39 +861,6 @@
 				 * that's so unlikely it doesn't seem worth spending extra
 				 * code to avoid.
 				 */
-=======
-
-				/*
-				 * Identify the equality operator associated with this index
-				 * column.  First we need to look up the column's opclass.
-				 */
-				cla_ht = SearchSysCache1(CLAOID, ObjectIdGetDatum(opclass));
-				if (!HeapTupleIsValid(cla_ht))
-					elog(ERROR, "cache lookup failed for opclass %u", opclass);
-				cla_tup = (Form_pg_opclass) GETSTRUCT(cla_ht);
-				Assert(cla_tup->opcmethod == BTREE_AM_OID);
-				opfamily = cla_tup->opcfamily;
-				opcintype = cla_tup->opcintype;
-				ReleaseSysCache(cla_ht);
-
-				op = get_opfamily_member(opfamily, opcintype, opcintype,
-										 BTEqualStrategyNumber);
-				if (!OidIsValid(op))
-					elog(ERROR, "missing operator %d(%u,%u) in opfamily %u",
-						 BTEqualStrategyNumber, opcintype, opcintype, opfamily);
-
-				/*
-				 * If we find the same column with the same equality semantics
-				 * in more than one index, we only need to emit the equality
-				 * clause once.
-				 *
-				 * Since we only remember the last equality operator, this
-				 * code could be fooled into emitting duplicate clauses given
-				 * multiple indexes with several different opclasses ... but
-				 * that's so unlikely it doesn't seem worth spending extra
-				 * code to avoid.
-				 */
->>>>>>> 9e1c9f95
 				if (opUsedForQual[attnum - 1] == op)
 					continue;
 				opUsedForQual[attnum - 1] = op;
@@ -1069,11 +931,7 @@
 	/* Deletes must come before inserts; do them first. */
 	resetStringInfo(&querybuf);
 	appendStringInfo(&querybuf,
-<<<<<<< HEAD
-					 "DELETE FROM %s mv WHERE exists "
-=======
 					 "DELETE FROM %s mv WHERE ctid OPERATOR(pg_catalog.=) ANY "
->>>>>>> 9e1c9f95
 					 "(SELECT diff.tid FROM %s diff "
 					 "WHERE diff.tid = mv.ctid and diff.sid = mv.gp_segment_id and"
 	 				 " diff.tid IS NOT NULL)",
@@ -1151,51 +1009,6 @@
 	if (indexStruct->indisunique &&
 		indexStruct->indimmediate &&
 		indexRel->rd_rel->relam == BTREE_AM_OID &&
-		IndexIsValid(indexStruct) &&
-		RelationGetIndexPredicate(indexRel) == NIL &&
-		indexStruct->indnatts > 0)
-	{
-		/*
-		 * The point of groveling through the index columns individually is to
-		 * reject both index expressions and system columns.  Currently,
-		 * matviews couldn't have OID columns so there's no way to create an
-		 * index on a system column; but maybe someday that wouldn't be true,
-		 * so let's be safe.
-		 */
-		int			numatts = indexStruct->indnatts;
-		int			i;
-
-		for (i = 0; i < numatts; i++)
-		{
-			int			attnum = indexStruct->indkey.values[i];
-
-			if (attnum <= 0)
-				return false;
-		}
-		return true;
-	}
-	return false;
-}
-
-/*
- * Check whether specified index is usable for match merge.
- */
-static bool
-is_usable_unique_index(Relation indexRel)
-{
-	Form_pg_index indexStruct = indexRel->rd_index;
-
-	/*
-	 * Must be unique, valid, immediate, non-partial, and be defined over
-	 * plain user columns (not expressions).  We also require it to be a
-	 * btree.  Even if we had any other unique index kinds, we'd not know how
-	 * to identify the corresponding equality operator, nor could we be sure
-	 * that the planner could implement the required FULL JOIN with non-btree
-	 * operators.
-	 */
-	if (indexStruct->indisunique &&
-		indexStruct->indimmediate &&
-		indexRel->rd_rel->relam == BTREE_AM_OID &&
 		indexStruct->indisvalid &&
 		RelationGetIndexPredicate(indexRel) == NIL &&
 		indexStruct->indnatts > 0)
