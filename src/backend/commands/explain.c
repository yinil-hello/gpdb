/*-------------------------------------------------------------------------
 *
 * explain.c
 *	  Explain query execution plans
 *
<<<<<<< HEAD
 * Portions Copyright (c) 2005-2010, Greenplum inc
 * Portions Copyright (c) 2012-Present Pivotal Software, Inc.
 * Portions Copyright (c) 1996-2012, PostgreSQL Global Development Group
=======
 * Portions Copyright (c) 1996-2013, PostgreSQL Global Development Group
>>>>>>> e472b921
 * Portions Copyright (c) 1994-5, Regents of the University of California
 *
 * IDENTIFICATION
 *	  src/backend/commands/explain.c
 *
 *-------------------------------------------------------------------------
 */
#include "postgres.h"

#include "access/xact.h"
#include "catalog/pg_type.h"
#include "commands/createas.h"
#include "commands/defrem.h"
#include "commands/prepare.h"
#include "commands/queue.h"
#include "executor/execUtils.h"
#include "executor/hashjoin.h"
#include "foreign/fdwapi.h"
#include "optimizer/clauses.h"
#include "parser/parsetree.h"
#include "rewrite/rewriteHandler.h"
#include "tcop/tcopprot.h"
#include "utils/builtins.h"
#include "utils/json.h"
#include "utils/lsyscache.h"
#include "utils/metrics_utils.h"
#include "utils/rel.h"
#include "utils/snapmgr.h"
#include "utils/tuplesort.h"
#include "utils/xml.h"

#include "cdb/cdbgang.h"

#ifdef USE_ORCA
extern char *SerializeDXLPlan(Query *parse);
extern const char *OptVersion();
#endif


/* Hook for plugins to get control in ExplainOneQuery() */
ExplainOneQuery_hook_type ExplainOneQuery_hook = NULL;

/* Hook for plugins to get control in explain_get_index_name() */
explain_get_index_name_hook_type explain_get_index_name_hook = NULL;


/* OR-able flags for ExplainXMLTag() */
#define X_OPENING 0
#define X_CLOSING 1
#define X_CLOSE_IMMEDIATE 2
#define X_NOWHITESPACE 4

static void ExplainOneQuery(Query *query, IntoClause *into, ExplainState *es,
				const char *queryString, ParamListInfo params);
static void report_triggers(ResultRelInfo *rInfo, bool show_relname,
				ExplainState *es);

#ifdef USE_ORCA
static void ExplainDXL(Query *query, ExplainState *es,
							const char *queryString,
							ParamListInfo params);
#endif
static double elapsed_time(instr_time *starttime);
static void ExplainPreScanNode(PlanState *planstate, Bitmapset **rels_used);
static void ExplainPreScanMemberNodes(List *plans, PlanState **planstates,
						  Bitmapset **rels_used);
static void ExplainPreScanSubPlans(List *plans, Bitmapset **rels_used);
static void ExplainNode(PlanState *planstate, List *ancestors,
			const char *relationship, const char *plan_name,
			ExplainState *es);
static void show_plan_tlist(PlanState *planstate, List *ancestors,
				ExplainState *es);
static void show_expression(Node *node, const char *qlabel,
				PlanState *planstate, List *ancestors,
				bool useprefix, ExplainState *es);
static void show_qual(List *qual, const char *qlabel,
		  PlanState *planstate, List *ancestors,
		  bool useprefix, ExplainState *es);
static void show_scan_qual(List *qual, const char *qlabel,
			   PlanState *planstate, List *ancestors,
			   ExplainState *es);
static void show_upper_qual(List *qual, const char *qlabel,
				PlanState *planstate, List *ancestors,
				ExplainState *es);
static void show_sort_keys(SortState *sortstate, List *ancestors,
			   ExplainState *es);
static void show_merge_append_keys(MergeAppendState *mstate, List *ancestors,
					   ExplainState *es);
static void show_sort_group_keys(PlanState *planstate, const char *qlabel,
					 int nkeys, AttrNumber *keycols,
					 List *ancestors, ExplainState *es);
static void show_sort_info(SortState *sortstate, ExplainState *es);
static void show_windowagg_keys(WindowAggState *waggstate, List *ancestors, ExplainState *es);
static void show_hash_info(HashState *hashstate, ExplainState *es);
static void show_instrumentation_count(const char *qlabel, int which,
						   PlanState *planstate, ExplainState *es);
static void show_foreignscan_info(ForeignScanState *fsstate, ExplainState *es);
static const char *explain_get_index_name(Oid indexId);
static void ExplainIndexScanDetails(Oid indexid, ScanDirection indexorderdir,
						ExplainState *es);
static void ExplainScanTarget(Scan *plan, ExplainState *es);
static void ExplainModifyTarget(ModifyTable *plan, ExplainState *es);
static void ExplainTargetRel(Plan *plan, Index rti, ExplainState *es);
static void show_modifytable_info(ModifyTableState *mtstate, ExplainState *es);
static void ExplainMemberNodes(List *plans, PlanState **planstates,
				   List *ancestors, ExplainState *es);
static void ExplainSubPlans(List *plans, List *ancestors,
				const char *relationship, ExplainState *es, SliceTable *sliceTable);
static void ExplainProperty(const char *qlabel, const char *value,
				bool numeric, ExplainState *es);
static void ExplainPropertyStringInfo(const char *qlabel, ExplainState *es,
									  const char *fmt,...)
									  __attribute__((format(PG_PRINTF_ATTRIBUTE, 3, 4)));
static void ExplainOpenGroup(const char *objtype, const char *labelname,
				 bool labeled, ExplainState *es);
static void ExplainCloseGroup(const char *objtype, const char *labelname,
				  bool labeled, ExplainState *es);
static void ExplainDummyGroup(const char *objtype, const char *labelname,
				  ExplainState *es);
static void ExplainXMLTag(const char *tagname, int flags, ExplainState *es);
static void ExplainJSONLineEnding(ExplainState *es);
static void ExplainYAMLLineStarting(ExplainState *es);
static void escape_yaml(StringInfo buf, const char *str);

/* Include the Greenplum EXPLAIN extensions */
#include "explain_gp.c"


/*
 * ExplainQuery -
 *	  execute an EXPLAIN command
 */
void
ExplainQuery(ExplainStmt *stmt, const char *queryString,
			 ParamListInfo params, DestReceiver *dest)
{
	ExplainState es;
	TupOutputState *tstate;
	List	   *rewritten;
	ListCell   *lc;
	bool		timing_set = false;

	/* Initialize ExplainState. */
	ExplainInitState(&es);

	/* Parse options list. */
	foreach(lc, stmt->options)
	{
		DefElem    *opt = (DefElem *) lfirst(lc);

		if (strcmp(opt->defname, "analyze") == 0)
			es.analyze = defGetBoolean(opt);
		else if (strcmp(opt->defname, "verbose") == 0)
			es.verbose = defGetBoolean(opt);
		else if (strcmp(opt->defname, "costs") == 0)
			es.costs = defGetBoolean(opt);
		else if (strcmp(opt->defname, "buffers") == 0)
			es.buffers = defGetBoolean(opt);
		else if (strcmp(opt->defname, "timing") == 0)
		{
			timing_set = true;
			es.timing = defGetBoolean(opt);
		}
		else if (strcmp(opt->defname, "format") == 0)
		{
			char	   *p = defGetString(opt);

			if (strcmp(p, "text") == 0)
				es.format = EXPLAIN_FORMAT_TEXT;
			else if (strcmp(p, "xml") == 0)
				es.format = EXPLAIN_FORMAT_XML;
			else if (strcmp(p, "json") == 0)
				es.format = EXPLAIN_FORMAT_JSON;
			else if (strcmp(p, "yaml") == 0)
				es.format = EXPLAIN_FORMAT_YAML;
			else
				ereport(ERROR,
						(errcode(ERRCODE_INVALID_PARAMETER_VALUE),
				errmsg("unrecognized value for EXPLAIN option \"%s\": \"%s\"",
					   opt->defname, p)));
		}
		else if (strcmp(opt->defname, "dxl") == 0)
			es.dxl = defGetBoolean(opt);
		else
			ereport(ERROR,
					(errcode(ERRCODE_SYNTAX_ERROR),
					 errmsg("unrecognized EXPLAIN option \"%s\"",
							opt->defname)));
	}

	if (es.buffers && !es.analyze)
		ereport(ERROR,
				(errcode(ERRCODE_INVALID_PARAMETER_VALUE),
				 errmsg("EXPLAIN option BUFFERS requires ANALYZE")));

	/* if the timing was not set explicitly, set default value */
	es.timing = (timing_set) ? es.timing : es.analyze;

	/* check that timing is used with EXPLAIN ANALYZE */
	if (es.timing && !es.analyze)
		ereport(ERROR,
				(errcode(ERRCODE_INVALID_PARAMETER_VALUE),
				 errmsg("EXPLAIN option TIMING requires ANALYZE")));

	/*
	 * Parse analysis was done already, but we still have to run the rule
	 * rewriter.  We do not do AcquireRewriteLocks: we assume the query either
	 * came straight from the parser, or suitable locks were acquired by
	 * plancache.c.
	 *
	 * Because the rewriter and planner tend to scribble on the input, we make
	 * a preliminary copy of the source querytree.	This prevents problems in
	 * the case that the EXPLAIN is in a portal or plpgsql function and is
	 * executed repeatedly.  (See also the same hack in DECLARE CURSOR and
	 * PREPARE.)  XXX FIXME someday.
	 */
	Assert(IsA(stmt->query, Query));
	rewritten = QueryRewrite((Query *) copyObject(stmt->query));

	/* emit opening boilerplate */
	ExplainBeginOutput(&es);

	if (rewritten == NIL)
	{
		/*
		 * In the case of an INSTEAD NOTHING, tell at least that.  But in
		 * non-text format, the output is delimited, so this isn't necessary.
		 */
		if (es.format == EXPLAIN_FORMAT_TEXT)
			appendStringInfoString(es.str, "Query rewrites to nothing\n");
	}
	else
	{
		ListCell   *l;

		/* Explain every plan */
		foreach(l, rewritten)
		{
			ExplainOneQuery((Query *) lfirst(l), NULL, &es,
							queryString, params);

			/* Separate plans with an appropriate separator */
			if (lnext(l) != NULL)
				ExplainSeparatePlans(&es);
		}
	}

	/* emit closing boilerplate */
	ExplainEndOutput(&es);
	Assert(es.indent == 0);

	/* output tuples */
	tstate = begin_tup_output_tupdesc(dest, ExplainResultDesc(stmt));
	if (es.format == EXPLAIN_FORMAT_TEXT)
		do_text_output_multiline(tstate, es.str->data);
	else
		do_text_output_oneline(tstate, es.str->data);
	end_tup_output(tstate);

	pfree(es.str->data);
}

/*
 * Initialize ExplainState.
 */
void
ExplainInitState(ExplainState *es)
{
	/* Set default options. */
	memset(es, 0, sizeof(ExplainState));
	es->costs = true;
	/* Prepare output buffer. */
	es->str = makeStringInfo();
}

/*
 * ExplainResultDesc -
 *	  construct the result tupledesc for an EXPLAIN
 */
TupleDesc
ExplainResultDesc(ExplainStmt *stmt)
{
	TupleDesc	tupdesc;
	ListCell   *lc;
	Oid			result_type = TEXTOID;

	/* Check for XML format option */
	foreach(lc, stmt->options)
	{
		DefElem    *opt = (DefElem *) lfirst(lc);

		if (strcmp(opt->defname, "format") == 0)
		{
			char	   *p = defGetString(opt);

			if (strcmp(p, "xml") == 0)
				result_type = XMLOID;
			else if (strcmp(p, "json") == 0)
				result_type = JSONOID;
			else
				result_type = TEXTOID;
			/* don't "break", as ExplainQuery will use the last value */
		}
	}

	/* Need a tuple descriptor representing a single TEXT or XML column */
	tupdesc = CreateTemplateTupleDesc(1, false);
	TupleDescInitEntry(tupdesc, (AttrNumber) 1, "QUERY PLAN",
					   result_type, -1, 0);
	return tupdesc;
}

#ifdef USE_ORCA
/*
 * ExplainDXL -
 *	  print out the execution plan for one Query in DXL format
 *	  this function implicitly uses optimizer
 */
static void
ExplainDXL(Query *query, ExplainState *es, const char *queryString,
				ParamListInfo params)
{
	MemoryContext oldcxt = CurrentMemoryContext;
	bool		save_enumerate;
	char	   *dxl = NULL;

	save_enumerate = optimizer_enumerate_plans;

	/* Do the EXPLAIN. */

	/* enable plan enumeration before calling optimizer */
	optimizer_enumerate_plans = true;

	/* optimize query using optimizer and get generated plan in DXL format */
	dxl = SerializeDXLPlan(query);

	/* restore old value of enumerate plans GUC */
	optimizer_enumerate_plans = save_enumerate;

	if (dxl == NULL)
		elog(NOTICE, "Optimizer failed to produce plan");
	else
	{
		appendStringInfoString(es->str, dxl);
		appendStringInfoChar(es->str, '\n'); /* separator line */
		pfree(dxl);
	}

	/* Free the memory we used. */
	MemoryContextSwitchTo(oldcxt);
}
#endif

/*
 * ExplainOneQuery -
 *	  print out the execution plan for one Query
 *
 * "into" is NULL unless we are explaining the contents of a CreateTableAsStmt.
 */
static void
ExplainOneQuery(Query *query, IntoClause *into, ExplainState *es,
				const char *queryString, ParamListInfo params)
{
#ifdef USE_ORCA
	if (es->dxl)
	{
		ExplainDXL(query, es, queryString, params);
		return;
	}
#endif

	/* planner will not cope with utility statements */
	if (query->commandType == CMD_UTILITY)
	{
		ExplainOneUtility(query->utilityStmt, into, es, queryString, params);
		return;
	}

	/* if an advisor plugin is present, let it manage things */
	if (ExplainOneQuery_hook)
		(*ExplainOneQuery_hook) (query, into, es, queryString, params);
	else
	{
		PlannedStmt *plan;

		/* plan the query */
		plan = pg_plan_query(query, 0, params);

		/*
		 * GPDB_92_MERGE_FIXME: it really should be an optimizer's responsibility
		 * to correctly set the into-clause and into-policy of the PlannedStmt.
		 */
		if (into != NULL)
			plan->intoClause = copyObject(into);
		/* run it (if needed) and produce output */
		ExplainOnePlan(plan, into, es, queryString, params);
	}
}

/*
 * ExplainOneUtility -
 *	  print out the execution plan for one utility statement
 *	  (In general, utility statements don't have plans, but there are some
 *	  we treat as special cases)
 *
 * "into" is NULL unless we are explaining the contents of a CreateTableAsStmt.
 *
 * This is exported because it's called back from prepare.c in the
 * EXPLAIN EXECUTE case.
 */
void
ExplainOneUtility(Node *utilityStmt, IntoClause *into, ExplainState *es,
				  const char *queryString, ParamListInfo params)
{
	if (utilityStmt == NULL)
		return;

	if (IsA(utilityStmt, CreateTableAsStmt))
	{
		/*
		 * We have to rewrite the contained SELECT and then pass it back to
		 * ExplainOneQuery.  It's probably not really necessary to copy the
		 * contained parsetree another time, but let's be safe.
		 */
		CreateTableAsStmt *ctas = (CreateTableAsStmt *) utilityStmt;
		List	   *rewritten;

		Assert(IsA(ctas->query, Query));
		rewritten = QueryRewrite((Query *) copyObject(ctas->query));
		Assert(list_length(rewritten) == 1);
		ExplainOneQuery((Query *) linitial(rewritten), ctas->into, es,
						queryString, params);
	}
	else if (IsA(utilityStmt, ExecuteStmt))
		ExplainExecuteQuery((ExecuteStmt *) utilityStmt, into, es,
							queryString, params);
	else if (IsA(utilityStmt, NotifyStmt))
	{
		if (es->format == EXPLAIN_FORMAT_TEXT)
			appendStringInfoString(es->str, "NOTIFY\n");
		else
			ExplainDummyGroup("Notify", NULL, es);
	}
	else
	{
		if (es->format == EXPLAIN_FORMAT_TEXT)
			appendStringInfoString(es->str,
							  "Utility statements have no plan structure\n");
		else
			ExplainDummyGroup("Utility Statement", NULL, es);
	}
}

/*
 * ExplainOnePlan -
 *		given a planned query, execute it if needed, and then print
 *		EXPLAIN output
 *
 * "into" is NULL unless we are explaining the contents of a CreateTableAsStmt,
 * in which case executing the query should result in creating that table.
 *
 * Since we ignore any DeclareCursorStmt that might be attached to the query,
 * if you say EXPLAIN ANALYZE DECLARE CURSOR then we'll actually run the
 * query.  This is different from pre-8.3 behavior but seems more useful than
 * not running the query.  No cursor will be created, however.
 *
 * This is exported because it's called back from prepare.c in the
 * EXPLAIN EXECUTE case, and because an index advisor plugin would need
 * to call it.
 */
void
ExplainOnePlan(PlannedStmt *plannedstmt, IntoClause *into, ExplainState *es,
			   const char *queryString, ParamListInfo params)
{
	DestReceiver *dest;
	QueryDesc  *queryDesc;
	instr_time	starttime;
	double		totaltime = 0;
	int			eflags;
	int			instrument_option = 0;

	if (es->analyze && es->timing)
		instrument_option |= INSTRUMENT_TIMER;
	else if (es->analyze)
		instrument_option |= INSTRUMENT_ROWS;

	if (es->buffers)
		instrument_option |= INSTRUMENT_BUFFERS;

<<<<<<< HEAD
	if (es->analyze)
		instrument_option |= INSTRUMENT_CDB;

	/*
	 * Start timing.
=======
	/*
	 * We always collect timing for the entire statement, even when node-level
	 * timing is off, so we don't look at es->timing here.
>>>>>>> e472b921
	 */
	INSTR_TIME_SET_CURRENT(starttime);

	/*
	 * Use a snapshot with an updated command ID to ensure this query sees
	 * results of any previously executed queries.
	 */
	PushCopiedSnapshot(GetActiveSnapshot());
	UpdateActiveSnapshotCommandId();

	/*
	 * Normally we discard the query's output, but if explaining CREATE TABLE
	 * AS, we'd better use the appropriate tuple receiver.
	 */
	if (into)
		dest = CreateIntoRelDestReceiver(into);
	else
		dest = None_Receiver;

	/* Create a QueryDesc for the query */
	queryDesc = CreateQueryDesc(plannedstmt, queryString,
								GetActiveSnapshot(), InvalidSnapshot,
								dest, params, instrument_option);

	if (gp_enable_gpperfmon && Gp_role == GP_ROLE_DISPATCH)
	{
		Assert(queryString);
		gpmon_qlog_query_submit(queryDesc->gpmon_pkt);
		gpmon_qlog_query_text(queryDesc->gpmon_pkt,
				queryString,
				application_name,
				GetResqueueName(GetResQueueId()),
				GetResqueuePriority(GetResQueueId()));
	}

	/* GPDB hook for collecting query info */
	if (query_info_collect_hook)
		(*query_info_collect_hook)(METRICS_QUERY_SUBMIT, queryDesc);

    /* Allocate workarea for summary stats. */
    if (es->analyze)
    {
        /* Attach workarea to QueryDesc so ExecSetParamPlan() can find it. */
        queryDesc->showstatctx = cdbexplain_showExecStatsBegin(queryDesc,
															   starttime);
    }
	else
		queryDesc->showstatctx = NULL;

	/* Select execution options */
	if (es->analyze)
		eflags = 0;				/* default run-to-completion flags */
	else
		eflags = EXEC_FLAG_EXPLAIN_ONLY;
	if (into)
		eflags |= GetIntoRelEFlags(into);


			queryDesc->plannedstmt->query_mem = ResourceManagerGetQueryMemoryLimit(
			queryDesc->plannedstmt);

	/* call ExecutorStart to prepare the plan for execution */
	ExecutorStart(queryDesc, eflags);

	/* Execute the plan for statistics if asked for */
	if (es->analyze)
	{
		ScanDirection dir;

		/* EXPLAIN ANALYZE CREATE TABLE AS WITH NO DATA is weird */
		if (into && into->skipData)
			dir = NoMovementScanDirection;
		else
			dir = ForwardScanDirection;

		/* run the plan */
		ExecutorRun(queryDesc, dir, 0L);

		/* Wait for completion of all qExec processes. */
		if (queryDesc->estate->dispatcherState && queryDesc->estate->dispatcherState->primaryResults)
			cdbdisp_checkDispatchResult(queryDesc->estate->dispatcherState, DISPATCH_WAIT_NONE);

		/* run cleanup too */
		ExecutorFinish(queryDesc);

		/* We can't run ExecutorEnd 'till we're done printing the stats... */
		totaltime += elapsed_time(&starttime);
	}

	ExplainOpenGroup("Query", NULL, true, es);

	/* Create textual dump of plan tree */
	ExplainPrintPlan(es, queryDesc);

	/* Print info about runtime of triggers */
	if (es->analyze)
	{
		ResultRelInfo *rInfo;
		bool		show_relname;
		int			numrels = queryDesc->estate->es_num_result_relations;
		List	   *targrels = queryDesc->estate->es_trig_target_relations;
		int			nr;
		ListCell   *l;

		/*
		 * GPDB_91_MERGE_FIXME: If the target is a partitioned table, we
		 * should also report information on the triggers in the partitions.
		 * I.e. we should scan the the 'ri_partition_hash' of each
		 * ResultRelInfo as well. This is somewhat academic, though, as long
		 * as we don't support triggers in GPDB in general..
		 */

		ExplainOpenGroup("Triggers", "Triggers", false, es);

		show_relname = (numrels > 1 || targrels != NIL);
		rInfo = queryDesc->estate->es_result_relations;
		for (nr = 0; nr < numrels; rInfo++, nr++)
			report_triggers(rInfo, show_relname, es);

		foreach(l, targrels)
		{
			rInfo = (ResultRelInfo *) lfirst(l);
			report_triggers(rInfo, show_relname, es);
		}

		ExplainCloseGroup("Triggers", "Triggers", false, es);
	}

    /*
     * Display per-slice and whole-query statistics.
     */
    if (es->analyze)
        cdbexplain_showExecStatsEnd(queryDesc->plannedstmt, queryDesc->showstatctx,
									queryDesc->estate, es);

    /*
	 * Show non-default GUC settings that might have affected the plan as well
	 * as optimizer settings etc.
     */
	ExplainOpenGroup("Settings", "Settings", true, es);
	
	if (queryDesc->plannedstmt->planGen == PLANGEN_PLANNER)
		ExplainProperty("Optimizer", "legacy query optimizer", false, es);
#ifdef USE_ORCA
	else
		ExplainPropertyStringInfo("Optimizer", es, "PQO version %s", OptVersion());
#endif

	/* We only list the non-default GUCs in verbose mode */
	if (es->verbose)
	{
		List	*settings;

		settings = gp_guc_list_show(PGC_S_DEFAULT, gp_guc_list_for_explain);

		if (list_length(settings) > 0)
			ExplainPropertyList("Settings", settings, es);
	}

	ExplainCloseGroup("Settings", "Settings", true, es);

	/*
	 * Close down the query and free resources.  Include time for this in the
	 * total runtime (although it should be pretty minimal).
	 */
	INSTR_TIME_SET_CURRENT(starttime);

	ExecutorEnd(queryDesc);

	FreeQueryDesc(queryDesc);

	PopActiveSnapshot();

	/* We need a CCI just in case query expanded to multiple plans */
	if (es->analyze)
		CommandCounterIncrement();

	totaltime += elapsed_time(&starttime);

	if (es->analyze)
	{
		if (es->format == EXPLAIN_FORMAT_TEXT)
			appendStringInfo(es->str, "Total runtime: %.3f ms\n",
							 1000.0 * totaltime);
		else
			ExplainPropertyFloat("Total Runtime", 1000.0 * totaltime,
								 3, es);
	}

	ExplainCloseGroup("Query", NULL, true, es);
}

/*
 * ExplainPrintPlan -
 *	  convert a QueryDesc's plan tree to text and append it to es->str
 *
 * The caller should have set up the options fields of *es, as well as
 * initializing the output buffer es->str.	Other fields in *es are
 * initialized here.
 *
 * NB: will not work on utility statements
 */
void
ExplainPrintPlan(ExplainState *es, QueryDesc *queryDesc)
{
<<<<<<< HEAD
	EState     *estate = queryDesc->estate;
=======
	Bitmapset  *rels_used = NULL;
>>>>>>> e472b921

	Assert(queryDesc->plannedstmt != NULL);
	es->pstmt = queryDesc->plannedstmt;
	es->rtable = queryDesc->plannedstmt->rtable;
<<<<<<< HEAD
	es->showstatctx = queryDesc->showstatctx;

	/* CDB: Find slice table entry for the root slice. */
	es->currentSlice = getCurrentSlice(estate, LocallyExecutingSliceIndex(estate));

	/* Get local stats if root slice was executed here in the qDisp. */
	if (es->analyze)
	{
		if (!es->currentSlice || sliceRunsOnQD(es->currentSlice))
			cdbexplain_localExecStats(queryDesc->planstate, es->showstatctx);

        /* Fill in the plan's Instrumentation with stats from qExecs. */
        if (estate->dispatcherState && estate->dispatcherState->primaryResults)
            cdbexplain_recvExecStats(queryDesc->planstate,
                                     estate->dispatcherState->primaryResults,
                                     LocallyExecutingSliceIndex(estate),
                                     es->showstatctx);
	}

=======
	ExplainPreScanNode(queryDesc->planstate, &rels_used);
	es->rtable_names = select_rtable_names_for_explain(es->rtable, rels_used);
>>>>>>> e472b921
	ExplainNode(queryDesc->planstate, NIL, NULL, NULL, es);
}

/*
 * ExplainQueryText -
 *	  add a "Query Text" node that contains the actual text of the query
 *
 * The caller should have set up the options fields of *es, as well as
 * initializing the output buffer es->str.
 *
 */
void
ExplainQueryText(ExplainState *es, QueryDesc *queryDesc)
{
	if (queryDesc->sourceText)
		ExplainPropertyText("Query Text", queryDesc->sourceText, es);
}

/*
 * report_triggers -
 *		report execution stats for a single relation's triggers
 */
static void
report_triggers(ResultRelInfo *rInfo, bool show_relname, ExplainState *es)
{
	int			nt;

	if (!rInfo->ri_TrigDesc || !rInfo->ri_TrigInstrument)
		return;
	for (nt = 0; nt < rInfo->ri_TrigDesc->numtriggers; nt++)
	{
		Trigger    *trig = rInfo->ri_TrigDesc->triggers + nt;
		Instrumentation *instr = rInfo->ri_TrigInstrument + nt;
		char	   *relname;
		char	   *conname = NULL;

		/* Must clean up instrumentation state */
		InstrEndLoop(instr);

		/*
		 * We ignore triggers that were never invoked; they likely aren't
		 * relevant to the current query type.
		 */
		if (instr->ntuples == 0)
			continue;

		ExplainOpenGroup("Trigger", NULL, true, es);

		relname = RelationGetRelationName(rInfo->ri_RelationDesc);
		if (OidIsValid(trig->tgconstraint))
			conname = get_constraint_name(trig->tgconstraint);

		/*
		 * In text format, we avoid printing both the trigger name and the
		 * constraint name unless VERBOSE is specified.  In non-text formats
		 * we just print everything.
		 */
		if (es->format == EXPLAIN_FORMAT_TEXT)
		{
			if (es->verbose || conname == NULL)
				appendStringInfo(es->str, "Trigger %s", trig->tgname);
			else
				appendStringInfoString(es->str, "Trigger");
			if (conname)
				appendStringInfo(es->str, " for constraint %s", conname);
			if (show_relname)
				appendStringInfo(es->str, " on %s", relname);
			appendStringInfo(es->str, ": time=%.3f calls=%.ld\n",
							 1000.0 * instr->total, instr->ntuples);
		}
		else
		{
			ExplainPropertyText("Trigger Name", trig->tgname, es);
			if (conname)
				ExplainPropertyText("Constraint Name", conname, es);
			ExplainPropertyText("Relation", relname, es);
			ExplainPropertyFloat("Time", 1000.0 * instr->total, 3, es);
			ExplainPropertyFloat("Calls", instr->ntuples, 0, es);
		}

		if (conname)
			pfree(conname);

		ExplainCloseGroup("Trigger", NULL, true, es);
	}
}

/* Compute elapsed time in seconds since given timestamp */
static double
elapsed_time(instr_time *starttime)
{
	instr_time	endtime;

	INSTR_TIME_SET_CURRENT(endtime);
	INSTR_TIME_SUBTRACT(endtime, *starttime);
	return INSTR_TIME_GET_DOUBLE(endtime);
}

static void
show_dispatch_info(Slice *slice, ExplainState *es)
{
	int			segments;

	/*
	 * In non-parallel query, there is no slice information.
	 */
	if (!slice)
		return;

	switch (slice->gangType)
	{
		case GANGTYPE_UNALLOCATED:
		case GANGTYPE_ENTRYDB_READER:
			segments = 0;
			break;

		case GANGTYPE_PRIMARY_WRITER:
		case GANGTYPE_PRIMARY_READER:
		case GANGTYPE_SINGLETON_READER:
		{
			if (slice->directDispatch.isDirectDispatch)
			{
				Assert(list_length(slice->directDispatch.contentIds) == 1);
				segments = list_length(slice->directDispatch.contentIds);
			}
			else
			{
				segments = slice->numGangMembersToBeActive;
			}
			break;
		}

		default:
			segments = 0;		/* keep compiler happy */
			Assert(false);
			break;
	}

	if (es->format == EXPLAIN_FORMAT_TEXT)
	{
		if (segments == 0)
			appendStringInfo(es->str, "  (slice%d)", slice->sliceIndex);
		else
			appendStringInfo(es->str, "  (slice%d; segments: %d)",
							 slice->sliceIndex, segments);
	}
	else
	{
		ExplainPropertyInteger("Slice", slice->sliceIndex, es);
		ExplainPropertyInteger("Segments", segments, es);
		ExplainPropertyText("Gang Type", gangTypeToString(slice->gangType), es);
	}
}

/*
 * ExplainPreScanNode -
 *	  Prescan the planstate tree to identify which RTEs are referenced
 *
 * Adds the relid of each referenced RTE to *rels_used.  The result controls
 * which RTEs are assigned aliases by select_rtable_names_for_explain.
 * This ensures that we don't confusingly assign un-suffixed aliases to RTEs
 * that never appear in the EXPLAIN output (such as inheritance parents).
 */
static void
ExplainPreScanNode(PlanState *planstate, Bitmapset **rels_used)
{
	Plan	   *plan = planstate->plan;

	switch (nodeTag(plan))
	{
		case T_SeqScan:
		case T_IndexScan:
		case T_IndexOnlyScan:
		case T_BitmapHeapScan:
		case T_TidScan:
		case T_SubqueryScan:
		case T_FunctionScan:
		case T_ValuesScan:
		case T_CteScan:
		case T_WorkTableScan:
		case T_ForeignScan:
			*rels_used = bms_add_member(*rels_used,
										((Scan *) plan)->scanrelid);
			break;
		case T_ModifyTable:
			/* cf ExplainModifyTarget */
			*rels_used = bms_add_member(*rels_used,
					  linitial_int(((ModifyTable *) plan)->resultRelations));
			break;
		default:
			break;
	}

	/* initPlan-s */
	if (planstate->initPlan)
		ExplainPreScanSubPlans(planstate->initPlan, rels_used);

	/* lefttree */
	if (outerPlanState(planstate))
		ExplainPreScanNode(outerPlanState(planstate), rels_used);

	/* righttree */
	if (innerPlanState(planstate))
		ExplainPreScanNode(innerPlanState(planstate), rels_used);

	/* special child plans */
	switch (nodeTag(plan))
	{
		case T_ModifyTable:
			ExplainPreScanMemberNodes(((ModifyTable *) plan)->plans,
								  ((ModifyTableState *) planstate)->mt_plans,
									  rels_used);
			break;
		case T_Append:
			ExplainPreScanMemberNodes(((Append *) plan)->appendplans,
									((AppendState *) planstate)->appendplans,
									  rels_used);
			break;
		case T_MergeAppend:
			ExplainPreScanMemberNodes(((MergeAppend *) plan)->mergeplans,
								((MergeAppendState *) planstate)->mergeplans,
									  rels_used);
			break;
		case T_BitmapAnd:
			ExplainPreScanMemberNodes(((BitmapAnd *) plan)->bitmapplans,
								 ((BitmapAndState *) planstate)->bitmapplans,
									  rels_used);
			break;
		case T_BitmapOr:
			ExplainPreScanMemberNodes(((BitmapOr *) plan)->bitmapplans,
								  ((BitmapOrState *) planstate)->bitmapplans,
									  rels_used);
			break;
		case T_SubqueryScan:
			ExplainPreScanNode(((SubqueryScanState *) planstate)->subplan,
							   rels_used);
			break;
		default:
			break;
	}

	/* subPlan-s */
	if (planstate->subPlan)
		ExplainPreScanSubPlans(planstate->subPlan, rels_used);
}

/*
 * Prescan the constituent plans of a ModifyTable, Append, MergeAppend,
 * BitmapAnd, or BitmapOr node.
 *
 * Note: we don't actually need to examine the Plan list members, but
 * we need the list in order to determine the length of the PlanState array.
 */
static void
ExplainPreScanMemberNodes(List *plans, PlanState **planstates,
						  Bitmapset **rels_used)
{
	int			nplans = list_length(plans);
	int			j;

	for (j = 0; j < nplans; j++)
		ExplainPreScanNode(planstates[j], rels_used);
}

/*
 * Prescan a list of SubPlans (or initPlans, which also use SubPlan nodes).
 */
static void
ExplainPreScanSubPlans(List *plans, Bitmapset **rels_used)
{
	ListCell   *lst;

	foreach(lst, plans)
	{
		SubPlanState *sps = (SubPlanState *) lfirst(lst);

		ExplainPreScanNode(sps->planstate, rels_used);
	}
}

/*
 * ExplainNode -
 *	  Appends a description of a plan tree to es->str
 *
 * planstate points to the executor state node for the current plan node.
 * We need to work from a PlanState node, not just a Plan node, in order to
 * get at the instrumentation data (if any) as well as the list of subplans.
 *
 * ancestors is a list of parent PlanState nodes, most-closely-nested first.
 * These are needed in order to interpret PARAM_EXEC Params.
 *
 * relationship describes the relationship of this plan node to its parent
 * (eg, "Outer", "Inner"); it can be null at top level.  plan_name is an
 * optional name to be attached to the node.
 *
 * In text format, es->indent is controlled in this function since we only
 * want it to change at plan-node boundaries.  In non-text formats, es->indent
 * corresponds to the nesting depth of logical output groups, and therefore
 * is controlled by ExplainOpenGroup/ExplainCloseGroup.
 *
 * es->parentPlanState points to the parent planstate node and can be used by
 * PartitionSelector to deparse its printablePredicate. (This is passed in
 * ExplainState rather than as a normal argument, to avoid changing the
 * function signature from upstream.)
 */
static void
ExplainNode(PlanState *planstate, List *ancestors,
			const char *relationship, const char *plan_name,
			ExplainState *es)
{
	Plan	   *plan = planstate->plan;
	PlanState  *parentplanstate;
    Slice      *save_currentSlice = es->currentSlice;    /* save */
	const char *pname;			/* node type name for text output */
	const char *sname;			/* node type name for non-text output */
	const char *strategy = NULL;
	const char *operation = NULL;
	int			save_indent = es->indent;
	bool		haschildren;
	bool		skip_outer=false;
	char       *skip_outer_msg = NULL;
	int			motion_recv;
	int			motion_snd;
	float		scaleFactor = 1.0; /* we will divide planner estimates by this factor to produce
									  per-segment estimates */

	/* Remember who called us. */
	parentplanstate = es->parentPlanState;
	es->parentPlanState = planstate;

	if (Gp_role == GP_ROLE_DISPATCH)
	{
		/*
		 * Estimates will have to be scaled down to be per-segment (except in a
		 * few cases).
		 */
		if ((plan->directDispatch).isDirectDispatch)
		{
			scaleFactor = 1.0;
		}
		else if (plan->flow != NULL && CdbPathLocus_IsBottleneck(*(plan->flow)))
		{
			/*
			 * Data is unified in one place (singleQE or QD), or executed on a
			 * single segment.  We scale up estimates to make it global.  We
			 * will later amend this for Motion nodes.
			 */
			scaleFactor = 1.0;
		}
		else
		{
			/*
			 * The plan node is executed on multiple nodes, so scale down the
			 * number of rows seen by each segment
			 */
			scaleFactor = getgpsegmentCount();
		}
	}

	/*
	 * If this is a Motion node, we're descending into a new slice.
	 */
	if (IsA(plan, Motion))
	{
		Motion	   *pMotion = (Motion *) plan;
		SliceTable *sliceTable = planstate->state->es_sliceTable;

		if (sliceTable)
			es->currentSlice = (Slice *) list_nth(sliceTable->slices,
												  pMotion->motionID);
	}

	switch (nodeTag(plan))
	{
		case T_Result:
			pname = sname = "Result";
			break;
		case T_ModifyTable:
			sname = "ModifyTable";
			switch (((ModifyTable *) plan)->operation)
			{
				case CMD_INSERT:
					pname = operation = "Insert";
					break;
				case CMD_UPDATE:
					pname = operation = "Update";
					break;
				case CMD_DELETE:
					pname = operation = "Delete";
					break;
				default:
					pname = "???";
					break;
			}
			break;
		case T_Repeat:
			pname = sname = "Repeat";
			break;
		case T_Append:
			pname = sname = "Append";
			break;
		case T_MergeAppend:
			pname = sname = "Merge Append";
			break;
		case T_RecursiveUnion:
			pname = sname = "Recursive Union";
			break;
		case T_Sequence:
			pname = sname = "Sequence";
			break;
		case T_BitmapAnd:
			pname = sname = "BitmapAnd";
			break;
		case T_BitmapOr:
			pname = sname = "BitmapOr";
			break;
		case T_NestLoop:
			pname = sname = "Nested Loop";
			if (((NestLoop *)plan)->shared_outer)
			{
				skip_outer = true;
				skip_outer_msg = "See first subplan of Hash Join";
			}
			break;
		case T_MergeJoin:
			pname = "Merge";	/* "Join" gets added by jointype switch */
			sname = "Merge Join";
			break;
		case T_HashJoin:
			pname = "Hash";		/* "Join" gets added by jointype switch */
			sname = "Hash Join";
			break;
		case T_SeqScan:
			pname = sname = "Seq Scan";
			break;
		case T_AppendOnlyScan:
			pname = sname = "Append-only Scan";
			break;
		case T_AOCSScan:
			pname = sname = "Append-only Columnar Scan";
			break;
		case T_TableScan:
			pname = sname = "Table Scan";
			break;
		case T_DynamicTableScan:
			pname = sname = "Dynamic Table Scan";
			break;
		case T_ExternalScan:
			pname = sname = "External Scan";
			break;
		case T_IndexScan:
			pname = sname = "Index Scan";
			break;
		case T_DynamicIndexScan:
			pname = sname = "Dynamic Index Scan";
			break;
		case T_IndexOnlyScan:
			pname = sname = "Index Only Scan";
			break;
		case T_BitmapIndexScan:
			pname = sname = "Bitmap Index Scan";
			break;
		case T_DynamicBitmapIndexScan:
			pname = sname = "Dynamic Bitmap Index Scan";
			break;
		case T_BitmapHeapScan:
			pname = sname = "Bitmap Heap Scan";
			break;
		case T_BitmapAppendOnlyScan:
			if (((BitmapAppendOnlyScan *)plan)->isAORow)
				pname = sname = "Bitmap Append-Only Row-Oriented Scan";
			else
				pname = sname = "Bitmap Append-Only Column-Oriented Scan";
			break;
		case T_BitmapTableScan:
			pname = sname = "Bitmap Table Scan";
			break;
		case T_TidScan:
			pname = sname = "Tid Scan";
			break;
		case T_SubqueryScan:
			pname = sname = "Subquery Scan";
			break;
		case T_FunctionScan:
			pname = sname = "Function Scan";
			break;
		case T_ValuesScan:
			pname = sname = "Values Scan";
			break;
		case T_CteScan:
			pname = sname = "CTE Scan";
			break;
		case T_WorkTableScan:
			pname = sname = "WorkTable Scan";
			break;
		case T_ForeignScan:
			pname = sname = "Foreign Scan";
		break;
		case T_ShareInputScan:
			pname = sname = "Shared Scan";
			break;
		case T_Material:
			pname = sname = "Materialize";
			break;
		case T_Sort:
			pname = sname = "Sort";
			break;
		case T_Agg:
			sname = "Aggregate";
			switch (((Agg *) plan)->aggstrategy)
			{
				case AGG_PLAIN:
					pname = "Aggregate";
					strategy = "Plain";
					break;
				case AGG_SORTED:
					pname = "GroupAggregate";
					strategy = "Sorted";
					break;
				case AGG_HASHED:
					pname = "HashAggregate";
					strategy = "Hashed";
					break;
				default:
					pname = "Aggregate ???";
					strategy = "???";
					break;
			}
			break;
		case T_WindowAgg:
			pname = sname = "WindowAgg";
			break;
		case T_TableFunctionScan:
			pname = sname = "Table Function Scan";
			break;
		case T_Unique:
			pname = sname = "Unique";
			break;
		case T_SetOp:
			sname = "SetOp";
			switch (((SetOp *) plan)->strategy)
			{
				case SETOP_SORTED:
					pname = "SetOp";
					strategy = "Sorted";
					break;
				case SETOP_HASHED:
					pname = "HashSetOp";
					strategy = "Hashed";
					break;
				default:
					pname = "SetOp ???";
					strategy = "???";
					break;
			}
			break;
		case T_LockRows:
			pname = sname = "LockRows";
			break;
		case T_Limit:
			pname = sname = "Limit";
			break;
		case T_Hash:
			pname = sname = "Hash";
			break;
		case T_Motion:
			{
				Motion	   *pMotion = (Motion *) plan;

				motion_snd = es->currentSlice->numGangMembersToBeActive;
				motion_recv = 0;

				/* scale the number of rows by the number of segments sending data */
				scaleFactor = motion_snd;

				switch (pMotion->motionType)
				{
					case MOTIONTYPE_HASH:
						sname = "Redistribute Motion";
						motion_recv = pMotion->numOutputSegs;
						break;
					case MOTIONTYPE_FIXED:
						motion_recv = pMotion->numOutputSegs;
						if (motion_recv == 0)
						{
							sname = "Broadcast Motion";
							motion_recv = getgpsegmentCount();
						}
						else if (plan->lefttree &&
								 plan->lefttree->flow &&
								 plan->lefttree->flow->locustype == CdbLocusType_Replicated)
						{
							sname = "Explicit Gather Motion";
							scaleFactor = 1;
						}
						else
						{
							sname = "Gather Motion";
							scaleFactor = 1;
						}
						break;
					case MOTIONTYPE_EXPLICIT:
						sname = "Explicit Redistribute Motion";
						motion_recv = getgpsegmentCount();
						break;
					default:
						sname = "???";
						break;
				}
				pname = psprintf("%s %d:%d", sname, motion_snd, motion_recv);
			}
			break;
		case T_DML:
			{
				sname = "DML";
				switch (es->pstmt->commandType)
				{
					case CMD_INSERT:
						pname = operation = "Insert";
						break;
					case CMD_DELETE:
						pname = operation = "Delete";
						break;
					case CMD_UPDATE:
						pname = operation = "Update";
						break;
					default:
						pname = operation = "DML ???";
						break;
				}
			}
			break;
		case T_SplitUpdate:
			pname = sname = "Split";
			break;
		case T_AssertOp:
			pname = sname = "Assert";
			break;
		case T_PartitionSelector:
			pname = sname = "Partition Selector";
			break;
		case T_RowTrigger:
			pname = sname = "RowTrigger";
 			break;
		default:
			pname = sname = "???";
			break;
	}

	ExplainOpenGroup("Plan",
					 relationship ? NULL : "Plan",
					 true, es);

	if (es->format == EXPLAIN_FORMAT_TEXT)
	{
		if (plan_name)
		{
			appendStringInfoSpaces(es->str, es->indent * 2);
			appendStringInfo(es->str, "%s", plan_name);

			/*
			 * Show slice information after the plan name.
			 *
			 * Note: If the top node was a Motion node, we print the slice
			 * *above* the Motion here. We will print the slice below the
			 * Motion, below.
			 */
			show_dispatch_info(save_currentSlice, es);
			appendStringInfoChar(es->str, '\n');
			es->indent++;
		}
		if (es->indent)
		{
			appendStringInfoSpaces(es->str, es->indent * 2);
			appendStringInfoString(es->str, "->  ");
			es->indent += 2;
		}
		appendStringInfoString(es->str, pname);

		/*
		 * Print information about the current slice. In order to not make
		 * the output too verbose, only print it at the slice boundaries,
		 * ie. at Motion nodes. (We already switched the "current slice"
		 * to the slice below the Motion.)
		 */
		if (IsA(plan, Motion))
			show_dispatch_info(es->currentSlice, es);

		es->indent++;
	}
	else
	{
		ExplainPropertyText("Node Type", sname, es);
		if (nodeTag(plan) == T_Motion)
		{
			ExplainPropertyInteger("Senders", motion_snd, es);
			ExplainPropertyInteger("Receivers", motion_recv, es);
		}
		if (strategy)
			ExplainPropertyText("Strategy", strategy, es);
		if (operation)
			ExplainPropertyText("Operation", operation, es);
		if (relationship)
			ExplainPropertyText("Parent Relationship", relationship, es);
		if (plan_name)
			ExplainPropertyText("Subplan Name", plan_name, es);

		show_dispatch_info(es->currentSlice, es);
	}

	switch (nodeTag(plan))
	{
		case T_SeqScan:
		case T_ExternalScan:
		case T_AppendOnlyScan:
		case T_AOCSScan:
		case T_TableScan:
		case T_DynamicTableScan:
		case T_DynamicIndexScan:
		case T_BitmapHeapScan:
		case T_BitmapAppendOnlyScan:
		case T_BitmapTableScan:
		case T_TidScan:
		case T_SubqueryScan:
		case T_FunctionScan:
		case T_TableFunctionScan:
		case T_ValuesScan:
		case T_CteScan:
		case T_WorkTableScan:
		case T_ForeignScan:
			ExplainScanTarget((Scan *) plan, es);
			break;
		case T_IndexScan:
			{
				IndexScan  *indexscan = (IndexScan *) plan;

				ExplainIndexScanDetails(indexscan->indexid,
										indexscan->indexorderdir,
										es);
				ExplainScanTarget((Scan *) indexscan, es);
			}
			break;
		case T_IndexOnlyScan:
			{
				IndexOnlyScan *indexonlyscan = (IndexOnlyScan *) plan;

				ExplainIndexScanDetails(indexonlyscan->indexid,
										indexonlyscan->indexorderdir,
										es);
				ExplainScanTarget((Scan *) indexonlyscan, es);
			}
			break;
		case T_BitmapIndexScan:
		case T_DynamicBitmapIndexScan:
			{
				BitmapIndexScan *bitmapindexscan = (BitmapIndexScan *) plan;
				const char *indexname =
				explain_get_index_name(bitmapindexscan->indexid);

				if (es->format == EXPLAIN_FORMAT_TEXT)
					appendStringInfo(es->str, " on %s", indexname);
				else
					ExplainPropertyText("Index Name", indexname, es);
			}
			break;
		case T_ModifyTable:
			ExplainModifyTarget((ModifyTable *) plan, es);
			break;
		case T_NestLoop:
		case T_MergeJoin:
		case T_HashJoin:
			{
				const char *jointype;

				switch (((Join *) plan)->jointype)
				{
					case JOIN_INNER:
						jointype = "Inner";
						break;
					case JOIN_LEFT:
						jointype = "Left";
						break;
					case JOIN_FULL:
						jointype = "Full";
						break;
					case JOIN_RIGHT:
						jointype = "Right";
						break;
					case JOIN_SEMI:
						jointype = "Semi";
						break;
					case JOIN_ANTI:
						jointype = "Anti";
						break;
					case JOIN_LASJ_NOTIN:
						jointype = "Left Anti Semi (Not-In)";
						break;
					default:
						jointype = "???";
						break;
				}
				if (es->format == EXPLAIN_FORMAT_TEXT)
				{
					/*
					 * For historical reasons, the join type is interpolated
					 * into the node type name...
					 */
					if (((Join *) plan)->jointype != JOIN_INNER)
						appendStringInfo(es->str, " %s Join", jointype);
					else if (!IsA(plan, NestLoop))
						appendStringInfo(es->str, " Join");
				}
				else
					ExplainPropertyText("Join Type", jointype, es);
			}
			break;
		case T_SetOp:
			{
				const char *setopcmd;

				switch (((SetOp *) plan)->cmd)
				{
					case SETOPCMD_INTERSECT:
						setopcmd = "Intersect";
						break;
					case SETOPCMD_INTERSECT_ALL:
						setopcmd = "Intersect All";
						break;
					case SETOPCMD_EXCEPT:
						setopcmd = "Except";
						break;
					case SETOPCMD_EXCEPT_ALL:
						setopcmd = "Except All";
						break;
					default:
						setopcmd = "???";
						break;
				}
				if (es->format == EXPLAIN_FORMAT_TEXT)
					appendStringInfo(es->str, " %s", setopcmd);
				else
					ExplainPropertyText("Command", setopcmd, es);
			}
			break;
		case T_ShareInputScan:
			{
				ShareInputScan *sisc = (ShareInputScan *) plan;
				int				slice_id = -1;

				if (es->currentSlice)
					slice_id = es->currentSlice->sliceIndex;

				if (es->format == EXPLAIN_FORMAT_TEXT)
					appendStringInfo(es->str, " (share slice:id %d:%d)",
									 slice_id, sisc->share_id);
				else
				{
					ExplainPropertyInteger("Share ID", sisc->share_id, es);
					ExplainPropertyInteger("Slice ID", slice_id, es);
				}
			}
			break;
		case T_PartitionSelector:
			{
				PartitionSelector  *ps = (PartitionSelector *)plan;
				char			   *relname = get_rel_name(ps->relid);

				if (es->format == EXPLAIN_FORMAT_TEXT)
				{
					if (ps->scanId != 0)
						appendStringInfo(es->str, " for %s (dynamic scan id: %d)",
										 quote_identifier(relname),
										 ps->scanId);
					else
						appendStringInfo(es->str, " for %s", quote_identifier(relname));
				}
				else
				{
					ExplainPropertyText("Relation", relname, es);
					if (ps->scanId != 0)
						ExplainPropertyInteger("Dynamic Scan Id", ps->scanId, es);
				}
			}
			break;
		default:
			break;
	}

	Assert(scaleFactor > 0.0);

	if (es->costs)
	{
		if (es->format == EXPLAIN_FORMAT_TEXT)
		{
			appendStringInfo(es->str, "  (cost=%.2f..%.2f rows=%.0f width=%d)",
							 plan->startup_cost, plan->total_cost,
							 ceil(plan->plan_rows / scaleFactor), plan->plan_width);
		}
		else
		{
			ExplainPropertyFloat("Startup Cost", plan->startup_cost, 2, es);
			ExplainPropertyFloat("Total Cost", plan->total_cost, 2, es);
			ExplainPropertyFloat("Plan Rows", plan->plan_rows, 0, es);
			ExplainPropertyInteger("Plan Width", plan->plan_width, es);
		}
	}

	if (ResManagerPrintOperatorMemoryLimits())
	{
		ExplainPropertyInteger("operatorMem", PlanStateOperatorMemKB(planstate), es);
	}
	/*
	 * We have to forcibly clean up the instrumentation state because we
	 * haven't done ExecutorEnd yet.  This is pretty grotty ...
	 *
	 * Note: contrib/auto_explain could cause instrumentation to be set up
	 * even though we didn't ask for it here.  Be careful not to print any
	 * instrumentation results the user didn't ask for.  But we do the
	 * InstrEndLoop call anyway, if possible, to reduce the number of cases
	 * auto_explain has to contend with.
	 */
	if (planstate->instrument)
		InstrEndLoop(planstate->instrument);

	/* GPDB_90_MERGE_FIXME: In GPDB, these are printed differently. But does that work
	 * with the new XML/YAML EXPLAIN output */
	if (es->analyze &&
		planstate->instrument && planstate->instrument->nloops > 0)
	{
 		double		nloops = planstate->instrument->nloops;
		double		startup_sec = 1000.0 * planstate->instrument->startup / nloops;
		double		total_sec = 1000.0 * planstate->instrument->total / nloops;
		double		rows = planstate->instrument->ntuples / nloops;

		if (es->format == EXPLAIN_FORMAT_TEXT)
		{
			if (es->timing)
				appendStringInfo(es->str,
							" (actual time=%.3f..%.3f rows=%.0f loops=%.0f)",
								 startup_sec, total_sec, rows, nloops);
			else
				appendStringInfo(es->str,
								 " (actual rows=%.0f loops=%.0f)",
								 rows, nloops);
		}
		else
		{
			if (es->timing)
			{
				ExplainPropertyFloat("Actual Startup Time", startup_sec, 3, es);
				ExplainPropertyFloat("Actual Total Time", total_sec, 3, es);
			}
			ExplainPropertyFloat("Actual Rows", rows, 0, es);
			ExplainPropertyFloat("Actual Loops", nloops, 0, es);
		}
	}
	else if (es->analyze)
	{
		if (es->format == EXPLAIN_FORMAT_TEXT)
			appendStringInfo(es->str, " (never executed)");
		else
		{
			if (es->timing)
			{
				ExplainPropertyFloat("Actual Startup Time", 0.0, 3, es);
				ExplainPropertyFloat("Actual Total Time", 0.0, 3, es);
			}
			ExplainPropertyFloat("Actual Rows", 0.0, 0, es);
			ExplainPropertyFloat("Actual Loops", 0.0, 0, es);
		}
	}

	/* in text format, first line ends here */
	if (es->format == EXPLAIN_FORMAT_TEXT)
		appendStringInfoChar(es->str, '\n');

	/* target list */
	if (es->verbose)
		show_plan_tlist(planstate, ancestors, es);

	/* quals, sort keys, etc */
	switch (nodeTag(plan))
	{
		case T_IndexScan:
		case T_DynamicIndexScan:
			show_scan_qual(((IndexScan *) plan)->indexqualorig,
						   "Index Cond", planstate, ancestors, es);
			if (((IndexScan *) plan)->indexqualorig)
				show_instrumentation_count("Rows Removed by Index Recheck", 2,
										   planstate, es);
			show_scan_qual(((IndexScan *) plan)->indexorderbyorig,
						   "Order By", planstate, ancestors, es);
			show_scan_qual(plan->qual, "Filter", planstate, ancestors, es);
			if (plan->qual)
				show_instrumentation_count("Rows Removed by Filter", 1,
										   planstate, es);
			break;
		case T_IndexOnlyScan:
			show_scan_qual(((IndexOnlyScan *) plan)->indexqual,
						   "Index Cond", planstate, ancestors, es);
			if (((IndexOnlyScan *) plan)->indexqual)
				show_instrumentation_count("Rows Removed by Index Recheck", 2,
										   planstate, es);
			show_scan_qual(((IndexOnlyScan *) plan)->indexorderby,
						   "Order By", planstate, ancestors, es);
			show_scan_qual(plan->qual, "Filter", planstate, ancestors, es);
			if (plan->qual)
				show_instrumentation_count("Rows Removed by Filter", 1,
										   planstate, es);
			if (es->analyze)
				ExplainPropertyLong("Heap Fetches",
				   ((IndexOnlyScanState *) planstate)->ioss_HeapFetches, es);
			break;
		case T_BitmapIndexScan:
		case T_DynamicBitmapIndexScan:
			show_scan_qual(((BitmapIndexScan *) plan)->indexqualorig,
						   "Index Cond", planstate, ancestors, es);
			break;
		case T_BitmapHeapScan:
		case T_BitmapAppendOnlyScan:
		case T_BitmapTableScan:
		{
			List		*bitmapqualorig;

			if (nodeTag(plan) == T_BitmapHeapScan)
				bitmapqualorig = ((BitmapHeapScan *) plan)->bitmapqualorig;
			else if (nodeTag(plan) == T_BitmapAppendOnlyScan)
				bitmapqualorig = ((BitmapAppendOnlyScan *) plan)->bitmapqualorig;
			else
			{
				Assert(nodeTag(plan) == T_BitmapTableScan);
				bitmapqualorig = ((BitmapTableScan *) plan)->bitmapqualorig;
			}

			show_scan_qual(bitmapqualorig,
						   "Recheck Cond", planstate, ancestors, es);

			if (bitmapqualorig)
				show_instrumentation_count("Rows Removed by Index Recheck", 2,
										   planstate, es);
		}

			/* FALL THRU */
		case T_SeqScan:
		case T_ExternalScan:
		case T_AppendOnlyScan:
		case T_AOCSScan:
		case T_TableScan:
		case T_DynamicTableScan:
		case T_ValuesScan:
		case T_CteScan:
		case T_WorkTableScan:
		case T_SubqueryScan:
			show_scan_qual(plan->qual, "Filter", planstate, ancestors, es);
			if (plan->qual)
				show_instrumentation_count("Rows Removed by Filter", 1,
										   planstate, es);
			break;
		case T_FunctionScan:
			if (es->verbose)
				show_expression(((FunctionScan *) plan)->funcexpr,
								"Function Call", planstate, ancestors,
								es->verbose, es);
			show_scan_qual(plan->qual, "Filter", planstate, ancestors, es);
			if (plan->qual)
				show_instrumentation_count("Rows Removed by Filter", 1,
										   planstate, es);
			break;
		case T_TidScan:
			{
				/*
				 * The tidquals list has OR semantics, so be sure to show it
				 * as an OR condition.
				 */
				List	   *tidquals = ((TidScan *) plan)->tidquals;

				if (list_length(tidquals) > 1)
					tidquals = list_make1(make_orclause(tidquals));
				show_scan_qual(tidquals, "TID Cond", planstate, ancestors, es);
				show_scan_qual(plan->qual, "Filter", planstate, ancestors, es);
				if (plan->qual)
					show_instrumentation_count("Rows Removed by Filter", 1,
											   planstate, es);
			}
			break;
		case T_ForeignScan:
			show_scan_qual(plan->qual, "Filter", planstate, ancestors, es);
			if (plan->qual)
				show_instrumentation_count("Rows Removed by Filter", 1,
										   planstate, es);
			show_foreignscan_info((ForeignScanState *) planstate, es);
			break;
		case T_NestLoop:
			show_upper_qual(((NestLoop *) plan)->join.joinqual,
							"Join Filter", planstate, ancestors, es);
			if (((NestLoop *) plan)->join.joinqual)
				show_instrumentation_count("Rows Removed by Join Filter", 1,
										   planstate, es);
			show_upper_qual(plan->qual, "Filter", planstate, ancestors, es);
			if (plan->qual)
				show_instrumentation_count("Rows Removed by Filter", 2,
										   planstate, es);
			break;
		case T_MergeJoin:
			show_upper_qual(((MergeJoin *) plan)->mergeclauses,
							"Merge Cond", planstate, ancestors, es);
			show_upper_qual(((MergeJoin *) plan)->join.joinqual,
							"Join Filter", planstate, ancestors, es);
			if (((MergeJoin *) plan)->join.joinqual)
				show_instrumentation_count("Rows Removed by Join Filter", 1,
										   planstate, es);
			show_upper_qual(plan->qual, "Filter", planstate, ancestors, es);
			if (plan->qual)
				show_instrumentation_count("Rows Removed by Filter", 2,
										   planstate, es);
			break;
		case T_HashJoin:
		{
			HashJoin *hash_join = (HashJoin *) plan;
			/*
			 * In the case of an "IS NOT DISTINCT" condition, we display
			 * hashqualclauses instead of hashclauses.
			 */
			List *cond_to_show = hash_join->hashclauses;
			if (list_length(hash_join->hashqualclauses) > 0)
				cond_to_show = hash_join->hashqualclauses;

			show_upper_qual(cond_to_show,
							"Hash Cond", planstate, ancestors, es);
			show_upper_qual(((HashJoin *) plan)->join.joinqual,
							"Join Filter", planstate, ancestors, es);
			if (((HashJoin *) plan)->join.joinqual)
				show_instrumentation_count("Rows Removed by Join Filter", 1,
										   planstate, es);
			show_upper_qual(plan->qual, "Filter", planstate, ancestors, es);
			if (plan->qual)
				show_instrumentation_count("Rows Removed by Filter", 2,
										   planstate, es);
			break;
		}
		case T_Agg:
			show_upper_qual(plan->qual, "Filter", planstate, ancestors, es);
			if (plan->qual)
				show_instrumentation_count("Rows Removed by Filter", 1,
										   planstate, es);
			show_grouping_keys(planstate,
						       ((Agg *) plan)->numCols,
						       ((Agg *) plan)->grpColIdx,
						       "Group Key",
						       ancestors, es);
			break;
		case T_WindowAgg:
			show_windowagg_keys((WindowAggState *) planstate, ancestors, es);
			break;
		case T_TableFunctionScan:
			show_scan_qual(plan->qual, "Filter", planstate, ancestors, es);
			/* TODO: Partitioning and ordering information */
			break;
		case T_Unique:
			show_motion_keys(planstate,
                             NIL,
						     ((Unique *) plan)->numCols,
						     ((Unique *) plan)->uniqColIdx,
						     "Group Key",
						     ancestors, es);
			break;
		case T_Sort:
			show_sort_keys((SortState *) planstate, ancestors, es);
			show_sort_info((SortState *) planstate, es);
			break;
		case T_MergeAppend:
			show_merge_append_keys((MergeAppendState *) planstate,
								   ancestors, es);
			break;
		case T_Result:
			show_upper_qual((List *) ((Result *) plan)->resconstantqual,
							"One-Time Filter", planstate, ancestors, es);
			show_upper_qual(plan->qual, "Filter", planstate, ancestors, es);
			if (plan->qual)
				show_instrumentation_count("Rows Removed by Filter", 1,
										   planstate, es);
			break;
		case T_ModifyTable:
			show_modifytable_info((ModifyTableState *) planstate, es);
			break;
		case T_Hash:
			show_hash_info((HashState *) planstate, es);
			break;
		case T_Repeat:
			show_upper_qual(plan->qual, "Filter", planstate, ancestors, es);
			break;
		case T_Motion:
			{
				Motion	   *pMotion = (Motion *) plan;

				if (pMotion->sendSorted || pMotion->motionType == MOTIONTYPE_HASH)
					show_motion_keys(planstate,
									 pMotion->hashExpr,
									 pMotion->numSortCols,
									 pMotion->sortColIdx,
									 "Merge Key",
									 ancestors, es);
			}
			break;
		case T_AssertOp:
			show_upper_qual(plan->qual, "Assert Cond", planstate, ancestors, es);
			break;
		case T_PartitionSelector:
			explain_partition_selector((PartitionSelector *) plan,
									   parentplanstate, ancestors, es);
			break;
		default:
			break;
	}

    /* Show executor statistics */
	if (planstate->instrument && planstate->instrument->need_cdb)
		cdbexplain_showExecStats(planstate, es);

	/* Show buffer usage */
	if (es->buffers && planstate->instrument)
	{
		const BufferUsage *usage = &planstate->instrument->bufusage;

		if (es->format == EXPLAIN_FORMAT_TEXT)
		{
			bool		has_shared = (usage->shared_blks_hit > 0 ||
									  usage->shared_blks_read > 0 ||
									  usage->shared_blks_dirtied > 0 ||
									  usage->shared_blks_written > 0);
			bool		has_local = (usage->local_blks_hit > 0 ||
									 usage->local_blks_read > 0 ||
									 usage->local_blks_dirtied > 0 ||
									 usage->local_blks_written > 0);
			bool		has_temp = (usage->temp_blks_read > 0 ||
									usage->temp_blks_written > 0);
			bool		has_timing = (!INSTR_TIME_IS_ZERO(usage->blk_read_time) ||
								 !INSTR_TIME_IS_ZERO(usage->blk_write_time));

			/* Show only positive counter values. */
			if (has_shared || has_local || has_temp)
			{
				appendStringInfoSpaces(es->str, es->indent * 2);
				appendStringInfoString(es->str, "Buffers:");

				if (has_shared)
				{
					appendStringInfoString(es->str, " shared");
					if (usage->shared_blks_hit > 0)
						appendStringInfo(es->str, " hit=%ld",
										 usage->shared_blks_hit);
					if (usage->shared_blks_read > 0)
						appendStringInfo(es->str, " read=%ld",
										 usage->shared_blks_read);
					if (usage->shared_blks_dirtied > 0)
						appendStringInfo(es->str, " dirtied=%ld",
										 usage->shared_blks_dirtied);
					if (usage->shared_blks_written > 0)
						appendStringInfo(es->str, " written=%ld",
										 usage->shared_blks_written);
					if (has_local || has_temp)
						appendStringInfoChar(es->str, ',');
				}
				if (has_local)
				{
					appendStringInfoString(es->str, " local");
					if (usage->local_blks_hit > 0)
						appendStringInfo(es->str, " hit=%ld",
										 usage->local_blks_hit);
					if (usage->local_blks_read > 0)
						appendStringInfo(es->str, " read=%ld",
										 usage->local_blks_read);
					if (usage->local_blks_dirtied > 0)
						appendStringInfo(es->str, " dirtied=%ld",
										 usage->local_blks_dirtied);
					if (usage->local_blks_written > 0)
						appendStringInfo(es->str, " written=%ld",
										 usage->local_blks_written);
					if (has_temp)
						appendStringInfoChar(es->str, ',');
				}
				if (has_temp)
				{
					appendStringInfoString(es->str, " temp");
					if (usage->temp_blks_read > 0)
						appendStringInfo(es->str, " read=%ld",
										 usage->temp_blks_read);
					if (usage->temp_blks_written > 0)
						appendStringInfo(es->str, " written=%ld",
										 usage->temp_blks_written);
				}
				appendStringInfoChar(es->str, '\n');
			}

			/* As above, show only positive counter values. */
			if (has_timing)
			{
				appendStringInfoSpaces(es->str, es->indent * 2);
				appendStringInfoString(es->str, "I/O Timings:");
				if (!INSTR_TIME_IS_ZERO(usage->blk_read_time))
					appendStringInfo(es->str, " read=%0.3f",
							  INSTR_TIME_GET_MILLISEC(usage->blk_read_time));
				if (!INSTR_TIME_IS_ZERO(usage->blk_write_time))
					appendStringInfo(es->str, " write=%0.3f",
							 INSTR_TIME_GET_MILLISEC(usage->blk_write_time));
				appendStringInfoChar(es->str, '\n');
			}
		}
		else
		{
			ExplainPropertyLong("Shared Hit Blocks", usage->shared_blks_hit, es);
			ExplainPropertyLong("Shared Read Blocks", usage->shared_blks_read, es);
			ExplainPropertyLong("Shared Dirtied Blocks", usage->shared_blks_dirtied, es);
			ExplainPropertyLong("Shared Written Blocks", usage->shared_blks_written, es);
			ExplainPropertyLong("Local Hit Blocks", usage->local_blks_hit, es);
			ExplainPropertyLong("Local Read Blocks", usage->local_blks_read, es);
			ExplainPropertyLong("Local Dirtied Blocks", usage->local_blks_dirtied, es);
			ExplainPropertyLong("Local Written Blocks", usage->local_blks_written, es);
			ExplainPropertyLong("Temp Read Blocks", usage->temp_blks_read, es);
			ExplainPropertyLong("Temp Written Blocks", usage->temp_blks_written, es);
			ExplainPropertyFloat("I/O Read Time", INSTR_TIME_GET_MILLISEC(usage->blk_read_time), 3, es);
			ExplainPropertyFloat("I/O Write Time", INSTR_TIME_GET_MILLISEC(usage->blk_write_time), 3, es);
		}
	}

	/* Get ready to display the child plans */
	haschildren = planstate->initPlan ||
		outerPlanState(planstate) ||
		innerPlanState(planstate) ||
		IsA(plan, ModifyTable) ||
		IsA(plan, Append) ||
		IsA(plan, MergeAppend) ||
		IsA(plan, BitmapAnd) ||
		IsA(plan, BitmapOr) ||
		IsA(plan, SubqueryScan) ||
		planstate->subPlan;
	if (haschildren)
	{
		ExplainOpenGroup("Plans", "Plans", false, es);
		/* Pass current PlanState as head of ancestors list for children */
		ancestors = lcons(planstate, ancestors);
	}

	/* initPlan-s */
	if (plan->initPlan)
		ExplainSubPlans(planstate->initPlan, ancestors, "InitPlan", es, planstate->state->es_sliceTable);

	/* lefttree */
	if (outerPlan(plan) && !skip_outer)
	{
		ExplainNode(outerPlanState(planstate), ancestors,
					"Outer", NULL, es);
	}
    else if (skip_outer)
    {
		appendStringInfoSpaces(es->str, es->indent * 2);
		appendStringInfo(es->str, "  ->  ");
		appendStringInfoString(es->str, skip_outer_msg);
		appendStringInfo(es->str, "\n");
    }

	/* righttree */
	if (innerPlanState(planstate))
		ExplainNode(innerPlanState(planstate), ancestors,
					"Inner", NULL, es);

	/* special child plans */
	switch (nodeTag(plan))
	{
		case T_ModifyTable:
			ExplainMemberNodes(((ModifyTable *) plan)->plans,
							   ((ModifyTableState *) planstate)->mt_plans,
							   ancestors, es);
			break;
		case T_Append:
			ExplainMemberNodes(((Append *) plan)->appendplans,
							   ((AppendState *) planstate)->appendplans,
							   ancestors, es);
			break;
		case T_MergeAppend:
			ExplainMemberNodes(((MergeAppend *) plan)->mergeplans,
							   ((MergeAppendState *) planstate)->mergeplans,
							   ancestors, es);
			break;
		case T_Sequence:
			ExplainMemberNodes(((Sequence *) plan)->subplans,
							   ((SequenceState *) planstate)->subplans,
							   ancestors, es);
			break;
		case T_BitmapAnd:
			ExplainMemberNodes(((BitmapAnd *) plan)->bitmapplans,
							   ((BitmapAndState *) planstate)->bitmapplans,
							   ancestors, es);
			break;
		case T_BitmapOr:
			ExplainMemberNodes(((BitmapOr *) plan)->bitmapplans,
							   ((BitmapOrState *) planstate)->bitmapplans,
							   ancestors, es);
			break;
		case T_SubqueryScan:
			ExplainNode(((SubqueryScanState *) planstate)->subplan, ancestors,
						"Subquery", NULL, es);
			break;
		default:
			break;
	}

	/* subPlan-s */
	if (planstate->subPlan)
		ExplainSubPlans(planstate->subPlan, ancestors, "SubPlan", es, NULL);

	/* end of child plans */
	if (haschildren)
	{
		ancestors = list_delete_first(ancestors);
		ExplainCloseGroup("Plans", "Plans", false, es);
	}

	/* in text format, undo whatever indentation we added */
	if (es->format == EXPLAIN_FORMAT_TEXT)
		es->indent = save_indent;

	ExplainCloseGroup("Plan",
					  relationship ? NULL : "Plan",
					  true, es);

	es->currentSlice = save_currentSlice;
}

/*
 * Show the targetlist of a plan node
 */
static void
show_plan_tlist(PlanState *planstate, List *ancestors, ExplainState *es)
{
	Plan	   *plan = planstate->plan;
	List	   *context;
	List	   *result = NIL;
	bool		useprefix;
	ListCell   *lc;

	/* No work if empty tlist (this occurs eg in bitmap indexscans) */
	if (plan->targetlist == NIL)
		return;
	/* The tlist of an Append isn't real helpful, so suppress it */
	if (IsA(plan, Append))
		return;
	/* Likewise for MergeAppend and RecursiveUnion */
	if (IsA(plan, MergeAppend))
		return;
	if (IsA(plan, RecursiveUnion))
		return;

	/* Set up deparsing context */
	context = deparse_context_for_planstate((Node *) planstate,
											ancestors,
											es->rtable,
											es->rtable_names);
	useprefix = list_length(es->rtable) > 1;

	/* Deparse each result column (we now include resjunk ones) */
	foreach(lc, plan->targetlist)
	{
		TargetEntry *tle = (TargetEntry *) lfirst(lc);

		result = lappend(result,
						 deparse_expression((Node *) tle->expr, context,
											useprefix, false));
	}

	/* Print results */
	ExplainPropertyList("Output", result, es);
}

/*
 * Show a generic expression
 */
static void
show_expression(Node *node, const char *qlabel,
				PlanState *planstate, List *ancestors,
				bool useprefix, ExplainState *es)
{
	List	   *context;
	char	   *exprstr;

	/* Set up deparsing context */
	context = deparse_context_for_planstate((Node *) planstate,
											ancestors,
											es->rtable,
											es->rtable_names);

	/* Deparse the expression */
	exprstr = deparse_expr_sweet(node, context, useprefix, false);

	/* And add to es->str */
	ExplainPropertyText(qlabel, exprstr, es);
}

/*
 * Show a qualifier expression (which is a List with implicit AND semantics)
 */
static void
show_qual(List *qual, const char *qlabel,
		  PlanState *planstate, List *ancestors,
		  bool useprefix, ExplainState *es)
{
	Node	   *node;

	/* No work if empty qual */
	if (qual == NIL)
		return;

	/* Convert AND list to explicit AND */
	node = (Node *) make_ands_explicit(qual);

	/* And show it */
	show_expression(node, qlabel, planstate, ancestors, useprefix, es);
}

/*
 * Show a qualifier expression for a scan plan node
 */
static void
show_scan_qual(List *qual, const char *qlabel,
			   PlanState *planstate, List *ancestors,
			   ExplainState *es)
{
	bool		useprefix;

	useprefix = (IsA(planstate->plan, SubqueryScan) ||es->verbose);
	show_qual(qual, qlabel, planstate, ancestors, useprefix, es);
}

/*
 * Show a qualifier expression for an upper-level plan node
 */
static void
show_upper_qual(List *qual, const char *qlabel,
				PlanState *planstate, List *ancestors,
				ExplainState *es)
{
	bool		useprefix;

	useprefix = (list_length(es->rtable) > 1 || es->verbose);
	show_qual(qual, qlabel, planstate, ancestors, useprefix, es);
}

/*
 * Show the sort keys for a Sort node.
 */
static void
show_sort_keys(SortState *sortstate, List *ancestors, ExplainState *es)
{
	Sort	   *plan = (Sort *) sortstate->ss.ps.plan;
	const char *SortKeystr;

	if (sortstate->noduplicates)
		SortKeystr = "Sort Key (Distinct)";
	else
		SortKeystr = "Sort Key";

	show_sort_group_keys((PlanState *) sortstate, SortKeystr,
						 plan->numCols, plan->sortColIdx,
						 ancestors, es);
}

/*
 * If it's EXPLAIN ANALYZE, show tuplesort stats for a sort node
 *
 * GPDB_90_MERGE_FIXME: The sort statistics are stored quite differently from
 * upstream, it would be nice to rewrite this to avoid looping over all the
 * sort methods and instead have a _get_stats() function as in upstream.
 */
static void
show_sort_info(SortState *sortstate, ExplainState *es)
{
	CdbExplain_NodeSummary *ns;
	int			i;

	if (!es->analyze)
		return;

	ns = ((PlanState *) sortstate)->instrument->cdbNodeSummary;
	for (i = 0; i < NUM_SORT_METHOD; i++)
	{
		CdbExplain_Agg	*agg;
		const char *sortMethod;
		const char *spaceType;

		sortMethod = sort_method_enum_str[i];

		/*
		 * Memory and disk usage statistics are saved separately in GPDB so
		 * need to pull out the one in question first
		 */
		spaceType = "Memory";
		agg = &ns->sortSpaceUsed[MEMORY_SORT_SPACE_TYPE - 1][i];
		if (agg->vcnt > 0)
			spaceType = "Memory";
		else
		{
			spaceType = "Disk";
			agg = &ns->sortSpaceUsed[DISK_SORT_SPACE_TYPE - 1][i];
		}

		/*
		 * If the current sort method in question hasn't been used, skip to
		 * next one
		 */
		if (agg->vcnt  == 0)
			continue;

		if (es->format == EXPLAIN_FORMAT_TEXT)
		{
			appendStringInfoSpaces(es->str, es->indent * 2);
			appendStringInfo(es->str, "Sort Method:  %s  %s: %ldkB",
				sortMethod, spaceType, (long) agg->vsum);
			if (es->verbose)
			{
				appendStringInfo(es->str, "  Max Memory: %ldkB  Avg Memory: %ldkb (%d segments)",
								 (long) agg->vmax,
								 (long) (agg->vsum / agg->vcnt),
								 agg->vcnt);
			}
			appendStringInfo(es->str, "\n");
		}
		else
		{
			ExplainPropertyText("Sort Method", sortMethod, es);
			ExplainPropertyLong("Sort Space Used", (long) agg->vsum, es);
			ExplainPropertyText("Sort Space Type", spaceType, es);
			if (es->verbose)
			{
				ExplainPropertyLong("Sort Max Segment Memory", (long) agg->vmax, es);
				ExplainPropertyLong("Sort Avg Segment Memory", (long) (agg->vsum / agg->vcnt), es);
				ExplainPropertyInteger("Sort Segments", agg->vcnt, es);
			}
		}
	}
}

static void
show_windowagg_keys(WindowAggState *waggstate, List *ancestors, ExplainState *es)
{
	WindowAgg *window = (WindowAgg *) waggstate->ss.ps.plan;

	/* The key columns refer to the tlist of the child plan */
	ancestors = lcons(window, ancestors);
	if ( window->partNumCols > 0 )
	{
		show_sort_group_keys((PlanState *) outerPlanState(waggstate), "Partition By",
							 window->partNumCols, window->partColIdx,
							 ancestors, es);
	}

	show_sort_group_keys((PlanState *) outerPlanState(waggstate), "Order By",
						 window->ordNumCols, window->ordColIdx,
						 ancestors, es);
	ancestors = list_delete_first(ancestors);

	/* XXX don't show framing for now */
}



/*
 * Likewise, for a MergeAppend node.
 */
static void
show_merge_append_keys(MergeAppendState *mstate, List *ancestors,
					   ExplainState *es)
{
	MergeAppend *plan = (MergeAppend *) mstate->ps.plan;

	show_sort_group_keys((PlanState *) mstate, "Sort Key",
						 plan->numCols, plan->sortColIdx,
						 ancestors, es);
}

static void
show_sort_group_keys(PlanState *planstate, const char *qlabel,
					 int nkeys, AttrNumber *keycols,
					 List *ancestors, ExplainState *es)
{
	Plan	   *plan = planstate->plan;
	List	   *context;
	List	   *result = NIL;
	bool		useprefix;
	int			keyno;
	char	   *exprstr;

	if (nkeys <= 0)
		return;

	/* Set up deparsing context */
	context = deparse_context_for_planstate((Node *) planstate,
											ancestors,
											es->rtable,
											es->rtable_names);
	useprefix = (list_length(es->rtable) > 1 || es->verbose);

	for (keyno = 0; keyno < nkeys; keyno++)
	{
		/* find key expression in tlist */
		AttrNumber	keyresno = keycols[keyno];
		TargetEntry *target = get_tle_by_resno(plan->targetlist,
											   keyresno);

		if (!target)
			elog(ERROR, "no tlist entry for key %d", keyresno);
		/* Deparse the expression, showing any top-level cast */
		exprstr = deparse_expr_sweet((Node *) target->expr, context,
									 useprefix, true);
		result = lappend(result, exprstr);
	}

	ExplainPropertyList(qlabel, result, es);
}

/*
 * Show information on hash buckets/batches.
 */
static void
show_hash_info(HashState *hashstate, ExplainState *es)
{
	HashJoinTable hashtable;

	Assert(IsA(hashstate, HashState));
	hashtable = hashstate->hashtable;

	if (hashtable)
	{
		long		spacePeakKb = (hashtable->spacePeak + 1023) / 1024;

		if (es->format != EXPLAIN_FORMAT_TEXT)
		{
			ExplainPropertyLong("Hash Buckets", hashtable->nbuckets, es);
			ExplainPropertyLong("Hash Batches", hashtable->nbatch, es);
			ExplainPropertyLong("Original Hash Batches",
								hashtable->nbatch_original, es);
			ExplainPropertyLong("Peak Memory Usage", spacePeakKb, es);
		}
		else if (hashtable->nbatch_original != hashtable->nbatch)
		{
			appendStringInfoSpaces(es->str, es->indent * 2);
			appendStringInfo(es->str,
			"Buckets: %d  Batches: %d (originally %d)  Memory Usage: %ldkB\n",
							 hashtable->nbuckets, hashtable->nbatch,
							 hashtable->nbatch_original, spacePeakKb);
		}
		else
		{
			appendStringInfoSpaces(es->str, es->indent * 2);
			appendStringInfo(es->str,
						   "Buckets: %d  Batches: %d  Memory Usage: %ldkB\n",
							 hashtable->nbuckets, hashtable->nbatch,
							 spacePeakKb);
		}
	}
}

/*
 * If it's EXPLAIN ANALYZE, show instrumentation information for a plan node
 *
 * "which" identifies which instrumentation counter to print
 */
static void
show_instrumentation_count(const char *qlabel, int which,
						   PlanState *planstate, ExplainState *es)
{
	double		nfiltered;
	double		nloops;

	if (!es->analyze || !planstate->instrument)
		return;

	if (which == 2)
		nfiltered = planstate->instrument->nfiltered2;
	else
		nfiltered = planstate->instrument->nfiltered1;
	nloops = planstate->instrument->nloops;

	/* In text mode, suppress zero counts; they're not interesting enough */
	if (nfiltered > 0 || es->format != EXPLAIN_FORMAT_TEXT)
	{
		if (nloops > 0)
			ExplainPropertyFloat(qlabel, nfiltered / nloops, 0, es);
		else
			ExplainPropertyFloat(qlabel, 0.0, 0, es);
	}
}

/*
 * Show extra information for a ForeignScan node.
 */
static void
show_foreignscan_info(ForeignScanState *fsstate, ExplainState *es)
{
	FdwRoutine *fdwroutine = fsstate->fdwroutine;

	/* Let the FDW emit whatever fields it wants */
	if (fdwroutine->ExplainForeignScan != NULL)
		fdwroutine->ExplainForeignScan(fsstate, es);
}

/*
 * Fetch the name of an index in an EXPLAIN
 *
 * We allow plugins to get control here so that plans involving hypothetical
 * indexes can be explained.
 */
static const char *
explain_get_index_name(Oid indexId)
{
	const char *result;

	if (explain_get_index_name_hook)
		result = (*explain_get_index_name_hook) (indexId);
	else
		result = NULL;
	if (result == NULL)
	{
		/* default behavior: look in the catalogs and quote it */
		result = get_rel_name(indexId);
		if (result == NULL)
			elog(ERROR, "cache lookup failed for index %u", indexId);
		result = quote_identifier(result);
	}
	return result;
}

/*
 * Add some additional details about an IndexScan or IndexOnlyScan
 */
static void
ExplainIndexScanDetails(Oid indexid, ScanDirection indexorderdir,
						ExplainState *es)
{
	const char *indexname = explain_get_index_name(indexid);

	if (es->format == EXPLAIN_FORMAT_TEXT)
	{
		if (ScanDirectionIsBackward(indexorderdir))
			appendStringInfoString(es->str, " Backward");
		appendStringInfo(es->str, " using %s", indexname);
	}
	else
	{
		const char *scandir;

		switch (indexorderdir)
		{
			case BackwardScanDirection:
				scandir = "Backward";
				break;
			case NoMovementScanDirection:
				scandir = "NoMovement";
				break;
			case ForwardScanDirection:
				scandir = "Forward";
				break;
			default:
				scandir = "???";
				break;
		}
		ExplainPropertyText("Scan Direction", scandir, es);
		ExplainPropertyText("Index Name", indexname, es);
	}
}

/*
 * Show the target of a Scan node
 */
static void
ExplainScanTarget(Scan *plan, ExplainState *es)
{
	ExplainTargetRel((Plan *) plan, plan->scanrelid, es);
}

/*
 * Show the target of a ModifyTable node
 */
static void
ExplainModifyTarget(ModifyTable *plan, ExplainState *es)
{
	Index		rti;

	/*
	 * We show the name of the first target relation.  In multi-target-table
	 * cases this should always be the parent of the inheritance tree.
	 */
	Assert(plan->resultRelations != NIL);
	rti = linitial_int(plan->resultRelations);

	ExplainTargetRel((Plan *) plan, rti, es);
}

/*
 * Show the target relation of a scan or modify node
 */
static void
ExplainTargetRel(Plan *plan, Index rti, ExplainState *es)
{
	char	   *objectname = NULL;
	char	   *namespace = NULL;
	const char *objecttag = NULL;
	RangeTblEntry *rte;
<<<<<<< HEAD
	int			dynamicScanId = 0;
=======
	char	   *refname;
>>>>>>> e472b921

	rte = rt_fetch(rti, es->rtable);
	refname = (char *) list_nth(es->rtable_names, rti - 1);
	if (refname == NULL)
		refname = rte->eref->aliasname;

	switch (nodeTag(plan))
	{
		case T_SeqScan:
		case T_IndexScan:
		case T_IndexOnlyScan:
		case T_BitmapHeapScan:
		case T_TidScan:
		case T_ForeignScan:
		case T_ModifyTable:
		case T_ExternalScan:
		case T_AppendOnlyScan:
		case T_AOCSScan:
		case T_TableScan:
		case T_DynamicTableScan:
		case T_DynamicIndexScan:
		case T_BitmapAppendOnlyScan:
		case T_BitmapTableScan:
			/* Assert it's on a real relation */
			Assert(rte->rtekind == RTE_RELATION);
			objectname = get_rel_name(rte->relid);
			if (es->verbose)
				namespace = get_namespace_name(get_rel_namespace(rte->relid));
			objecttag = "Relation Name";

			/* Print dynamic scan id for dytnamic scan operators */
			if (isDynamicScan(plan))
			{
				dynamicScanId = ((Scan *) plan)->partIndexPrintable;
			}

			break;
		case T_FunctionScan:
			{
				Node	   *funcexpr;

				/* Assert it's on a RangeFunction */
				Assert(rte->rtekind == RTE_FUNCTION);

				/*
				 * If the expression is still a function call, we can get the
				 * real name of the function.  Otherwise, punt (this can
				 * happen if the optimizer simplified away the function call,
				 * for example).
				 */
				funcexpr = ((FunctionScan *) plan)->funcexpr;
				if (funcexpr && IsA(funcexpr, FuncExpr))
				{
					Oid			funcid = ((FuncExpr *) funcexpr)->funcid;

					objectname = get_func_name(funcid);
					if (es->verbose)
						namespace =
							get_namespace_name(get_func_namespace(funcid));
				}
				objecttag = "Function Name";
			}
			break;
		case T_TableFunctionScan:
			{
				RangeTblEntry	*rte;
				FuncExpr		*funcexpr;

				/* Get the range table, it should be a TableFunction */
				rte = rt_fetch(((Scan *) plan)->scanrelid, es->rtable);
				Assert(rte->rtekind == RTE_TABLEFUNCTION);

				/*
				 * Lookup the function name.
				 *
				 * Unlike RTE_FUNCTION there should be no cases where the
				 * optimizer could have evaluated away the function call.
				 */
				Insist(rte->funcexpr && IsA(rte->funcexpr, FuncExpr));
				funcexpr = (FuncExpr *) rte->funcexpr;
				objectname = get_func_name(funcexpr->funcid);

				if (es->verbose)
					namespace =
						get_namespace_name(get_func_namespace(funcexpr->funcid));

				/* might be nice to add order by and scatter by info */
				objecttag = "Function Name";
			}
			break;
		case T_ValuesScan:
			Assert(rte->rtekind == RTE_VALUES);
			break;
		case T_CteScan:
			/* Assert it's on a non-self-reference CTE */
			Assert(rte->rtekind == RTE_CTE);
			Assert(!rte->self_reference);
			objectname = rte->ctename;
			objecttag = "CTE Name";
			break;
		case T_WorkTableScan:
			/* Assert it's on a self-reference CTE */
			Assert(rte->rtekind == RTE_CTE);
			Assert(rte->self_reference);
			objectname = rte->ctename;
			objecttag = "CTE Name";
			break;
		default:
			break;
	}

	if (es->format == EXPLAIN_FORMAT_TEXT)
	{
		appendStringInfoString(es->str, " on");
		if (namespace != NULL)
			appendStringInfo(es->str, " %s.%s", quote_identifier(namespace),
							 quote_identifier(objectname));
		else if (objectname != NULL)
			appendStringInfo(es->str, " %s", quote_identifier(objectname));
<<<<<<< HEAD
		if (objectname == NULL ||
			strcmp(rte->eref->aliasname, objectname) != 0)
			appendStringInfo(es->str, " %s",
							 quote_identifier(rte->eref->aliasname));

		if (dynamicScanId != 0)
			appendStringInfo(es->str, " (dynamic scan id: %d)",
							 dynamicScanId);
=======
		if (objectname == NULL || strcmp(refname, objectname) != 0)
			appendStringInfo(es->str, " %s", quote_identifier(refname));
>>>>>>> e472b921
	}
	else
	{
		if (objecttag != NULL && objectname != NULL)
			ExplainPropertyText(objecttag, objectname, es);
		if (namespace != NULL)
			ExplainPropertyText("Schema", namespace, es);
<<<<<<< HEAD
		ExplainPropertyText("Alias", rte->eref->aliasname, es);

		if (dynamicScanId != 0)
			ExplainPropertyInteger("Dynamic Scan Id", dynamicScanId, es);
=======
		ExplainPropertyText("Alias", refname, es);
	}
}

/*
 * Show extra information for a ModifyTable node
 */
static void
show_modifytable_info(ModifyTableState *mtstate, ExplainState *es)
{
	FdwRoutine *fdwroutine = mtstate->resultRelInfo->ri_FdwRoutine;

	/*
	 * If the first target relation is a foreign table, call its FDW to
	 * display whatever additional fields it wants to.	For now, we ignore the
	 * possibility of other targets being foreign tables, although the API for
	 * ExplainForeignModify is designed to allow them to be processed.
	 */
	if (fdwroutine != NULL &&
		fdwroutine->ExplainForeignModify != NULL)
	{
		ModifyTable *node = (ModifyTable *) mtstate->ps.plan;
		List	   *fdw_private = (List *) linitial(node->fdwPrivLists);

		fdwroutine->ExplainForeignModify(mtstate,
										 mtstate->resultRelInfo,
										 fdw_private,
										 0,
										 es);
>>>>>>> e472b921
	}
}

/*
 * Explain the constituent plans of a ModifyTable, Append, MergeAppend,
 * BitmapAnd, or BitmapOr node.
 *
 * The ancestors list should already contain the immediate parent of these
 * plans.
 *
 * Note: we don't actually need to examine the Plan list members, but
 * we need the list in order to determine the length of the PlanState array.
 */
static void
ExplainMemberNodes(List *plans, PlanState **planstates,
				   List *ancestors, ExplainState *es)
{
	int			nplans = list_length(plans);
	int			j;

	for (j = 0; j < nplans; j++)
		ExplainNode(planstates[j], ancestors,
					"Member", NULL, es);
}

/*
 * Explain a list of SubPlans (or initPlans, which also use SubPlan nodes).
 *
 * The ancestors list should already contain the immediate parent of these
 * SubPlanStates.
 */
static void
ExplainSubPlans(List *plans, List *ancestors,
				const char *relationship, ExplainState *es,
				SliceTable *sliceTable)
{
	ListCell   *lst;
	Slice      *saved_slice = es->currentSlice;

	foreach(lst, plans)
	{
		SubPlanState *sps = (SubPlanState *) lfirst(lst);
		SubPlan    *sp = (SubPlan *) sps->xprstate.expr;

		/* Subplan might have its own root slice */
		if (sliceTable && sp->qDispSliceId > 0)
		{
			es->currentSlice = (Slice *)list_nth(sliceTable->slices,
												 sp->qDispSliceId);
		}

		ExplainNode(sps->planstate, ancestors,
					relationship, sp->plan_name, es);
	}

	es->currentSlice = saved_slice;
}

/*
 * Explain a property, such as sort keys or targets, that takes the form of
 * a list of unlabeled items.  "data" is a list of C strings.
 */
void
ExplainPropertyList(const char *qlabel, List *data, ExplainState *es)
{
	ListCell   *lc;
	bool		first = true;

	switch (es->format)
	{
		case EXPLAIN_FORMAT_TEXT:
			appendStringInfoSpaces(es->str, es->indent * 2);
			appendStringInfo(es->str, "%s: ", qlabel);
			foreach(lc, data)
			{
				if (!first)
					appendStringInfoString(es->str, ", ");
				appendStringInfoString(es->str, (const char *) lfirst(lc));
				first = false;
			}
			appendStringInfoChar(es->str, '\n');
			break;

		case EXPLAIN_FORMAT_XML:
			ExplainXMLTag(qlabel, X_OPENING, es);
			foreach(lc, data)
			{
				char	   *str;

				appendStringInfoSpaces(es->str, es->indent * 2 + 2);
				appendStringInfoString(es->str, "<Item>");
				str = escape_xml((const char *) lfirst(lc));
				appendStringInfoString(es->str, str);
				pfree(str);
				appendStringInfoString(es->str, "</Item>\n");
			}
			ExplainXMLTag(qlabel, X_CLOSING, es);
			break;

		case EXPLAIN_FORMAT_JSON:
			ExplainJSONLineEnding(es);
			appendStringInfoSpaces(es->str, es->indent * 2);
			escape_json(es->str, qlabel);
			appendStringInfoString(es->str, ": [");
			foreach(lc, data)
			{
				if (!first)
					appendStringInfoString(es->str, ", ");
				escape_json(es->str, (const char *) lfirst(lc));
				first = false;
			}
			appendStringInfoChar(es->str, ']');
			break;

		case EXPLAIN_FORMAT_YAML:
			ExplainYAMLLineStarting(es);
			appendStringInfo(es->str, "%s: ", qlabel);
			foreach(lc, data)
			{
				appendStringInfoChar(es->str, '\n');
				appendStringInfoSpaces(es->str, es->indent * 2 + 2);
				appendStringInfoString(es->str, "- ");
				escape_yaml(es->str, (const char *) lfirst(lc));
			}
			break;
	}
}

/*
 * Explain a simple property.
 *
 * If "numeric" is true, the value is a number (or other value that
 * doesn't need quoting in JSON).
 *
 * This usually should not be invoked directly, but via one of the datatype
 * specific routines ExplainPropertyText, ExplainPropertyInteger, etc.
 */
static void
ExplainProperty(const char *qlabel, const char *value, bool numeric,
				ExplainState *es)
{
	switch (es->format)
	{
		case EXPLAIN_FORMAT_TEXT:
			appendStringInfoSpaces(es->str, es->indent * 2);
			appendStringInfo(es->str, "%s: %s\n", qlabel, value);
			break;

		case EXPLAIN_FORMAT_XML:
			{
				char	   *str;

				appendStringInfoSpaces(es->str, es->indent * 2);
				ExplainXMLTag(qlabel, X_OPENING | X_NOWHITESPACE, es);
				str = escape_xml(value);
				appendStringInfoString(es->str, str);
				pfree(str);
				ExplainXMLTag(qlabel, X_CLOSING | X_NOWHITESPACE, es);
				appendStringInfoChar(es->str, '\n');
			}
			break;

		case EXPLAIN_FORMAT_JSON:
			ExplainJSONLineEnding(es);
			appendStringInfoSpaces(es->str, es->indent * 2);
			escape_json(es->str, qlabel);
			appendStringInfoString(es->str, ": ");
			if (numeric)
				appendStringInfoString(es->str, value);
			else
				escape_json(es->str, value);
			break;

		case EXPLAIN_FORMAT_YAML:
			ExplainYAMLLineStarting(es);
			appendStringInfo(es->str, "%s: ", qlabel);
			if (numeric)
				appendStringInfoString(es->str, value);
			else
				escape_yaml(es->str, value);
			break;
	}
}

static void
ExplainPropertyStringInfo(const char *qlabel, ExplainState *es, const char *fmt,...)
{
	StringInfoData buf;

	initStringInfo(&buf);

	for (;;)
	{
		va_list		args;
		bool		success;

		/* Try to format the data. */
		va_start(args, fmt);
		success = appendStringInfoVA(&buf, fmt, args);
		va_end(args);

		if (success)
			break;

		/* Double the buffer size and try again. */
		enlargeStringInfo(&buf, buf.maxlen);
	}

	ExplainPropertyText(qlabel, buf.data, es);
	pfree(buf.data);
}

/*
 * Explain a string-valued property.
 */
void
ExplainPropertyText(const char *qlabel, const char *value, ExplainState *es)
{
	ExplainProperty(qlabel, value, false, es);
}

/*
 * Explain an integer-valued property.
 */
void
ExplainPropertyInteger(const char *qlabel, int value, ExplainState *es)
{
	char		buf[32];

	snprintf(buf, sizeof(buf), "%d", value);
	ExplainProperty(qlabel, buf, true, es);
}

/*
 * Explain a long-integer-valued property.
 */
void
ExplainPropertyLong(const char *qlabel, long value, ExplainState *es)
{
	char		buf[32];

	snprintf(buf, sizeof(buf), "%ld", value);
	ExplainProperty(qlabel, buf, true, es);
}

/*
 * Explain a float-valued property, using the specified number of
 * fractional digits.
 */
void
ExplainPropertyFloat(const char *qlabel, double value, int ndigits,
					 ExplainState *es)
{
	char		buf[256];

	snprintf(buf, sizeof(buf), "%.*f", ndigits, value);
	ExplainProperty(qlabel, buf, true, es);
}

/*
 * Open a group of related objects.
 *
 * objtype is the type of the group object, labelname is its label within
 * a containing object (if any).
 *
 * If labeled is true, the group members will be labeled properties,
 * while if it's false, they'll be unlabeled objects.
 */
static void
ExplainOpenGroup(const char *objtype, const char *labelname,
				 bool labeled, ExplainState *es)
{
	switch (es->format)
	{
		case EXPLAIN_FORMAT_TEXT:
			/* nothing to do */
			break;

		case EXPLAIN_FORMAT_XML:
			ExplainXMLTag(objtype, X_OPENING, es);
			es->indent++;
			break;

		case EXPLAIN_FORMAT_JSON:
			ExplainJSONLineEnding(es);
			appendStringInfoSpaces(es->str, 2 * es->indent);
			if (labelname)
			{
				escape_json(es->str, labelname);
				appendStringInfoString(es->str, ": ");
			}
			appendStringInfoChar(es->str, labeled ? '{' : '[');

			/*
			 * In JSON format, the grouping_stack is an integer list.  0 means
			 * we've emitted nothing at this grouping level, 1 means we've
			 * emitted something (and so the next item needs a comma). See
			 * ExplainJSONLineEnding().
			 */
			es->grouping_stack = lcons_int(0, es->grouping_stack);
			es->indent++;
			break;

		case EXPLAIN_FORMAT_YAML:

			/*
			 * In YAML format, the grouping stack is an integer list.  0 means
			 * we've emitted nothing at this grouping level AND this grouping
			 * level is unlabelled and must be marked with "- ".  See
			 * ExplainYAMLLineStarting().
			 */
			ExplainYAMLLineStarting(es);
			if (labelname)
			{
				appendStringInfo(es->str, "%s: ", labelname);
				es->grouping_stack = lcons_int(1, es->grouping_stack);
			}
			else
			{
				appendStringInfoString(es->str, "- ");
				es->grouping_stack = lcons_int(0, es->grouping_stack);
			}
			es->indent++;
			break;
	}
}

/*
 * Close a group of related objects.
 * Parameters must match the corresponding ExplainOpenGroup call.
 */
static void
ExplainCloseGroup(const char *objtype, const char *labelname,
				  bool labeled, ExplainState *es)
{
	switch (es->format)
	{
		case EXPLAIN_FORMAT_TEXT:
			/* nothing to do */
			break;

		case EXPLAIN_FORMAT_XML:
			es->indent--;
			ExplainXMLTag(objtype, X_CLOSING, es);
			break;

		case EXPLAIN_FORMAT_JSON:
			es->indent--;
			appendStringInfoChar(es->str, '\n');
			appendStringInfoSpaces(es->str, 2 * es->indent);
			appendStringInfoChar(es->str, labeled ? '}' : ']');
			es->grouping_stack = list_delete_first(es->grouping_stack);
			break;

		case EXPLAIN_FORMAT_YAML:
			es->indent--;
			es->grouping_stack = list_delete_first(es->grouping_stack);
			break;
	}
}

/*
 * Emit a "dummy" group that never has any members.
 *
 * objtype is the type of the group object, labelname is its label within
 * a containing object (if any).
 */
static void
ExplainDummyGroup(const char *objtype, const char *labelname, ExplainState *es)
{
	switch (es->format)
	{
		case EXPLAIN_FORMAT_TEXT:
			/* nothing to do */
			break;

		case EXPLAIN_FORMAT_XML:
			ExplainXMLTag(objtype, X_CLOSE_IMMEDIATE, es);
			break;

		case EXPLAIN_FORMAT_JSON:
			ExplainJSONLineEnding(es);
			appendStringInfoSpaces(es->str, 2 * es->indent);
			if (labelname)
			{
				escape_json(es->str, labelname);
				appendStringInfoString(es->str, ": ");
			}
			escape_json(es->str, objtype);
			break;

		case EXPLAIN_FORMAT_YAML:
			ExplainYAMLLineStarting(es);
			if (labelname)
			{
				escape_yaml(es->str, labelname);
				appendStringInfoString(es->str, ": ");
			}
			else
			{
				appendStringInfoString(es->str, "- ");
			}
			escape_yaml(es->str, objtype);
			break;
	}
}

/*
 * Emit the start-of-output boilerplate.
 *
 * This is just enough different from processing a subgroup that we need
 * a separate pair of subroutines.
 */
void
ExplainBeginOutput(ExplainState *es)
{
	switch (es->format)
	{
		case EXPLAIN_FORMAT_TEXT:
			/* nothing to do */
			break;

		case EXPLAIN_FORMAT_XML:
			appendStringInfoString(es->str,
			 "<explain xmlns=\"http://www.postgresql.org/2009/explain\">\n");
			es->indent++;
			break;

		case EXPLAIN_FORMAT_JSON:
			/* top-level structure is an array of plans */
			appendStringInfoChar(es->str, '[');
			es->grouping_stack = lcons_int(0, es->grouping_stack);
			es->indent++;
			break;

		case EXPLAIN_FORMAT_YAML:
			es->grouping_stack = lcons_int(0, es->grouping_stack);
			break;
	}
}

/*
 * Emit the end-of-output boilerplate.
 */
void
ExplainEndOutput(ExplainState *es)
{
	switch (es->format)
	{
		case EXPLAIN_FORMAT_TEXT:
			/* nothing to do */
			break;

		case EXPLAIN_FORMAT_XML:
			es->indent--;
			appendStringInfoString(es->str, "</explain>");
			break;

		case EXPLAIN_FORMAT_JSON:
			es->indent--;
			appendStringInfoString(es->str, "\n]");
			es->grouping_stack = list_delete_first(es->grouping_stack);
			break;

		case EXPLAIN_FORMAT_YAML:
			es->grouping_stack = list_delete_first(es->grouping_stack);
			break;
	}
}

/*
 * Put an appropriate separator between multiple plans
 */
void
ExplainSeparatePlans(ExplainState *es)
{
	switch (es->format)
	{
		case EXPLAIN_FORMAT_TEXT:
			/* add a blank line */
			appendStringInfoChar(es->str, '\n');
			break;

		case EXPLAIN_FORMAT_XML:
		case EXPLAIN_FORMAT_JSON:
		case EXPLAIN_FORMAT_YAML:
			/* nothing to do */
			break;
	}
}

/*
 * Emit opening or closing XML tag.
 *
 * "flags" must contain X_OPENING, X_CLOSING, or X_CLOSE_IMMEDIATE.
 * Optionally, OR in X_NOWHITESPACE to suppress the whitespace we'd normally
 * add.
 *
 * XML tag names can't contain white space, so we replace any spaces in
 * "tagname" with dashes.
 */
static void
ExplainXMLTag(const char *tagname, int flags, ExplainState *es)
{
	const char *s;

	if ((flags & X_NOWHITESPACE) == 0)
		appendStringInfoSpaces(es->str, 2 * es->indent);
	appendStringInfoCharMacro(es->str, '<');
	if ((flags & X_CLOSING) != 0)
		appendStringInfoCharMacro(es->str, '/');
	for (s = tagname; *s; s++)
		appendStringInfoCharMacro(es->str, (*s == ' ') ? '-' : *s);
	if ((flags & X_CLOSE_IMMEDIATE) != 0)
		appendStringInfoString(es->str, " /");
	appendStringInfoCharMacro(es->str, '>');
	if ((flags & X_NOWHITESPACE) == 0)
		appendStringInfoCharMacro(es->str, '\n');
}

/*
 * Emit a JSON line ending.
 *
 * JSON requires a comma after each property but the last.	To facilitate this,
 * in JSON format, the text emitted for each property begins just prior to the
 * preceding line-break (and comma, if applicable).
 */
static void
ExplainJSONLineEnding(ExplainState *es)
{
	Assert(es->format == EXPLAIN_FORMAT_JSON);
	if (linitial_int(es->grouping_stack) != 0)
		appendStringInfoChar(es->str, ',');
	else
		linitial_int(es->grouping_stack) = 1;
	appendStringInfoChar(es->str, '\n');
}

/*
 * Indent a YAML line.
 *
 * YAML lines are ordinarily indented by two spaces per indentation level.
 * The text emitted for each property begins just prior to the preceding
 * line-break, except for the first property in an unlabelled group, for which
 * it begins immediately after the "- " that introduces the group.	The first
 * property of the group appears on the same line as the opening "- ".
 */
static void
ExplainYAMLLineStarting(ExplainState *es)
{
	Assert(es->format == EXPLAIN_FORMAT_YAML);
	if (linitial_int(es->grouping_stack) == 0)
	{
		linitial_int(es->grouping_stack) = 1;
	}
	else
	{
		appendStringInfoChar(es->str, '\n');
		appendStringInfoSpaces(es->str, es->indent * 2);
	}
}

/*
 * YAML is a superset of JSON; unfortuantely, the YAML quoting rules are
 * ridiculously complicated -- as documented in sections 5.3 and 7.3.3 of
 * http://yaml.org/spec/1.2/spec.html -- so we chose to just quote everything.
 * Empty strings, strings with leading or trailing whitespace, and strings
 * containing a variety of special characters must certainly be quoted or the
 * output is invalid; and other seemingly harmless strings like "0xa" or
 * "true" must be quoted, lest they be interpreted as a hexadecimal or Boolean
 * constant rather than a string.
 */
static void
escape_yaml(StringInfo buf, const char *str)
{
	escape_json(buf, str);
}<|MERGE_RESOLUTION|>--- conflicted
+++ resolved
@@ -3,13 +3,9 @@
  * explain.c
  *	  Explain query execution plans
  *
-<<<<<<< HEAD
  * Portions Copyright (c) 2005-2010, Greenplum inc
  * Portions Copyright (c) 2012-Present Pivotal Software, Inc.
- * Portions Copyright (c) 1996-2012, PostgreSQL Global Development Group
-=======
  * Portions Copyright (c) 1996-2013, PostgreSQL Global Development Group
->>>>>>> e472b921
  * Portions Copyright (c) 1994-5, Regents of the University of California
  *
  * IDENTIFICATION
@@ -499,17 +495,12 @@
 	if (es->buffers)
 		instrument_option |= INSTRUMENT_BUFFERS;
 
-<<<<<<< HEAD
 	if (es->analyze)
 		instrument_option |= INSTRUMENT_CDB;
 
-	/*
-	 * Start timing.
-=======
 	/*
 	 * We always collect timing for the entire statement, even when node-level
 	 * timing is off, so we don't look at es->timing here.
->>>>>>> e472b921
 	 */
 	INSTR_TIME_SET_CURRENT(starttime);
 
@@ -715,16 +706,12 @@
 void
 ExplainPrintPlan(ExplainState *es, QueryDesc *queryDesc)
 {
-<<<<<<< HEAD
 	EState     *estate = queryDesc->estate;
-=======
 	Bitmapset  *rels_used = NULL;
->>>>>>> e472b921
 
 	Assert(queryDesc->plannedstmt != NULL);
 	es->pstmt = queryDesc->plannedstmt;
 	es->rtable = queryDesc->plannedstmt->rtable;
-<<<<<<< HEAD
 	es->showstatctx = queryDesc->showstatctx;
 
 	/* CDB: Find slice table entry for the root slice. */
@@ -744,10 +731,8 @@
                                      es->showstatctx);
 	}
 
-=======
 	ExplainPreScanNode(queryDesc->planstate, &rels_used);
 	es->rtable_names = select_rtable_names_for_explain(es->rtable, rels_used);
->>>>>>> e472b921
 	ExplainNode(queryDesc->planstate, NIL, NULL, NULL, es);
 }
 
@@ -919,6 +904,13 @@
 	switch (nodeTag(plan))
 	{
 		case T_SeqScan:
+		case T_ExternalScan:
+		case T_AppendOnlyScan:
+		case T_AOCSScan:
+		case T_TableScan:
+		case T_DynamicTableScan:
+		case T_DynamicIndexScan:
+		case T_ShareInputScan:
 		case T_IndexScan:
 		case T_IndexOnlyScan:
 		case T_BitmapHeapScan:
@@ -969,6 +961,11 @@
 		case T_MergeAppend:
 			ExplainPreScanMemberNodes(((MergeAppend *) plan)->mergeplans,
 								((MergeAppendState *) planstate)->mergeplans,
+									  rels_used);
+			break;
+		case T_Sequence:
+			ExplainPreScanMemberNodes(((Sequence *) plan)->subplans,
+									((SequenceState *) planstate)->subplans,
 									  rels_used);
 			break;
 		case T_BitmapAnd:
@@ -2655,11 +2652,8 @@
 	char	   *namespace = NULL;
 	const char *objecttag = NULL;
 	RangeTblEntry *rte;
-<<<<<<< HEAD
+	char	   *refname;
 	int			dynamicScanId = 0;
-=======
-	char	   *refname;
->>>>>>> e472b921
 
 	rte = rt_fetch(rti, es->rtable);
 	refname = (char *) list_nth(es->rtable_names, rti - 1);
@@ -2738,8 +2732,9 @@
 				 * Unlike RTE_FUNCTION there should be no cases where the
 				 * optimizer could have evaluated away the function call.
 				 */
-				Insist(rte->funcexpr && IsA(rte->funcexpr, FuncExpr));
-				funcexpr = (FuncExpr *) rte->funcexpr;
+				funcexpr = (FuncExpr *) ((TableFunctionScan *) plan)->funcexpr;
+				if (!funcexpr || !IsA(funcexpr, FuncExpr))
+					elog(ERROR, "unexpected expression in TableFunctionScan");
 				objectname = get_func_name(funcexpr->funcid);
 
 				if (es->verbose)
@@ -2779,19 +2774,12 @@
 							 quote_identifier(objectname));
 		else if (objectname != NULL)
 			appendStringInfo(es->str, " %s", quote_identifier(objectname));
-<<<<<<< HEAD
-		if (objectname == NULL ||
-			strcmp(rte->eref->aliasname, objectname) != 0)
-			appendStringInfo(es->str, " %s",
-							 quote_identifier(rte->eref->aliasname));
+		if (objectname == NULL || strcmp(refname, objectname) != 0)
+			appendStringInfo(es->str, " %s", quote_identifier(refname));
 
 		if (dynamicScanId != 0)
 			appendStringInfo(es->str, " (dynamic scan id: %d)",
 							 dynamicScanId);
-=======
-		if (objectname == NULL || strcmp(refname, objectname) != 0)
-			appendStringInfo(es->str, " %s", quote_identifier(refname));
->>>>>>> e472b921
 	}
 	else
 	{
@@ -2799,13 +2787,10 @@
 			ExplainPropertyText(objecttag, objectname, es);
 		if (namespace != NULL)
 			ExplainPropertyText("Schema", namespace, es);
-<<<<<<< HEAD
-		ExplainPropertyText("Alias", rte->eref->aliasname, es);
+		ExplainPropertyText("Alias", refname, es);
 
 		if (dynamicScanId != 0)
 			ExplainPropertyInteger("Dynamic Scan Id", dynamicScanId, es);
-=======
-		ExplainPropertyText("Alias", refname, es);
 	}
 }
 
@@ -2834,7 +2819,6 @@
 										 fdw_private,
 										 0,
 										 es);
->>>>>>> e472b921
 	}
 }
 
