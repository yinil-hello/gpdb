--- conflicted
+++ resolved
@@ -19,11 +19,7 @@
  * Portions Copyright (c) 1996-2009, PostgreSQL Global Development Group
  * Portions Copyright (c) 1994, Regents of the University of California
  *
-<<<<<<< HEAD
- *	$PostgreSQL: pgsql/src/backend/parser/parse_utilcmd.c,v 2.18 2008/12/06 23:22:46 momjian Exp $
-=======
  *	$PostgreSQL: pgsql/src/backend/parser/parse_utilcmd.c,v 2.20 2009/01/01 17:23:46 momjian Exp $
->>>>>>> b0a6ad70
  *
  *-------------------------------------------------------------------------
  */
