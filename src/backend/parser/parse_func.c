/*-------------------------------------------------------------------------
 *
 * parse_func.c
 *		handle function calls in parser
 *
 * Portions Copyright (c) 1996-2009, PostgreSQL Global Development Group
 * Portions Copyright (c) 1994, Regents of the University of California
 *
 *
 * IDENTIFICATION
 *	  $PostgreSQL: pgsql/src/backend/parser/parse_func.c,v 1.216 2009/06/11 14:49:00 momjian Exp $
 *
 *-------------------------------------------------------------------------
 */
#include "postgres.h"

<<<<<<< HEAD
#include "access/heapam.h"
#include "catalog/pg_aggregate.h"
#include "catalog/pg_attrdef.h"
#include "catalog/pg_constraint.h"
#include "catalog/pg_inherits.h"
#include "catalog/pg_partition_rule.h"
=======
>>>>>>> 4d53a2f9
#include "catalog/pg_proc.h"
#include "catalog/pg_proc_callback.h"
#include "catalog/pg_type.h"
#include "funcapi.h"
#include "miscadmin.h"
#include "nodes/makefuncs.h"
#include "nodes/nodeFuncs.h"
#include "parser/parse_agg.h"
#include "parser/parse_clause.h"
#include "parser/parse_coerce.h"
#include "parser/parse_func.h"
#include "parser/parse_relation.h"
#include "parser/parse_target.h"
#include "parser/parse_type.h"
#include "parser/parsetree.h"
#include "utils/builtins.h"
#include "utils/lsyscache.h"
#include "utils/syscache.h"


static void unify_hypothetical_args(ParseState *pstate,
						List *fargs, int numAggregatedArgs,
						Oid *actual_arg_types, Oid *declared_arg_types);
static Oid	FuncNameAsType(List *funcname);
static Node *ParseComplexProjection(ParseState *pstate, char *funcname,
					   Node *first_arg, int location);
static void unknown_attribute(ParseState *pstate, Node *relref, char *attname,
				  int location);
static bool check_pg_get_expr_arg(ParseState *pstate, Node *arg, int netlevelsup);

typedef struct
{
	Node *parent;
} check_table_func_context;

static bool 
checkTableFunctions_walker(Node *node, check_table_func_context *context);

/*
 *	Parse a function call
 *
 *	For historical reasons, Postgres tries to treat the notations tab.col
 *	and col(tab) as equivalent: if a single-argument function call has an
 *	argument of complex type and the (unqualified) function name matches
 *	any attribute of the type, we take it as a column projection.  Conversely
 *	a function of a single complex-type argument can be written like a
 *	column reference, allowing functions to act like computed columns.
 *
 *	Hence, both cases come through here.  If fn is null, we're dealing with
 *	column syntax not function syntax, but in principle that should not
 *	affect the lookup behavior, only which error messages we deliver.
 *	The FuncCall struct is needed however to carry various decoration that
 *	applies to aggregate and window functions.
 *
 *	Also, when fn is null, we return NULL on failure rather than
 *	reporting a no-such-function error.
 *
 *	The argument expressions (in fargs) must have been transformed
 *	already.  However, nothing in *fn has been transformed.
 */
Node *
ParseFuncOrColumn(ParseState *pstate, List *funcname, List *fargs,
				  FuncCall *fn, int location)
{
	bool		is_column = (fn == NULL);
	List	   *agg_order = (fn ? fn->agg_order : NIL);
	Expr	   *agg_filter = NULL;
	bool		agg_within_group = (fn ? fn->agg_within_group : false);
	bool		agg_star = (fn ? fn->agg_star : false);
	bool		agg_distinct = (fn ? fn->agg_distinct : false);
	bool		func_variadic = (fn ? fn->func_variadic : false);
	WindowDef  *over = (fn ? fn->over : NULL);
	Oid			rettype;
	Oid			funcid;
	ListCell   *l;
	ListCell   *nextl;
	Node	   *first_arg = NULL;
	int			nargs;
	int			nargsplusdefs;
	Oid			actual_arg_types[FUNC_MAX_ARGS];
	Oid		   *declared_arg_types;
	List	   *argdefaults;
	Node	   *retval;
	bool		retset;
	int			nvargs;
	Oid			vatype;
	FuncDetailCode fdresult;
	char		aggkind = 0;

	/*
	 * If there's an aggregate filter, transform it using transformWhereClause
	 */
	if (fn && fn->agg_filter != NULL)
		agg_filter = (Expr *) transformWhereClause(pstate, (Node *) fn->agg_filter,
												   EXPR_KIND_FILTER,
												   "FILTER");

	/*
	 * Most of the rest of the parser just assumes that functions do not have
	 * more than FUNC_MAX_ARGS parameters.	We have to test here to protect
	 * against array overruns, etc.  Of course, this may not be a function,
	 * but the test doesn't hurt.
	 */
	if (list_length(fargs) > FUNC_MAX_ARGS)
		ereport(ERROR,
				(errcode(ERRCODE_TOO_MANY_ARGUMENTS),
			 errmsg_plural("cannot pass more than %d argument to a function",
						   "cannot pass more than %d arguments to a function",
						   FUNC_MAX_ARGS,
						   FUNC_MAX_ARGS),
				 parser_errposition(pstate, location)));

	/*
	 * Extract arg type info in preparation for function lookup.
	 *
	 * If any arguments are Param markers of type VOID, we discard them from
	 * the parameter list. This is a hack to allow the JDBC driver to not have
	 * to distinguish "input" and "output" parameter symbols while parsing
	 * function-call constructs.  Don't do this if dealing with column syntax,
	 * nor if we had WITHIN GROUP (because in that case it's critical to keep
	 * the argument count unchanged).  We can't use foreach() because we may
	 * modify the list ...
	 */
	nargs = 0;
	for (l = list_head(fargs); l != NULL; l = nextl)
	{
		Node	   *arg = lfirst(l);
		Oid			argtype = exprType(arg);

		nextl = lnext(l);

		if (argtype == VOIDOID && IsA(arg, Param) &&
			!is_column && !agg_within_group)
		{
			fargs = list_delete_ptr(fargs, arg);
			continue;
		}

		actual_arg_types[nargs++] = argtype;
	}

	if (fargs)
	{
		first_arg = linitial(fargs);
		Assert(first_arg != NULL);
	}

	/*
	 * Check for column projection: if function has one argument, and that
	 * argument is of complex type, and function name is not qualified, then
	 * the "function call" could be a projection.  We also check that there
	 * wasn't any aggregate or variadic decoration.
	 */
	if (nargs == 1 && agg_order == NIL && agg_filter == NULL && !agg_star &&
		!agg_distinct && over == NULL && !func_variadic &&
		list_length(funcname) == 1)
	{
		Oid			argtype = actual_arg_types[0];

		if (argtype == RECORDOID || ISCOMPLEX(argtype))
		{
			retval = ParseComplexProjection(pstate,
											strVal(linitial(funcname)),
											first_arg,
											location);
			if (retval)
				return retval;

			/*
			 * If ParseComplexProjection doesn't recognize it as a projection,
			 * just press on.
			 */
		}
	}

	/*
	 * Okay, it's not a column projection, so it must really be a function.
	 * func_get_detail looks up the function in the catalogs, does
	 * disambiguation for polymorphic functions, handles inheritance, and
	 * returns the funcid and type and set or singleton status of the
	 * function's return value.  It also returns the true argument types to
	 * the function.  In the case of a variadic function call, the reported
	 * "true" types aren't really what is in pg_proc: the variadic argument is
	 * replaced by a suitable number of copies of its element type.  We'll fix
	 * it up below.  We may also have to deal with default arguments.
	 */
	fdresult = func_get_detail(funcname, fargs, nargs,
							   actual_arg_types,
							   !func_variadic, true,
							   &funcid, &rettype, &retset,
							   &nvargs, &vatype,
							   &declared_arg_types, &argdefaults);
	if (fdresult == FUNCDETAIL_COERCION)
	{
		/*
		 * We interpreted it as a type coercion. coerce_type can handle these
		 * cases, so why duplicate code...
		 */
		return coerce_type(pstate, linitial(fargs),
						   actual_arg_types[0], rettype, -1,
						   COERCION_EXPLICIT, COERCE_EXPLICIT_CALL, location);
	}
	else if (fdresult == FUNCDETAIL_NORMAL)
	{
		/*
		 * Normal function found; was there anything indicating it must be an
		 * aggregate?
		 */
		if (agg_star)
			ereport(ERROR,
					(errcode(ERRCODE_WRONG_OBJECT_TYPE),
					 errmsg("%s(*) specified, but %s is not an aggregate function",
							NameListToString(funcname),
							NameListToString(funcname)),
					 parser_errposition(pstate, location)));
		if (agg_distinct)
			ereport(ERROR,
					(errcode(ERRCODE_WRONG_OBJECT_TYPE),
					 errmsg("DISTINCT specified, but %s is not an aggregate function",
							NameListToString(funcname)),
					 parser_errposition(pstate, location)));
		if (agg_within_group)
			ereport(ERROR,
					(errcode(ERRCODE_WRONG_OBJECT_TYPE),
					 errmsg("WITHIN GROUP specified, but %s is not an aggregate function",
							NameListToString(funcname)),
					 parser_errposition(pstate, location)));
		if (agg_order != NIL)
			ereport(ERROR,
					(errcode(ERRCODE_WRONG_OBJECT_TYPE),
					 errmsg("ORDER BY specified, but %s is not an aggregate function",
							NameListToString(funcname)),
					 parser_errposition(pstate, location)));
		if (agg_filter)
			ereport(ERROR,
					(errcode(ERRCODE_WRONG_OBJECT_TYPE),
					 errmsg("FILTER specified, but %s is not an aggregate function",
							NameListToString(funcname)),
					 parser_errposition(pstate, location)));

		if (over)
			ereport(ERROR,
					(errcode(ERRCODE_WRONG_OBJECT_TYPE),
					 errmsg("OVER specified, but %s is not a window function nor an aggregate function",
							NameListToString(funcname)),
<<<<<<< HEAD
					 parser_errposition(pstate, location)));
	}
	else if (fdresult == FUNCDETAIL_AGGREGATE)
	{
		/*
		 * It's an aggregate; fetch needed info from the pg_aggregate entry.
		 */
		HeapTuple	tup;
		Form_pg_aggregate classForm;
		int			catDirectArgs;

		tup = SearchSysCache1(AGGFNOID, ObjectIdGetDatum(funcid));
		if (!HeapTupleIsValid(tup))		/* should not happen */
			elog(ERROR, "cache lookup failed for aggregate %u", funcid);
		classForm = (Form_pg_aggregate) GETSTRUCT(tup);
		aggkind = classForm->aggkind;
		catDirectArgs = classForm->aggnumdirectargs;
		ReleaseSysCache(tup);

		/* Now check various disallowed cases. */
		if (AGGKIND_IS_ORDERED_SET(aggkind))
		{
			int			numAggregatedArgs;
			int			numDirectArgs;

			if (!agg_within_group)
				ereport(ERROR,
						(errcode(ERRCODE_WRONG_OBJECT_TYPE),
						 errmsg("WITHIN GROUP is required for ordered-set aggregate %s",
								NameListToString(funcname)),
						 parser_errposition(pstate, location)));
			if (over)
				ereport(ERROR,
						(errcode(ERRCODE_FEATURE_NOT_SUPPORTED),
				 errmsg("OVER is not supported for ordered-set aggregate %s",
						NameListToString(funcname)),
						 parser_errposition(pstate, location)));
			/* gram.y rejects DISTINCT + WITHIN GROUP */
			Assert(!agg_distinct);
			/* gram.y rejects VARIADIC + WITHIN GROUP */
			Assert(!func_variadic);

			/*
			 * Since func_get_detail was working with an undifferentiated list
			 * of arguments, it might have selected an aggregate that doesn't
			 * really match because it requires a different division of direct
			 * and aggregated arguments.  Check that the number of direct
			 * arguments is actually OK; if not, throw an "undefined function"
			 * error, similarly to the case where a misplaced ORDER BY is used
			 * in a regular aggregate call.
			 */
			numAggregatedArgs = list_length(agg_order);
			numDirectArgs = nargs - numAggregatedArgs;
			Assert(numDirectArgs >= 0);

			if (!OidIsValid(vatype))
			{
				/* Test is simple if aggregate isn't variadic */
				if (numDirectArgs != catDirectArgs)
					ereport(ERROR,
							(errcode(ERRCODE_UNDEFINED_FUNCTION),
							 errmsg("function %s does not exist",
									func_signature_string(funcname, nargs,
														  actual_arg_types)),
							 errhint("There is an ordered-set aggregate %s, but it requires %d direct arguments, not %d.",
									 NameListToString(funcname),
									 catDirectArgs, numDirectArgs),
							 parser_errposition(pstate, location)));
			}
			else
			{
				/*
				 * If it's variadic, we have two cases depending on whether
				 * the agg was "... ORDER BY VARIADIC" or "..., VARIADIC ORDER
				 * BY VARIADIC".  It's the latter if catDirectArgs equals
				 * pronargs; to save a catalog lookup, we reverse-engineer
				 * pronargs from the info we got from func_get_detail.
				 */
				int			pronargs;

				pronargs = nargs;
				if (nvargs > 1)
					pronargs -= nvargs - 1;
				if (catDirectArgs < pronargs)
				{
					/* VARIADIC isn't part of direct args, so still easy */
					if (numDirectArgs != catDirectArgs)
						ereport(ERROR,
								(errcode(ERRCODE_UNDEFINED_FUNCTION),
								 errmsg("function %s does not exist",
										func_signature_string(funcname, nargs,
														  actual_arg_types)),
								 errhint("There is an ordered-set aggregate %s, but it requires %d direct arguments, not %d.",
										 NameListToString(funcname),
										 catDirectArgs, numDirectArgs),
								 parser_errposition(pstate, location)));
				}
				else
				{
					/*
					 * Both direct and aggregated args were declared variadic.
					 * For a standard ordered-set aggregate, it's okay as long
					 * as there aren't too few direct args.  For a
					 * hypothetical-set aggregate, we assume that the
					 * hypothetical arguments are those that matched the
					 * variadic parameter; there must be just as many of them
					 * as there are aggregated arguments.
					 */
					if (aggkind == AGGKIND_HYPOTHETICAL)
					{
						if (nvargs != 2 * numAggregatedArgs)
							ereport(ERROR,
									(errcode(ERRCODE_UNDEFINED_FUNCTION),
									 errmsg("function %s does not exist",
									   func_signature_string(funcname, nargs,
														  actual_arg_types)),
									 errhint("To use the hypothetical-set aggregate %s, the number of hypothetical direct arguments (here %d) must match the number of ordering columns (here %d).",
											 NameListToString(funcname),
							  nvargs - numAggregatedArgs, numAggregatedArgs),
									 parser_errposition(pstate, location)));
					}
					else
					{
						if (nvargs <= numAggregatedArgs)
							ereport(ERROR,
									(errcode(ERRCODE_UNDEFINED_FUNCTION),
									 errmsg("function %s does not exist",
									   func_signature_string(funcname, nargs,
														  actual_arg_types)),
									 errhint("There is an ordered-set aggregate %s, but it requires at least %d direct arguments.",
											 NameListToString(funcname),
											 catDirectArgs),
									 parser_errposition(pstate, location)));
					}
				}
			}

			/* Check type matching of hypothetical arguments */
			if (aggkind == AGGKIND_HYPOTHETICAL)
				unify_hypothetical_args(pstate, fargs, numAggregatedArgs,
										actual_arg_types, declared_arg_types);
		}
		else
		{
			/* Normal aggregate, so it can't have WITHIN GROUP */
			if (agg_within_group)
				ereport(ERROR,
						(errcode(ERRCODE_WRONG_OBJECT_TYPE),
						 errmsg("%s is not an ordered-set aggregate, so it cannot have WITHIN GROUP",
								NameListToString(funcname)),
						 parser_errposition(pstate, location)));
		}
	}
	else if (fdresult == FUNCDETAIL_WINDOWFUNC)
	{
		/*
		 * True window functions must be called with a window definition.
		 */
		if (!over)
			ereport(ERROR,
					(errcode(ERRCODE_WRONG_OBJECT_TYPE),
					 errmsg("window function %s requires an OVER clause",
							NameListToString(funcname)),
					 parser_errposition(pstate, location)));
		/* And, per spec, WITHIN GROUP isn't allowed */
		if (agg_within_group)
			ereport(ERROR,
					(errcode(ERRCODE_WRONG_OBJECT_TYPE),
					 errmsg("window function %s cannot have WITHIN GROUP",
							NameListToString(funcname)),
=======
>>>>>>> 4d53a2f9
					 parser_errposition(pstate, location)));
	}
	else
	{
		/*
		 * Oops.  Time to die.
		 *
		 * If we are dealing with the attribute notation rel.function, give an
		 * error message that is appropriate for that case.
		 */
		if (is_column)
		{
			Assert(nargs == 1);
			Assert(list_length(funcname) == 1);
			unknown_attribute(pstate, first_arg, strVal(linitial(funcname)),
							  location);
		}

		/*
		 * Else generate a detailed complaint for a function
		 */
		if (fdresult == FUNCDETAIL_MULTIPLE)
			ereport(ERROR,
					(errcode(ERRCODE_AMBIGUOUS_FUNCTION),
					 errmsg("function %s is not unique",
							func_signature_string(funcname, nargs,
												  actual_arg_types)),
					 errhint("Could not choose a best candidate function. "
							 "You might need to add explicit type casts."),
					 parser_errposition(pstate, location)));
		else if (list_length(agg_order) > 1 && !agg_within_group)
		{
			/* It's agg(x, ORDER BY y,z) ... perhaps misplaced ORDER BY */
			ereport(ERROR,
					(errcode(ERRCODE_UNDEFINED_FUNCTION),
					 errmsg("function %s does not exist",
							func_signature_string(funcname, nargs,
												  actual_arg_types)),
					 errhint("No aggregate function matches the given name and argument types. "
					  "Perhaps you misplaced ORDER BY; ORDER BY must appear "
							 "after all regular arguments of the aggregate."),
					 parser_errposition(pstate, location)));
		}
		else
			ereport(ERROR,
					(errcode(ERRCODE_UNDEFINED_FUNCTION),
					 errmsg("function %s does not exist",
							func_signature_string(funcname, nargs,
												  actual_arg_types)),
					 errhint("No function matches the given name and argument types. "
							 "You might need to add explicit type casts."),
					 parser_errposition(pstate, location)));
	}

	/*
	 * If there are default arguments, we have to include their types in
	 * actual_arg_types for the purpose of checking generic type consistency.
	 * However, we do NOT put them into the generated parse node, because
	 * their actual values might change before the query gets run.	The
	 * planner has to insert the up-to-date values at plan time.
	 */
	nargsplusdefs = nargs;
	foreach(l, argdefaults)
	{
		Node	   *expr = (Node *) lfirst(l);

		/* probably shouldn't happen ... */
		if (nargsplusdefs >= FUNC_MAX_ARGS)
			ereport(ERROR,
					(errcode(ERRCODE_TOO_MANY_ARGUMENTS),
			 errmsg_plural("cannot pass more than %d argument to a function",
						   "cannot pass more than %d arguments to a function",
						   FUNC_MAX_ARGS,
						   FUNC_MAX_ARGS),
					 parser_errposition(pstate, location)));

		actual_arg_types[nargsplusdefs++] = exprType(expr);
	}

	/*
	 * enforce consistency with polymorphic argument and return types,
	 * possibly adjusting return type or declared_arg_types (which will be
	 * used as the cast destination by make_fn_arguments)
	 */
	rettype = enforce_generic_type_consistency(actual_arg_types,
											   declared_arg_types,
											   nargsplusdefs,
											   rettype,
											   false);

	/* perform the necessary typecasting of arguments */
	make_fn_arguments(pstate, fargs, actual_arg_types, declared_arg_types);

	/*
	 * If the function isn't actually variadic, forget any VARIADIC decoration
	 * on the call.  (Perhaps we should throw an error instead, but
	 * historically we've allowed people to write that.)
	 */
	if (!OidIsValid(vatype))
	{
		Assert(nvargs == 0);
		func_variadic = false;
	}

	/*
	 * If it's a variadic function call, transform the last nvargs arguments
	 * into an array -- unless it's an "any" variadic.
	 */
	if (nvargs > 0 && declared_arg_types[nargs - 1] != ANYOID)
	{
		ArrayExpr  *newa = makeNode(ArrayExpr);
		int			non_var_args = nargs - nvargs;
		List	   *vargs;

		Assert(non_var_args >= 0);
		vargs = list_copy_tail(fargs, non_var_args);
		fargs = list_truncate(fargs, non_var_args);

		newa->elements = vargs;
		/* assume all the variadic arguments were coerced to the same type */
		newa->element_typeid = exprType((Node *) linitial(vargs));
		newa->array_typeid = get_array_type(newa->element_typeid);
		if (!OidIsValid(newa->array_typeid))
			ereport(ERROR,
					(errcode(ERRCODE_UNDEFINED_OBJECT),
					 errmsg("could not find array type for data type %s",
							format_type_be(newa->element_typeid)),
				  parser_errposition(pstate, exprLocation((Node *) vargs))));
		newa->multidims = false;
		newa->location = exprLocation((Node *) vargs);

		fargs = lappend(fargs, newa);

		/* We could not have had VARIADIC marking before ... */
		Assert(!func_variadic);
		/* ... but now, it's a VARIADIC call */
		func_variadic = true;
	}

	/*
	 * When function is called with an explicit VARIADIC labeled parameter,
	 * and the declared_arg_type is "any", then sanity check the actual
	 * parameter type now - it must be an array.
	 */
	if (nargs > 0 && vatype == ANYOID && func_variadic)
	{
		Oid		va_arr_typid = actual_arg_types[nargs - 1];

		if (!OidIsValid(get_element_type(va_arr_typid)))
			ereport(ERROR,
					(errcode(ERRCODE_DATATYPE_MISMATCH),
					 errmsg("VARIADIC argument must be an array"),
			  parser_errposition(pstate, exprLocation((Node *) llast(fargs)))));
	}

	/* build the appropriate output structure */
	if (fdresult == FUNCDETAIL_NORMAL)
	{
		FuncExpr   *funcexpr = makeNode(FuncExpr);

		funcexpr->funcid = funcid;
		funcexpr->funcresulttype = rettype;
		funcexpr->funcretset = retset;
		funcexpr->funcvariadic = func_variadic;
		funcexpr->funcformat = COERCE_EXPLICIT_CALL;
		funcexpr->args = fargs;
		funcexpr->location = location;

		retval = (Node *) funcexpr;
	}
	else if (fdresult == FUNCDETAIL_AGGREGATE && !over)
	{
		/* aggregate function */
		Aggref	   *aggref = makeNode(Aggref);

		aggref->aggfnoid = funcid;
		aggref->aggtype = rettype;
		/* aggdirectargs and args will be set by transformAggregateCall */
		/* aggorder and aggdistinct will be set by transformAggregateCall */
		aggref->aggfilter = agg_filter;
		aggref->aggstar = agg_star;
		aggref->aggvariadic = func_variadic;
		aggref->aggkind = aggkind;
		/* agglevelsup will be set by transformAggregateCall */
		aggref->location = location;

		/*
		 * Reject attempt to call a parameterless aggregate without (*)
		 * syntax.  This is mere pedantry but some folks insisted ...
		 *
		 * GPDB: We allow this in GPDB.
		 */
#if 0
		if (fargs == NIL && !agg_star && !agg_within_group)
			ereport(ERROR,
					(errcode(ERRCODE_WRONG_OBJECT_TYPE),
					 errmsg("%s(*) must be used to call a parameterless aggregate function",
							NameListToString(funcname)),
					 parser_errposition(pstate, location)));
#endif

		if (retset)
			ereport(ERROR,
					(errcode(ERRCODE_INVALID_FUNCTION_DEFINITION),
					 errmsg("aggregates cannot return sets"),
					 parser_errposition(pstate, location)));

		transformAggregateCall(pstate, aggref, fargs, agg_order, agg_distinct);

		retval = (Node *) aggref;
	}
	else
	{
		/* window function */
		WindowFunc *wfunc = makeNode(WindowFunc);

		Assert(over);			/* lack of this was checked above */
		Assert(!agg_within_group);		/* also checked above */

		wfunc->winfnoid = funcid;
		wfunc->wintype = rettype;
		wfunc->args = fargs;
		/* winref will be set by transformWindowFuncCall */
		wfunc->winstar = agg_star;
		wfunc->winagg = (fdresult == FUNCDETAIL_AGGREGATE);
		wfunc->aggfilter = agg_filter;
		wfunc->location = location;

<<<<<<< HEAD
		wfunc->windistinct = agg_distinct;
=======
		/*
		 * agg_star is allowed for aggregate functions but distinct isn't
		 */
		if (agg_distinct)
			ereport(ERROR,
					(errcode(ERRCODE_FEATURE_NOT_SUPPORTED),
				  errmsg("DISTINCT is not implemented for window functions"),
					 parser_errposition(pstate, location)));
>>>>>>> 4d53a2f9

		/*
		 * Reject attempt to call a parameterless aggregate without (*)
		 * syntax.	This is mere pedantry but some folks insisted ...
		 *
		 * GPDB: We allow this in GPDB.
		 */
#if 0
		if (wfunc->winagg && fargs == NIL && !agg_star)
			ereport(ERROR,
					(errcode(ERRCODE_WRONG_OBJECT_TYPE),
					 errmsg("%s(*) must be used to call a parameterless aggregate function",
							NameListToString(funcname)),
					 parser_errposition(pstate, location)));
#endif

		/*
		 * ordered aggs not allowed in windows yet
		 */
		if (agg_order != NIL)
			ereport(ERROR,
					(errcode(ERRCODE_FEATURE_NOT_SUPPORTED),
					 errmsg("aggregate ORDER BY is not implemented for window functions"),
					 parser_errposition(pstate, location)));

		/*
		 * FILTER is not yet supported with true window functions
		 */
		if (!wfunc->winagg && agg_filter)
			ereport(ERROR,
					(errcode(ERRCODE_FEATURE_NOT_SUPPORTED),
					 errmsg("FILTER is not implemented for non-aggregate window functions"),
					 parser_errposition(pstate, location)));

		if (retset)
			ereport(ERROR,
					(errcode(ERRCODE_INVALID_FUNCTION_DEFINITION),
					 errmsg("window functions may not return sets"),
					 parser_errposition(pstate, location)));

		transformWindowFuncCall(pstate, wfunc, over);

		retval = (Node *) wfunc;
	}

	/*
	 * Mark the context if this is a dynamic typed function, if so we mustn't
	 * allow views to be created from this statement because we cannot 
	 * guarantee that the future return type will be the same as the current
	 * return type.
	 */
	if (TypeSupportsDescribe(rettype))
	{
		Oid DescribeFuncOid = lookupProcCallback(funcid, PROMETHOD_DESCRIBE);
		if (OidIsValid(DescribeFuncOid))
		{
			ParseState *state = pstate;

			for (state = pstate; state; state = state->parentParseState)
				state->p_hasDynamicFunction = true;
		}
	}

	/*
	 * If this function has restrictions on where it can be executed
	 * (EXECUTE ON MASTER or EXECUTE ON ALL SEGMENTS), make note of that,
	 * so that the planner knows to be prepared for it.
	 */
	if (func_exec_location(funcid) != PROEXECLOCATION_ANY)
		pstate->p_hasFuncsWithExecRestrictions = true;

	/* Hack to protect pg_get_expr() against misuse */
	check_pg_get_expr_args(pstate, funcid, fargs);

	return retval;
}


/* func_match_argtypes()
 *
 * Given a list of candidate functions (having the right name and number
 * of arguments) and an array of input datatype OIDs, produce a shortlist of
 * those candidates that actually accept the input datatypes (either exactly
 * or by coercion), and return the number of such candidates.
 *
 * Note that can_coerce_type will assume that UNKNOWN inputs are coercible to
 * anything, so candidates will not be eliminated on that basis.
 *
 * NB: okay to modify input list structure, as long as we find at least
 * one match.  If no match at all, the list must remain unmodified.
 */
int
func_match_argtypes(int nargs,
					Oid *input_typeids,
					FuncCandidateList raw_candidates,
					FuncCandidateList *candidates)		/* return value */
{
	FuncCandidateList current_candidate;
	FuncCandidateList next_candidate;
	int			ncandidates = 0;

	*candidates = NULL;

	for (current_candidate = raw_candidates;
		 current_candidate != NULL;
		 current_candidate = next_candidate)
	{
		next_candidate = current_candidate->next;
		if (can_coerce_type(nargs, input_typeids, current_candidate->args,
							COERCION_IMPLICIT))
		{
			current_candidate->next = *candidates;
			*candidates = current_candidate;
			ncandidates++;
		}
	}

	return ncandidates;
}	/* func_match_argtypes() */


/* func_select_candidate()
 *		Given the input argtype array and more than one candidate
 *		for the function, attempt to resolve the conflict.
 *
 * Returns the selected candidate if the conflict can be resolved,
 * otherwise returns NULL.
 *
 * Note that the caller has already determined that there is no candidate
 * exactly matching the input argtypes, and has pruned away any "candidates"
 * that aren't actually coercion-compatible with the input types.
 *
 * This is also used for resolving ambiguous operator references.  Formerly
 * parse_oper.c had its own, essentially duplicate code for the purpose.
 * The following comments (formerly in parse_oper.c) are kept to record some
 * of the history of these heuristics.
 *
 * OLD COMMENTS:
 *
 * This routine is new code, replacing binary_oper_select_candidate()
 * which dates from v4.2/v1.0.x days. It tries very hard to match up
 * operators with types, including allowing type coercions if necessary.
 * The important thing is that the code do as much as possible,
 * while _never_ doing the wrong thing, where "the wrong thing" would
 * be returning an operator when other better choices are available,
 * or returning an operator which is a non-intuitive possibility.
 * - thomas 1998-05-21
 *
 * The comments below came from binary_oper_select_candidate(), and
 * illustrate the issues and choices which are possible:
 * - thomas 1998-05-20
 *
 * current wisdom holds that the default operator should be one in which
 * both operands have the same type (there will only be one such
 * operator)
 *
 * 7.27.93 - I have decided not to do this; it's too hard to justify, and
 * it's easy enough to typecast explicitly - avi
 * [the rest of this routine was commented out since then - ay]
 *
 * 6/23/95 - I don't complete agree with avi. In particular, casting
 * floats is a pain for users. Whatever the rationale behind not doing
 * this is, I need the following special case to work.
 *
 * In the WHERE clause of a query, if a float is specified without
 * quotes, we treat it as float8. I added the float48* operators so
 * that we can operate on float4 and float8. But now we have more than
 * one matching operator if the right arg is unknown (eg. float
 * specified with quotes). This break some stuff in the regression
 * test where there are floats in quotes not properly casted. Below is
 * the solution. In addition to requiring the operator operates on the
 * same type for both operands [as in the code Avi originally
 * commented out], we also require that the operators be equivalent in
 * some sense. (see equivalentOpersAfterPromotion for details.)
 * - ay 6/95
 */
FuncCandidateList
func_select_candidate(int nargs,
					  Oid *input_typeids,
					  FuncCandidateList candidates)
{
	FuncCandidateList current_candidate,
				first_candidate,
				last_candidate;
	Oid		   *current_typeids;
	Oid			current_type;
	int			i;
	int			ncandidates;
	int			nbestMatch,
				nmatch,
				nunknowns;
	Oid			input_base_typeids[FUNC_MAX_ARGS];
	TYPCATEGORY slot_category[FUNC_MAX_ARGS],
				current_category;
	bool		current_is_preferred;
	bool		slot_has_preferred_type[FUNC_MAX_ARGS];
	bool		resolved_unknowns;

	/* protect local fixed-size arrays */
	if (nargs > FUNC_MAX_ARGS)
		ereport(ERROR,
				(errcode(ERRCODE_TOO_MANY_ARGUMENTS),
			 errmsg_plural("cannot pass more than %d argument to a function",
						   "cannot pass more than %d arguments to a function",
						   FUNC_MAX_ARGS,
						   FUNC_MAX_ARGS)));

	/*
	 * If any input types are domains, reduce them to their base types. This
	 * ensures that we will consider functions on the base type to be "exact
	 * matches" in the exact-match heuristic; it also makes it possible to do
	 * something useful with the type-category heuristics. Note that this
	 * makes it difficult, but not impossible, to use functions declared to
	 * take a domain as an input datatype.	Such a function will be selected
	 * over the base-type function only if it is an exact match at all
	 * argument positions, and so was already chosen by our caller.
	 *
	 * While we're at it, count the number of unknown-type arguments for use
	 * later.
	 */
	nunknowns = 0;
	for (i = 0; i < nargs; i++)
	{
		if (input_typeids[i] != UNKNOWNOID)
			input_base_typeids[i] = getBaseType(input_typeids[i]);
		else
		{
			/* no need to call getBaseType on UNKNOWNOID */
			input_base_typeids[i] = UNKNOWNOID;
			nunknowns++;
		}
	}

	/*
	 * Run through all candidates and keep those with the most matches on
	 * exact types. Keep all candidates if none match.
	 */
	ncandidates = 0;
	nbestMatch = 0;
	last_candidate = NULL;
	for (current_candidate = candidates;
		 current_candidate != NULL;
		 current_candidate = current_candidate->next)
	{
		current_typeids = current_candidate->args;
		nmatch = 0;
		for (i = 0; i < nargs; i++)
		{
			if (input_base_typeids[i] != UNKNOWNOID &&
				current_typeids[i] == input_base_typeids[i])
				nmatch++;
		}

		/* take this one as the best choice so far? */
		if ((nmatch > nbestMatch) || (last_candidate == NULL))
		{
			nbestMatch = nmatch;
			candidates = current_candidate;
			last_candidate = current_candidate;
			ncandidates = 1;
		}
		/* no worse than the last choice, so keep this one too? */
		else if (nmatch == nbestMatch)
		{
			last_candidate->next = current_candidate;
			last_candidate = current_candidate;
			ncandidates++;
		}
		/* otherwise, don't bother keeping this one... */
	}

	if (last_candidate)			/* terminate rebuilt list */
		last_candidate->next = NULL;

	if (ncandidates == 1)
		return candidates;

	/*
	 * Still too many candidates? Now look for candidates which have either
	 * exact matches or preferred types at the args that will require
	 * coercion. (Restriction added in 7.4: preferred type must be of same
	 * category as input type; give no preference to cross-category
	 * conversions to preferred types.)  Keep all candidates if none match.
	 */
	for (i = 0; i < nargs; i++) /* avoid multiple lookups */
		slot_category[i] = TypeCategory(input_base_typeids[i]);
	ncandidates = 0;
	nbestMatch = 0;
	last_candidate = NULL;
	for (current_candidate = candidates;
		 current_candidate != NULL;
		 current_candidate = current_candidate->next)
	{
		current_typeids = current_candidate->args;
		nmatch = 0;
		for (i = 0; i < nargs; i++)
		{
			if (input_base_typeids[i] != UNKNOWNOID)
			{
				if (current_typeids[i] == input_base_typeids[i] ||
					IsPreferredType(slot_category[i], current_typeids[i]))
					nmatch++;
			}
		}

		if ((nmatch > nbestMatch) || (last_candidate == NULL))
		{
			nbestMatch = nmatch;
			candidates = current_candidate;
			last_candidate = current_candidate;
			ncandidates = 1;
		}
		else if (nmatch == nbestMatch)
		{
			last_candidate->next = current_candidate;
			last_candidate = current_candidate;
			ncandidates++;
		}
	}

	if (last_candidate)			/* terminate rebuilt list */
		last_candidate->next = NULL;

	if (ncandidates == 1)
		return candidates;

	/*
	 * Still too many candidates?  Try assigning types for the unknown inputs.
	 *
	 * If there are no unknown inputs, we have no more heuristics that apply,
	 * and must fail.
	 */
	if (nunknowns == 0)
		return NULL;			/* failed to select a best candidate */

	/*
	 * The next step examines each unknown argument position to see if we can
	 * determine a "type category" for it.	If any candidate has an input
	 * datatype of STRING category, use STRING category (this bias towards
	 * STRING is appropriate since unknown-type literals look like strings).
	 * Otherwise, if all the candidates agree on the type category of this
	 * argument position, use that category.  Otherwise, fail because we
	 * cannot determine a category.
	 *
	 * If we are able to determine a type category, also notice whether any of
	 * the candidates takes a preferred datatype within the category.
	 *
	 * Having completed this examination, remove candidates that accept the
	 * wrong category at any unknown position.	Also, if at least one
	 * candidate accepted a preferred type at a position, remove candidates
	 * that accept non-preferred types.  If just one candidate remains,
	 * return that one.  However, if this rule turns out to reject all
	 * candidates, keep them all instead.
	 */
	resolved_unknowns = false;
	for (i = 0; i < nargs; i++)
	{
		bool		have_conflict;

		if (input_base_typeids[i] != UNKNOWNOID)
			continue;
		resolved_unknowns = true;		/* assume we can do it */
		slot_category[i] = TYPCATEGORY_INVALID;
		slot_has_preferred_type[i] = false;
		have_conflict = false;
		for (current_candidate = candidates;
			 current_candidate != NULL;
			 current_candidate = current_candidate->next)
		{
			current_typeids = current_candidate->args;
			current_type = current_typeids[i];
			get_type_category_preferred(current_type,
										&current_category,
										&current_is_preferred);
			if (slot_category[i] == TYPCATEGORY_INVALID)
			{
				/* first candidate */
				slot_category[i] = current_category;
				slot_has_preferred_type[i] = current_is_preferred;
			}
			else if (current_category == slot_category[i])
			{
				/* more candidates in same category */
				slot_has_preferred_type[i] |= current_is_preferred;
			}
			else
			{
				/* category conflict! */
				if (current_category == TYPCATEGORY_STRING)
				{
					/* STRING always wins if available */
					slot_category[i] = current_category;
					slot_has_preferred_type[i] = current_is_preferred;
				}
				else
				{
					/*
					 * Remember conflict, but keep going (might find STRING)
					 */
					have_conflict = true;
				}
			}
		}
		if (have_conflict && slot_category[i] != TYPCATEGORY_STRING)
		{
			/* Failed to resolve category conflict at this position */
			resolved_unknowns = false;
			break;
		}
	}

	if (resolved_unknowns)
	{
		/* Strip non-matching candidates */
		ncandidates = 0;
		first_candidate = candidates;
		last_candidate = NULL;
		for (current_candidate = candidates;
			 current_candidate != NULL;
			 current_candidate = current_candidate->next)
		{
			bool		keepit = true;

			current_typeids = current_candidate->args;
			for (i = 0; i < nargs; i++)
			{
				if (input_base_typeids[i] != UNKNOWNOID)
					continue;
				current_type = current_typeids[i];
				get_type_category_preferred(current_type,
											&current_category,
											&current_is_preferred);
				if (current_category != slot_category[i])
				{
					keepit = false;
					break;
				}
				if (slot_has_preferred_type[i] && !current_is_preferred)
				{
					keepit = false;
					break;
				}
			}
			if (keepit)
			{
				/* keep this candidate */
				last_candidate = current_candidate;
				ncandidates++;
			}
			else
			{
				/* forget this candidate */
				if (last_candidate)
					last_candidate->next = current_candidate->next;
				else
					first_candidate = current_candidate->next;
			}
		}

		/* if we found any matches, restrict our attention to those */
		if (last_candidate)
		{
			candidates = first_candidate;
			/* terminate rebuilt list */
			last_candidate->next = NULL;
		}

		if (ncandidates == 1)
			return candidates;
	}

	/*
	 * Last gasp: if there are both known- and unknown-type inputs, and all
	 * the known types are the same, assume the unknown inputs are also that
	 * type, and see if that gives us a unique match.  If so, use that match.
	 *
	 * NOTE: for a binary operator with one unknown and one non-unknown input,
	 * we already tried this heuristic in binary_oper_exact().  However, that
	 * code only finds exact matches, whereas here we will handle matches that
	 * involve coercion, polymorphic type resolution, etc.
	 */
	if (nunknowns < nargs)
	{
		Oid			known_type = UNKNOWNOID;

		for (i = 0; i < nargs; i++)
		{
			if (input_base_typeids[i] == UNKNOWNOID)
				continue;
			if (known_type == UNKNOWNOID)		/* first known arg? */
				known_type = input_base_typeids[i];
			else if (known_type != input_base_typeids[i])
			{
				/* oops, not all match */
				known_type = UNKNOWNOID;
				break;
			}
		}

		if (known_type != UNKNOWNOID)
		{
			/* okay, just one known type, apply the heuristic */
			for (i = 0; i < nargs; i++)
				input_base_typeids[i] = known_type;
			ncandidates = 0;
			last_candidate = NULL;
			for (current_candidate = candidates;
				 current_candidate != NULL;
				 current_candidate = current_candidate->next)
			{
				current_typeids = current_candidate->args;
				if (can_coerce_type(nargs, input_base_typeids, current_typeids,
									COERCION_IMPLICIT))
				{
					if (++ncandidates > 1)
						break;	/* not unique, give up */
					last_candidate = current_candidate;
				}
			}
			if (ncandidates == 1)
			{
				/* successfully identified a unique match */
				last_candidate->next = NULL;
				return last_candidate;
			}
		}
	}

	return NULL;				/* failed to select a best candidate */
}	/* func_select_candidate() */


/* func_get_detail()
 *
 * Find the named function in the system catalogs.
 *
 * Attempt to find the named function in the system catalogs with
 * arguments exactly as specified, so that the normal case (exact match)
 * is as quick as possible.
 *
 * If an exact match isn't found:
 *	1) check for possible interpretation as a type coercion request
 *	2) apply the ambiguous-function resolution rules
 *
 * Note: we rely primarily on nargs/argtypes as the argument description.
 * The actual expression node list is passed in fargs so that we can check
 * for type coercion of a constant.  Some callers pass fargs == NIL
 * indicating they don't want that check made.
 */
FuncDetailCode
func_get_detail(List *funcname,
				List *fargs,
				int nargs,
				Oid *argtypes,
				bool expand_variadic,
				bool expand_defaults,
				Oid *funcid,	/* return value */
				Oid *rettype,	/* return value */
				bool *retset,	/* return value */
				int *nvargs,	/* return value */
				Oid *vatype,	/* return value */
				Oid **true_typeids,		/* return value */
				List **argdefaults)		/* optional return value */
{
	FuncCandidateList raw_candidates;
	FuncCandidateList best_candidate;

	/* initialize output arguments to silence compiler warnings */
	*funcid = InvalidOid;
	*rettype = InvalidOid;
	*retset = false;
	*nvargs = 0;
	*true_typeids = NULL;
	if (argdefaults)
		*argdefaults = NIL;

	/* Get list of possible candidates from namespace search */
	raw_candidates = FuncnameGetCandidates(funcname, nargs,
										   expand_variadic, expand_defaults);

	/*
	 * Quickly check if there is an exact match to the input datatypes (there
	 * can be only one)
	 */
	for (best_candidate = raw_candidates;
		 best_candidate != NULL;
		 best_candidate = best_candidate->next)
	{
		if (memcmp(argtypes, best_candidate->args, nargs * sizeof(Oid)) == 0)
			break;
	}

	if (best_candidate == NULL)
	{
		/*
		 * If we didn't find an exact match, next consider the possibility
		 * that this is really a type-coercion request: a single-argument
		 * function call where the function name is a type name.  If so, and
		 * if the coercion path is RELABELTYPE or COERCEVIAIO, then go ahead
		 * and treat the "function call" as a coercion.
		 *
		 * This interpretation needs to be given higher priority than
		 * interpretations involving a type coercion followed by a function
		 * call, otherwise we can produce surprising results. For example, we
		 * want "text(varchar)" to be interpreted as a simple coercion, not as
		 * "text(name(varchar))" which the code below this point is entirely
		 * capable of selecting.
		 *
		 * We also treat a coercion of a previously-unknown-type literal
		 * constant to a specific type this way.
		 *
		 * The reason we reject COERCION_PATH_FUNC here is that we expect the
		 * cast implementation function to be named after the target type.
		 * Thus the function will be found by normal lookup if appropriate.
		 *
		 * The reason we reject COERCION_PATH_ARRAYCOERCE is mainly that you
		 * can't write "foo[] (something)" as a function call.  In theory
		 * someone might want to invoke it as "_foo (something)" but we have
		 * never supported that historically, so we can insist that people
		 * write it as a normal cast instead.  Lack of historical support is
		 * also the reason for not considering composite-type casts here.
		 *
		 * NB: it's important that this code does not exceed what coerce_type
		 * can do, because the caller will try to apply coerce_type if we
		 * return FUNCDETAIL_COERCION.	If we return that result for something
		 * coerce_type can't handle, we'll cause infinite recursion between
		 * this module and coerce_type!
		 */
		if (nargs == 1 && fargs != NIL)
		{
			Oid			targetType = FuncNameAsType(funcname);

			if (OidIsValid(targetType))
			{
				Oid			sourceType = argtypes[0];
				Node	   *arg1 = linitial(fargs);
				bool		iscoercion;

				if (sourceType == UNKNOWNOID && IsA(arg1, Const))
				{
					/* always treat typename('literal') as coercion */
					iscoercion = true;
				}
				else
				{
					CoercionPathType cpathtype;
					Oid			cfuncid;

					cpathtype = find_coercion_pathway(targetType, sourceType,
													  COERCION_EXPLICIT,
													  &cfuncid);
					iscoercion = (cpathtype == COERCION_PATH_RELABELTYPE ||
								  cpathtype == COERCION_PATH_COERCEVIAIO);
				}

				if (iscoercion)
				{
					/* Treat it as a type coercion */
					*funcid = InvalidOid;
					*rettype = targetType;
					*retset = false;
					*nvargs = 0;
					*true_typeids = argtypes;
					return FUNCDETAIL_COERCION;
				}
			}
		}

		/*
		 * didn't find an exact match, so now try to match up candidates...
		 */
		if (raw_candidates != NULL)
		{
			FuncCandidateList current_candidates;
			int			ncandidates;

			ncandidates = func_match_argtypes(nargs,
											  argtypes,
											  raw_candidates,
											  &current_candidates);

			/* one match only? then run with it... */
			if (ncandidates == 1)
				best_candidate = current_candidates;

			/*
			 * multiple candidates? then better decide or throw an error...
			 */
			else if (ncandidates > 1)
			{
				best_candidate = func_select_candidate(nargs,
													   argtypes,
													   current_candidates);

				/*
				 * If we were able to choose a best candidate, we're done.
				 * Otherwise, ambiguous function call.
				 */
				if (!best_candidate)
					return FUNCDETAIL_MULTIPLE;
			}
		}
	}

	if (best_candidate)
	{
		HeapTuple	ftup;
		Form_pg_proc pform;
		FuncDetailCode result;

		/*
		 * If expanding variadics or defaults, the "best candidate" might
		 * represent multiple equivalently good functions; treat this case as
		 * ambiguous.
		 */
		if (!OidIsValid(best_candidate->oid))
			return FUNCDETAIL_MULTIPLE;

		*funcid = best_candidate->oid;
		*nvargs = best_candidate->nvargs;
		*true_typeids = best_candidate->args;

		ftup = SearchSysCache(PROCOID,
							  ObjectIdGetDatum(best_candidate->oid),
							  0, 0, 0);
		if (!HeapTupleIsValid(ftup))	/* should not happen */
			elog(ERROR, "cache lookup failed for function %u",
				 best_candidate->oid);
		pform = (Form_pg_proc) GETSTRUCT(ftup);
		*rettype = pform->prorettype;
		*retset = pform->proretset;
		*vatype = pform->provariadic;
		/* fetch default args if caller wants 'em */
		if (argdefaults)
		{
			if (best_candidate->ndargs > 0)
			{
				Datum		proargdefaults;
				bool		isnull;
				char	   *str;
				List	   *defaults;
				int			ndelete;

				/* shouldn't happen, FuncnameGetCandidates messed up */
				if (best_candidate->ndargs > pform->pronargdefaults)
					elog(ERROR, "not enough default arguments");

				proargdefaults = SysCacheGetAttr(PROCOID, ftup,
												 Anum_pg_proc_proargdefaults,
												 &isnull);
				Assert(!isnull);
				str = TextDatumGetCString(proargdefaults);
				defaults = (List *) stringToNode(str);
				Assert(IsA(defaults, List));
				pfree(str);
				/* Delete any unused defaults from the returned list */
				ndelete = list_length(defaults) - best_candidate->ndargs;
				while (ndelete-- > 0)
					defaults = list_delete_first(defaults);
				*argdefaults = defaults;
			}
			else
				*argdefaults = NIL;
		}
		if (pform->proisagg)
			result = FUNCDETAIL_AGGREGATE;
		else if (pform->proiswindow)
			result = FUNCDETAIL_WINDOWFUNC;
		else
			result = FUNCDETAIL_NORMAL;
		ReleaseSysCache(ftup);
		return result;
	}

	return FUNCDETAIL_NOTFOUND;
}


/*
<<<<<<< HEAD
 * Given two type OIDs, determine whether the first is a complex type
 * (class type) that inherits from the second.
 */
bool
typeInheritsFrom(Oid subclassTypeId, Oid superclassTypeId)
{
	bool		result = false;
	Oid			relid;
	Relation	inhrel;
	List	   *visited,
			   *queue;
	ListCell   *queue_item;

	if (!ISCOMPLEX(subclassTypeId) || !ISCOMPLEX(superclassTypeId))
		return false;
	relid = typeidTypeRelid(subclassTypeId);
	if (relid == InvalidOid)
		return false;

	/*
	 * Begin the search at the relation itself, so add relid to the queue.
	 */
	queue = list_make1_oid(relid);
	visited = NIL;

	inhrel = heap_open(InheritsRelationId, AccessShareLock);

	/*
	 * Use queue to do a breadth-first traversal of the inheritance graph from
	 * the relid supplied up to the root.  Notice that we append to the queue
	 * inside the loop --- this is okay because the foreach() macro doesn't
	 * advance queue_item until the next loop iteration begins.
	 */
	foreach(queue_item, queue)
	{
		Oid			this_relid = lfirst_oid(queue_item);
		ScanKeyData skey;
		HeapScanDesc inhscan;
		HeapTuple	inhtup;

		/* If we've seen this relid already, skip it */
		if (list_member_oid(visited, this_relid))
			continue;

		/*
		 * Okay, this is a not-yet-seen relid. Add it to the list of
		 * already-visited OIDs, then find all the types this relid inherits
		 * from and add them to the queue. The one exception is we don't add
		 * the original relation to 'visited'.
		 */
		if (queue_item != list_head(queue))
			visited = lappend_oid(visited, this_relid);

		ScanKeyInit(&skey,
					Anum_pg_inherits_inhrelid,
					BTEqualStrategyNumber, F_OIDEQ,
					ObjectIdGetDatum(this_relid));

		inhscan = heap_beginscan(inhrel, SnapshotNow, 1, &skey);

		while ((inhtup = heap_getnext(inhscan, ForwardScanDirection)) != NULL)
		{
			Form_pg_inherits inh = (Form_pg_inherits) GETSTRUCT(inhtup);
			Oid			inhparent = inh->inhparent;

			/* If this is the target superclass, we're done */
			if (get_rel_type_id(inhparent) == superclassTypeId)
			{
				result = true;
				break;
			}

			/* Else add to queue */
			queue = lappend_oid(queue, inhparent);
		}

		heap_endscan(inhscan);

		if (result)
			break;
	}

	heap_close(inhrel, AccessShareLock);

	list_free(visited);
	list_free(queue);

	return result;
}

/*
 * unify_hypothetical_args()
 *
 * Ensure that each hypothetical direct argument of a hypothetical-set
 * aggregate has the same type as the corresponding aggregated argument.
 * Modify the expressions in the fargs list, if necessary, and update
 * actual_arg_types[].
 *
 * If the agg declared its args non-ANY (even ANYELEMENT), we need only a
 * sanity check that the declared types match; make_fn_arguments will coerce
 * the actual arguments to match the declared ones.  But if the declaration
 * is ANY, nothing will happen in make_fn_arguments, so we need to fix any
 * mismatch here.  We use the same type resolution logic as UNION etc.
 */
static void
unify_hypothetical_args(ParseState *pstate,
						List *fargs,
						int numAggregatedArgs,
						Oid *actual_arg_types,
						Oid *declared_arg_types)
{
	Node	   *args[FUNC_MAX_ARGS];
	int			numDirectArgs,
				numNonHypotheticalArgs;
	int			i;
	ListCell   *lc;

	numDirectArgs = list_length(fargs) - numAggregatedArgs;
	numNonHypotheticalArgs = numDirectArgs - numAggregatedArgs;
	/* safety check (should only trigger with a misdeclared agg) */
	if (numNonHypotheticalArgs < 0)
		elog(ERROR, "incorrect number of arguments to hypothetical-set aggregate");

	/* Deconstruct fargs into an array for ease of subscripting */
	i = 0;
	foreach(lc, fargs)
	{
		args[i++] = (Node *) lfirst(lc);
	}

	/* Check each hypothetical arg and corresponding aggregated arg */
	for (i = numNonHypotheticalArgs; i < numDirectArgs; i++)
	{
		int			aargpos = numDirectArgs + (i - numNonHypotheticalArgs);
		Oid			commontype;

		/* A mismatch means AggregateCreate didn't check properly ... */
		if (declared_arg_types[i] != declared_arg_types[aargpos])
			elog(ERROR, "hypothetical-set aggregate has inconsistent declared argument types");

		/* No need to unify if make_fn_arguments will coerce */
		if (declared_arg_types[i] != ANYOID)
			continue;

		/*
		 * Select common type, giving preference to the aggregated argument's
		 * type (we'd rather coerce the direct argument once than coerce all
		 * the aggregated values).
		 */
		commontype = select_common_type(pstate,
										list_make2(args[aargpos], args[i]),
										"WITHIN GROUP",
										NULL);

		/*
		 * Perform the coercions.  We don't need to worry about NamedArgExprs
		 * here because they aren't supported with aggregates.
		 */
		args[i] = coerce_type(pstate,
							  args[i],
							  actual_arg_types[i],
							  commontype, -1,
							  COERCION_IMPLICIT,
							  COERCE_IMPLICIT_CAST,
							  -1);
		actual_arg_types[i] = commontype;
		args[aargpos] = coerce_type(pstate,
									args[aargpos],
									actual_arg_types[aargpos],
									commontype, -1,
									COERCION_IMPLICIT,
									COERCE_IMPLICIT_CAST,
									-1);
		actual_arg_types[aargpos] = commontype;
	}

	/* Reconstruct fargs from array */
	i = 0;
	foreach(lc, fargs)
	{
		lfirst(lc) = args[i++];
	}
}


/*
=======
>>>>>>> 4d53a2f9
 * make_fn_arguments()
 *
 * Given the actual argument expressions for a function, and the desired
 * input types for the function, add any necessary typecasting to the
 * expression tree.  Caller should already have verified that casting is
 * allowed.
 *
 * Caution: given argument list is modified in-place.
 *
 * As with coerce_type, pstate may be NULL if no special unknown-Param
 * processing is wanted.
 */
void
make_fn_arguments(ParseState *pstate,
				  List *fargs,
				  Oid *actual_arg_types,
				  Oid *declared_arg_types)
{
	ListCell   *current_fargs;
	int			i = 0;

	foreach(current_fargs, fargs)
	{
		/* types don't match? then force coercion using a function call... */
		if (actual_arg_types[i] != declared_arg_types[i])
		{
			lfirst(current_fargs) = coerce_type(pstate,
												lfirst(current_fargs),
												actual_arg_types[i],
												declared_arg_types[i], -1,
												COERCION_IMPLICIT,
												COERCE_IMPLICIT_CAST,
												-1);
		}
		i++;
	}
}

/*
 * FuncNameAsType -
 *	  convenience routine to see if a function name matches a type name
 *
 * Returns the OID of the matching type, or InvalidOid if none.  We ignore
 * shell types and complex types.
 */
static Oid
FuncNameAsType(List *funcname)
{
	Oid			result;
	Type		typtup;

	typtup = LookupTypeName(NULL, makeTypeNameFromNameList(funcname), NULL);
	if (typtup == NULL)
		return InvalidOid;

	if (((Form_pg_type) GETSTRUCT(typtup))->typisdefined &&
		!OidIsValid(typeTypeRelid(typtup)))
		result = typeTypeId(typtup);
	else
		result = InvalidOid;

	ReleaseSysCache(typtup);
	return result;
}

/*
 * ParseComplexProjection -
 *	  handles function calls with a single argument that is of complex type.
 *	  If the function call is actually a column projection, return a suitably
 *	  transformed expression tree.	If not, return NULL.
 */
static Node *
ParseComplexProjection(ParseState *pstate, char *funcname, Node *first_arg,
					   int location)
{
	TupleDesc	tupdesc;
	int			i;

	/*
	 * Special case for whole-row Vars so that we can resolve (foo.*).bar even
	 * when foo is a reference to a subselect, join, or RECORD function. A
	 * bonus is that we avoid generating an unnecessary FieldSelect; our
	 * result can omit the whole-row Var and just be a Var for the selected
	 * field.
	 *
	 * This case could be handled by expandRecordVariable, but it's more
	 * efficient to do it this way when possible.
	 */
	if (IsA(first_arg, Var) &&
		((Var *) first_arg)->varattno == InvalidAttrNumber)
	{
		RangeTblEntry *rte;

		rte = GetRTEByRangeTablePosn(pstate,
									 ((Var *) first_arg)->varno,
									 ((Var *) first_arg)->varlevelsup);
		/* Return a Var if funcname matches a column, else NULL */
		return scanRTEForColumn(pstate, rte, funcname, location);
	}

	/*
	 * Else do it the hard way with get_expr_result_type().
	 *
	 * If it's a Var of type RECORD, we have to work even harder: we have to
	 * find what the Var refers to, and pass that to get_expr_result_type.
	 * That task is handled by expandRecordVariable().
	 */
	if (IsA(first_arg, Var) &&
		((Var *) first_arg)->vartype == RECORDOID)
		tupdesc = expandRecordVariable(pstate, (Var *) first_arg, 0);
	else if (get_expr_result_type(first_arg, NULL, &tupdesc) != TYPEFUNC_COMPOSITE)
		return NULL;			/* unresolvable RECORD type */
	Assert(tupdesc);

	for (i = 0; i < tupdesc->natts; i++)
	{
		Form_pg_attribute att = tupdesc->attrs[i];

		if (strcmp(funcname, NameStr(att->attname)) == 0 &&
			!att->attisdropped)
		{
			/* Success, so generate a FieldSelect expression */
			FieldSelect *fselect = makeNode(FieldSelect);

			fselect->arg = (Expr *) first_arg;
			fselect->fieldnum = i + 1;
			fselect->resulttype = att->atttypid;
			fselect->resulttypmod = att->atttypmod;
			return (Node *) fselect;
		}
	}

	return NULL;				/* funcname does not match any column */
}

/*
 * helper routine for delivering "column does not exist" error message
 */
static void
unknown_attribute(ParseState *pstate, Node *relref, char *attname,
				  int location)
{
	RangeTblEntry *rte;

	if (IsA(relref, Var) &&
		((Var *) relref)->varattno == InvalidAttrNumber)
	{
		/* Reference the RTE by alias not by actual table name */
		rte = GetRTEByRangeTablePosn(pstate,
									 ((Var *) relref)->varno,
									 ((Var *) relref)->varlevelsup);
		ereport(ERROR,
				(errcode(ERRCODE_UNDEFINED_COLUMN),
				 errmsg("column %s.%s does not exist",
						rte->eref->aliasname, attname),
				 parser_errposition(pstate, location)));
	}
	else
	{
		/* Have to do it by reference to the type of the expression */
		Oid			relTypeId = exprType(relref);

		if (ISCOMPLEX(relTypeId))
			ereport(ERROR,
					(errcode(ERRCODE_UNDEFINED_COLUMN),
					 errmsg("column \"%s\" not found in data type %s",
							attname, format_type_be(relTypeId)),
					 parser_errposition(pstate, location)));
		else if (relTypeId == RECORDOID)
			ereport(ERROR,
					(errcode(ERRCODE_UNDEFINED_COLUMN),
			   errmsg("could not identify column \"%s\" in record data type",
					  attname),
					 parser_errposition(pstate, location)));
		else
			ereport(ERROR,
					(errcode(ERRCODE_WRONG_OBJECT_TYPE),
					 errmsg("column notation .%s applied to type %s, "
							"which is not a composite type",
							attname, format_type_be(relTypeId)),
					 parser_errposition(pstate, location)));
	}
}

/*
 * funcname_signature_string
 *		Build a string representing a function name, including arg types.
 *		The result is something like "foo(integer)".
 *
 * This is typically used in the construction of function-not-found error
 * messages.
 */
const char *
funcname_signature_string(const char *funcname,
						  int nargs, const Oid *argtypes)
{
	StringInfoData argbuf;
	int			i;

	initStringInfo(&argbuf);

	appendStringInfo(&argbuf, "%s(", funcname);

	for (i = 0; i < nargs; i++)
	{
		if (i)
			appendStringInfoString(&argbuf, ", ");
		appendStringInfoString(&argbuf, format_type_be(argtypes[i]));
	}

	appendStringInfoChar(&argbuf, ')');

	return argbuf.data;			/* return palloc'd string buffer */
}

/*
 * func_signature_string
 *		As above, but function name is passed as a qualified name list.
 */
const char *
func_signature_string(List *funcname, int nargs, const Oid *argtypes)
{
	return funcname_signature_string(NameListToString(funcname),
									 nargs, argtypes);
}

/*
 * LookupFuncName
 *		Given a possibly-qualified function name and a set of argument types,
 *		look up the function.
 *
 * If the function name is not schema-qualified, it is sought in the current
 * namespace search path.
 *
 * If the function is not found, we return InvalidOid if noError is true,
 * else raise an error.
 */
Oid
LookupFuncName(List *funcname, int nargs, const Oid *argtypes, bool noError)
{
	FuncCandidateList clist;

	clist = FuncnameGetCandidates(funcname, nargs, false, false);

	while (clist)
	{
		if (memcmp(argtypes, clist->args, nargs * sizeof(Oid)) == 0)
			return clist->oid;
		clist = clist->next;
	}

	if (!noError)
		ereport(ERROR,
				(errcode(ERRCODE_UNDEFINED_FUNCTION),
				 errmsg("function %s does not exist",
						func_signature_string(funcname, nargs, argtypes))));

	return InvalidOid;
}

/*
 * LookupTypeNameOid
 *		Convenience routine to look up a type, silently accepting shell types
 */
static Oid
LookupTypeNameOid(const TypeName *typename)
{
	Oid			result;
	Type		typtup;

	typtup = LookupTypeName(NULL, typename, NULL);
	if (typtup == NULL)
		ereport(ERROR,
				(errcode(ERRCODE_UNDEFINED_OBJECT),
				 errmsg("type \"%s\" does not exist",
						TypeNameToString(typename))));
	result = typeTypeId(typtup);
	ReleaseSysCache(typtup);
	return result;
}

/*
 * LookupFuncNameTypeNames
 *		Like LookupFuncName, but the argument types are specified by a
 *		list of TypeName nodes.
 */
Oid
LookupFuncNameTypeNames(List *funcname, List *argtypes, bool noError)
{
	Oid			argoids[FUNC_MAX_ARGS];
	int			argcount;
	int			i;
	ListCell   *args_item;

	argcount = list_length(argtypes);
	if (argcount > FUNC_MAX_ARGS)
		ereport(ERROR,
				(errcode(ERRCODE_TOO_MANY_ARGUMENTS),
				 errmsg_plural("functions cannot have more than %d argument",
							   "functions cannot have more than %d arguments",
							   FUNC_MAX_ARGS,
							   FUNC_MAX_ARGS)));

	args_item = list_head(argtypes);
	for (i = 0; i < argcount; i++)
	{
		TypeName   *t = (TypeName *) lfirst(args_item);

		argoids[i] = LookupTypeNameOid(t);
		args_item = lnext(args_item);
	}

	return LookupFuncName(funcname, argcount, argoids, noError);
}

/*
 * LookupAggNameTypeNames
 *		Find an aggregate function given a name and list of TypeName nodes.
 *
 * This is almost like LookupFuncNameTypeNames, but the error messages refer
 * to aggregates rather than plain functions, and we verify that the found
 * function really is an aggregate.
 */
Oid
LookupAggNameTypeNames(List *aggname, List *argtypes, bool noError)
{
	Oid			argoids[FUNC_MAX_ARGS];
	int			argcount;
	int			i;
	ListCell   *lc;
	Oid			oid;
	HeapTuple	ftup;
	Form_pg_proc pform;

	argcount = list_length(argtypes);
	if (argcount > FUNC_MAX_ARGS)
		ereport(ERROR,
				(errcode(ERRCODE_TOO_MANY_ARGUMENTS),
				 errmsg_plural("functions cannot have more than %d argument",
							   "functions cannot have more than %d arguments",
							   FUNC_MAX_ARGS,
							   FUNC_MAX_ARGS)));

	i = 0;
	foreach(lc, argtypes)
	{
		TypeName   *t = (TypeName *) lfirst(lc);

		argoids[i] = LookupTypeNameOid(t);
		i++;
	}

	oid = LookupFuncName(aggname, argcount, argoids, true);

	if (!OidIsValid(oid))
	{
		if (noError)
			return InvalidOid;
		if (argcount == 0)
			ereport(ERROR,
					(errcode(ERRCODE_UNDEFINED_FUNCTION),
					 errmsg("aggregate %s(*) does not exist",
							NameListToString(aggname))));
		else
			ereport(ERROR,
					(errcode(ERRCODE_UNDEFINED_FUNCTION),
					 errmsg("aggregate %s does not exist",
							func_signature_string(aggname,
												  argcount, argoids))));
	}

	/* Make sure it's an aggregate */
	ftup = SearchSysCache(PROCOID,
						  ObjectIdGetDatum(oid),
						  0, 0, 0);
	if (!HeapTupleIsValid(ftup))	/* should not happen */
		elog(ERROR, "cache lookup failed for function %u", oid);
	pform = (Form_pg_proc) GETSTRUCT(ftup);

	if (!pform->proisagg)
	{
		ReleaseSysCache(ftup);
		if (noError)
			return InvalidOid;
		/* we do not use the (*) notation for functions... */
		ereport(ERROR,
				(errcode(ERRCODE_WRONG_OBJECT_TYPE),
				 errmsg("function %s is not an aggregate",
						func_signature_string(aggname,
											  argcount, argoids))));
	}

	ReleaseSysCache(ftup);

	return oid;
}


/*
 * parseCheckTableFunctions
 *
 *	Check for TableValueExpr where they shouldn't be.  Currently the only
 *  valid location for a TableValueExpr is within a call to a table function.
 *  In the full SQL Standard they can exist anywhere a multiset is supported.
 */
void 
parseCheckTableFunctions(ParseState *pstate, Query *qry)
{
	check_table_func_context context;
	context.parent = NULL;
	query_tree_walker(qry, 
					  checkTableFunctions_walker,
					  (void *) &context, 0);
}

static bool 
checkTableFunctions_walker(Node *node, check_table_func_context *context)
{
	if (node == NULL)
		return false;

	/* 
	 * TABLE() value expressions are currently only permited as parameters
	 * to table functions called in the FROM clause.
	 */
	if (IsA(node, TableValueExpr))
	{
		if (context->parent && IsA(context->parent, FuncExpr))
		{ 
			FuncExpr *parent = (FuncExpr *) context->parent;

			/*
			 * This flag is set in addRangeTableEntryForFunction for functions
			 * called as range table entries having TABLE value expressions
			 * as arguments.
			 */
			if (parent->is_tablefunc)
				return false;

			/* Error message could be improved */
			ereport(ERROR,
					(errcode(ERRCODE_SYNTAX_ERROR),
					 errmsg("table functions must be invoked in FROM clause")));
		}
		ereport(ERROR,
				(errcode(ERRCODE_SYNTAX_ERROR),
				 errmsg("invalid use of TABLE value expression")));
		return true;  /* not possible, but keeps compiler happy */
	}

	context->parent = node;
	if (IsA(node, Query))
	{
		return query_tree_walker((Query *) node, 
								 checkTableFunctions_walker,
								 (void *) context, 0);
	}
	else
	{
		return expression_tree_walker(node, 
									  checkTableFunctions_walker, 
									  (void *) context);
	}
}

/*
 * pg_get_expr() is a system function that exposes the expression
 * deparsing functionality in ruleutils.c to users. Very handy, but it was
 * later realized that the functions in ruleutils.c don't check the input
 * rigorously, assuming it to come from system catalogs and to therefore
 * be valid. That makes it easy for a user to crash the backend by passing
 * a maliciously crafted string representation of an expression to
 * pg_get_expr().
 *
 * There's a lot of code in ruleutils.c, so it's not feasible to add
 * water-proof input checking after the fact. Even if we did it once, it
 * would need to be taken into account in any future patches too.
 *
 * Instead, we restrict pg_rule_expr() to only allow input from system
 * catalogs. This is a hack, but it's the most robust and easiest
 * to backpatch way of plugging the vulnerability.
 *
 * This is transparent to the typical usage pattern of
 * "pg_get_expr(systemcolumn, ...)", but will break "pg_get_expr('foo',
 * ...)", even if 'foo' is a valid expression fetched earlier from a
 * system catalog. Hopefully there aren't many clients doing that out there.
 */
void
check_pg_get_expr_args(ParseState *pstate, Oid fnoid, List *args)
{
	Node	   *arg;

	/* if not being called for pg_get_expr, do nothing */
	if (fnoid != F_PG_GET_EXPR && fnoid != F_PG_GET_EXPR_EXT)
		return;

	/* superusers are allowed to call it anyway (dubious) */
	if (superuser())
		return;

	/*
	 * The first argument must be a Var referencing one of the allowed
	 * system-catalog columns.  It could be a join alias Var or subquery
	 * reference Var, though, so we need a recursive subroutine to chase
	 * through those possibilities.
	 */
	Assert(list_length(args) > 1);
	arg = (Node *) linitial(args);

	if (!check_pg_get_expr_arg(pstate, arg, 0))
		ereport(ERROR,
				(errcode(ERRCODE_INSUFFICIENT_PRIVILEGE),
				 errmsg("argument to pg_get_expr() must come from system catalogs")));
}

static bool
check_pg_get_expr_arg(ParseState *pstate, Node *arg, int netlevelsup)
{
	if (arg && IsA(arg, Var))
	{
		Var		   *var = (Var *) arg;
		RangeTblEntry *rte;
		AttrNumber	attnum;

		netlevelsup += var->varlevelsup;
		rte = GetRTEByRangeTablePosn(pstate, var->varno, netlevelsup);
		attnum = var->varattno;

		if (rte->rtekind == RTE_JOIN)
		{
			/* Recursively examine join alias variable */
			if (attnum > 0 &&
				attnum <= list_length(rte->joinaliasvars))
			{
				arg = (Node *) list_nth(rte->joinaliasvars, attnum - 1);
				return check_pg_get_expr_arg(pstate, arg, netlevelsup);
			}
		}
		else if (rte->rtekind == RTE_SUBQUERY)
		{
			/* Subselect-in-FROM: examine sub-select's output expr */
			TargetEntry *ste = get_tle_by_resno(rte->subquery->targetList,
												attnum);
			ParseState	mypstate;

			if (ste == NULL || ste->resjunk)
				elog(ERROR, "subquery %s does not have attribute %d",
					 rte->eref->aliasname, attnum);
			arg = (Node *) ste->expr;

			/*
			 * Recurse into the sub-select to see what its expr refers to.
			 * We have to build an additional level of ParseState to keep in
			 * step with varlevelsup in the subselect.
			 */
			MemSet(&mypstate, 0, sizeof(mypstate));
			mypstate.parentParseState = pstate;
			mypstate.p_rtable = rte->subquery->rtable;
			/* don't bother filling the rest of the fake pstate */

			return check_pg_get_expr_arg(&mypstate, arg, 0);
		}
		else if (rte->rtekind == RTE_RELATION)
		{
			switch (rte->relid)
			{
				case IndexRelationId:
					if (attnum == Anum_pg_index_indexprs ||
						attnum == Anum_pg_index_indpred)
						return true;
					break;

				case AttrDefaultRelationId:
					if (attnum == Anum_pg_attrdef_adbin)
						return true;
					break;

				case ConstraintRelationId:
					if (attnum == Anum_pg_constraint_conbin)
						return true;
					break;

				case TypeRelationId:
					if (attnum == Anum_pg_type_typdefaultbin)
						return true;
					break;

				case PartitionRuleRelationId:
					if (attnum == Anum_pg_partition_rule_parrangestart ||
						attnum == Anum_pg_partition_rule_parrangeend ||
						attnum == Anum_pg_partition_rule_parrangeevery ||
						attnum == Anum_pg_partition_rule_parlistvalues)
						return true;
					break;
			}
		}
	}

	return false;
}<|MERGE_RESOLUTION|>--- conflicted
+++ resolved
@@ -14,15 +14,10 @@
  */
 #include "postgres.h"
 
-<<<<<<< HEAD
-#include "access/heapam.h"
 #include "catalog/pg_aggregate.h"
 #include "catalog/pg_attrdef.h"
 #include "catalog/pg_constraint.h"
-#include "catalog/pg_inherits.h"
 #include "catalog/pg_partition_rule.h"
-=======
->>>>>>> 4d53a2f9
 #include "catalog/pg_proc.h"
 #include "catalog/pg_proc_callback.h"
 #include "catalog/pg_type.h"
@@ -39,6 +34,7 @@
 #include "parser/parse_type.h"
 #include "parser/parsetree.h"
 #include "utils/builtins.h"
+#include "utils/fmgroids.h"
 #include "utils/lsyscache.h"
 #include "utils/syscache.h"
 
@@ -268,7 +264,6 @@
 					(errcode(ERRCODE_WRONG_OBJECT_TYPE),
 					 errmsg("OVER specified, but %s is not a window function nor an aggregate function",
 							NameListToString(funcname)),
-<<<<<<< HEAD
 					 parser_errposition(pstate, location)));
 	}
 	else if (fdresult == FUNCDETAIL_AGGREGATE)
@@ -439,8 +434,6 @@
 					(errcode(ERRCODE_WRONG_OBJECT_TYPE),
 					 errmsg("window function %s cannot have WITHIN GROUP",
 							NameListToString(funcname)),
-=======
->>>>>>> 4d53a2f9
 					 parser_errposition(pstate, location)));
 	}
 	else
@@ -669,18 +662,7 @@
 		wfunc->aggfilter = agg_filter;
 		wfunc->location = location;
 
-<<<<<<< HEAD
 		wfunc->windistinct = agg_distinct;
-=======
-		/*
-		 * agg_star is allowed for aggregate functions but distinct isn't
-		 */
-		if (agg_distinct)
-			ereport(ERROR,
-					(errcode(ERRCODE_FEATURE_NOT_SUPPORTED),
-				  errmsg("DISTINCT is not implemented for window functions"),
-					 parser_errposition(pstate, location)));
->>>>>>> 4d53a2f9
 
 		/*
 		 * Reject attempt to call a parameterless aggregate without (*)
@@ -1460,98 +1442,6 @@
 
 
 /*
-<<<<<<< HEAD
- * Given two type OIDs, determine whether the first is a complex type
- * (class type) that inherits from the second.
- */
-bool
-typeInheritsFrom(Oid subclassTypeId, Oid superclassTypeId)
-{
-	bool		result = false;
-	Oid			relid;
-	Relation	inhrel;
-	List	   *visited,
-			   *queue;
-	ListCell   *queue_item;
-
-	if (!ISCOMPLEX(subclassTypeId) || !ISCOMPLEX(superclassTypeId))
-		return false;
-	relid = typeidTypeRelid(subclassTypeId);
-	if (relid == InvalidOid)
-		return false;
-
-	/*
-	 * Begin the search at the relation itself, so add relid to the queue.
-	 */
-	queue = list_make1_oid(relid);
-	visited = NIL;
-
-	inhrel = heap_open(InheritsRelationId, AccessShareLock);
-
-	/*
-	 * Use queue to do a breadth-first traversal of the inheritance graph from
-	 * the relid supplied up to the root.  Notice that we append to the queue
-	 * inside the loop --- this is okay because the foreach() macro doesn't
-	 * advance queue_item until the next loop iteration begins.
-	 */
-	foreach(queue_item, queue)
-	{
-		Oid			this_relid = lfirst_oid(queue_item);
-		ScanKeyData skey;
-		HeapScanDesc inhscan;
-		HeapTuple	inhtup;
-
-		/* If we've seen this relid already, skip it */
-		if (list_member_oid(visited, this_relid))
-			continue;
-
-		/*
-		 * Okay, this is a not-yet-seen relid. Add it to the list of
-		 * already-visited OIDs, then find all the types this relid inherits
-		 * from and add them to the queue. The one exception is we don't add
-		 * the original relation to 'visited'.
-		 */
-		if (queue_item != list_head(queue))
-			visited = lappend_oid(visited, this_relid);
-
-		ScanKeyInit(&skey,
-					Anum_pg_inherits_inhrelid,
-					BTEqualStrategyNumber, F_OIDEQ,
-					ObjectIdGetDatum(this_relid));
-
-		inhscan = heap_beginscan(inhrel, SnapshotNow, 1, &skey);
-
-		while ((inhtup = heap_getnext(inhscan, ForwardScanDirection)) != NULL)
-		{
-			Form_pg_inherits inh = (Form_pg_inherits) GETSTRUCT(inhtup);
-			Oid			inhparent = inh->inhparent;
-
-			/* If this is the target superclass, we're done */
-			if (get_rel_type_id(inhparent) == superclassTypeId)
-			{
-				result = true;
-				break;
-			}
-
-			/* Else add to queue */
-			queue = lappend_oid(queue, inhparent);
-		}
-
-		heap_endscan(inhscan);
-
-		if (result)
-			break;
-	}
-
-	heap_close(inhrel, AccessShareLock);
-
-	list_free(visited);
-	list_free(queue);
-
-	return result;
-}
-
-/*
  * unify_hypothetical_args()
  *
  * Ensure that each hypothetical direct argument of a hypothetical-set
@@ -1647,8 +1537,6 @@
 
 
 /*
-=======
->>>>>>> 4d53a2f9
  * make_fn_arguments()
  *
  * Given the actual argument expressions for a function, and the desired
