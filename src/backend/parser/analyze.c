/*-------------------------------------------------------------------------
 *
 * analyze.c
 *	  transform the raw parse tree into a query tree
 *
 * For optimizable statements, we are careful to obtain a suitable lock on
 * each referenced table, and other modules of the backend preserve or
 * re-obtain these locks before depending on the results.  It is therefore
 * okay to do significant semantic analysis of these statements.  For
 * utility commands, no locks are obtained here (and if they were, we could
 * not be sure we'd still have them at execution).  Hence the general rule
 * for utility commands is to just dump them into a Query node untransformed.
 * DECLARE CURSOR, EXPLAIN, and CREATE TABLE AS are exceptions because they
 * contain optimizable statements, which we should transform.
 *
 *
<<<<<<< HEAD
 * Portions Copyright (c) 2005-2010, Greenplum inc
 * Portions Copyright (c) 2012-Present Pivotal Software, Inc.
 * Portions Copyright (c) 1996-2016, PostgreSQL Global Development Group
=======
 * Portions Copyright (c) 1996-2019, PostgreSQL Global Development Group
>>>>>>> 9e1c9f95
 * Portions Copyright (c) 1994, Regents of the University of California
 *
 *	src/backend/parser/analyze.c
 *
 *-------------------------------------------------------------------------
 */

#include "postgres.h"

#include "access/sysattr.h"
#include "catalog/pg_am.h"
#include "catalog/pg_type.h"
#include "miscadmin.h"
#include "nodes/makefuncs.h"
#include "nodes/nodeFuncs.h"
<<<<<<< HEAD
#include "optimizer/plancat.h"
#include "optimizer/tlist.h"
#include "optimizer/var.h"
=======
#include "optimizer/optimizer.h"
>>>>>>> 9e1c9f95
#include "parser/analyze.h"
#include "parser/parse_agg.h"
#include "parser/parse_clause.h"
#include "parser/parse_coerce.h"
#include "parser/parse_collate.h"
#include "parser/parse_cte.h"
<<<<<<< HEAD
=======
#include "parser/parse_expr.h"
>>>>>>> 9e1c9f95
#include "parser/parse_func.h"
#include "parser/parse_oper.h"
#include "parser/parse_param.h"
#include "parser/parse_relation.h"
#include "parser/parse_target.h"
#include "parser/parsetree.h"
#include "rewrite/rewriteManip.h"
#include "utils/guc.h"
#include "utils/rel.h"

#include "cdb/cdbhash.h"
#include "cdb/cdbvars.h"
#include "cdb/cdbutil.h"
#include "catalog/gp_distribution_policy.h"
#include "commands/defrem.h"
#include "access/htup_details.h"
#include "optimizer/clauses.h"
#include "optimizer/tlist.h"
#include "parser/parse_func.h"
#include "utils/lsyscache.h"

/* Working state for transformSetOperationTree_internal */
typedef struct
{
	int			ncols;
	List	  **leafinfos;
} setop_types_ctx;

typedef struct QueryNodeSearchContext
{
	bool       found;
} QueryNodeSearchContext;

/* Hook for plugins to get control at end of parse analysis */
post_parse_analyze_hook_type post_parse_analyze_hook = NULL;

static Query *transformOptionalSelectInto(ParseState *pstate, Node *parseTree);
static Query *transformDeleteStmt(ParseState *pstate, DeleteStmt *stmt);
static Query *transformInsertStmt(ParseState *pstate, InsertStmt *stmt);
static List *transformInsertRow(ParseState *pstate, List *exprlist,
								List *stmtcols, List *icolumns, List *attrnos,
								bool strip_indirection);
static OnConflictExpr *transformOnConflictClause(ParseState *pstate,
												 OnConflictClause *onConflictClause);
static int	count_rowexpr_columns(ParseState *pstate, Node *expr);
static Query *transformSelectStmt(ParseState *pstate, SelectStmt *stmt);
static Query *transformValuesClause(ParseState *pstate, SelectStmt *stmt);
static Query *transformSetOperationStmt(ParseState *pstate, SelectStmt *stmt);
static Node *transformSetOperationTree(ParseState *pstate, SelectStmt *stmt,
									   bool isTopLevel, List **targetlist);
<<<<<<< HEAD
static Node *transformSetOperationTree_internal(ParseState *pstate, SelectStmt *stmt,
												bool isTopLevel, setop_types_ctx *setop_types);
static void coerceSetOpTypes(ParseState *pstate, Node *sop,
							 List *preselected_coltypes, List *preselected_coltypmods,
							 List **targetlist);
static void select_setop_types(ParseState *pstate, setop_types_ctx *ctx, SetOperation op, List **selected_types, List **selected_typmods);
=======
>>>>>>> 9e1c9f95
static void determineRecursiveColTypes(ParseState *pstate,
									   Node *larg, List *nrtargetlist);
static Query *transformUpdateStmt(ParseState *pstate, UpdateStmt *stmt);
static List *transformReturningList(ParseState *pstate, List *returningList);
static List *transformUpdateTargetList(ParseState *pstate,
									   List *targetList);
static Query *transformDeclareCursorStmt(ParseState *pstate,
										 DeclareCursorStmt *stmt);
static Query *transformExplainStmt(ParseState *pstate,
								   ExplainStmt *stmt);
static Query *transformCreateTableAsStmt(ParseState *pstate,
										 CreateTableAsStmt *stmt);
static Query *transformCallStmt(ParseState *pstate,
								CallStmt *stmt);
static void transformLockingClause(ParseState *pstate, Query *qry,
								   LockingClause *lc, bool pushedDown);
#ifdef RAW_EXPRESSION_COVERAGE_TEST
static bool test_raw_expression_coverage(Node *node, void *context);
#endif

/* GPDB definitions follow */
static int get_distkey_by_name(char *key, IntoClause *into, Query *qry, bool *found);
static void setQryDistributionPolicy(ParseState *pstate, IntoClause *into, Query *qry);

static bool checkCanOptSelectLockingClause(SelectStmt *stmt);
static bool queryNodeSearch(Node *node, void *context);
static void sanity_check_on_conflict_update_set_distkey(GpPolicy  *policy, List *onconflict_set);
static void sanity_check_on_conflict_update(Oid relid, List *on_conflict_set, Node *on_conflict_where);

/*
 * parse_analyze
 *		Analyze a raw parse tree and transform it to Query form.
 *
 * Optionally, information about $n parameter types can be supplied.
 * References to $n indexes not defined by paramTypes[] are disallowed.
 *
 * The result is a Query node.  Optimizable statements require considerable
 * transformation, while utility-type statements are simply hung off
 * a dummy CMD_UTILITY Query node.
 */
Query *
parse_analyze(RawStmt *parseTree, const char *sourceText,
			  Oid *paramTypes, int numParams,
			  QueryEnvironment *queryEnv)
{
	ParseState *pstate = make_parsestate(NULL);
	Query	   *query;

	Assert(sourceText != NULL); /* required as of 8.4 */

	pstate->p_sourcetext = sourceText;

	if (numParams > 0)
		parse_fixed_parameters(pstate, paramTypes, numParams);

	pstate->p_queryEnv = queryEnv;

	query = transformTopLevelStmt(pstate, parseTree);

	if (post_parse_analyze_hook)
		(*post_parse_analyze_hook) (pstate, query);

	free_parsestate(pstate);

	return query;
}

/*
 * parse_analyze_varparams
 *
 * This variant is used when it's okay to deduce information about $n
 * symbol datatypes from context.  The passed-in paramTypes[] array can
 * be modified or enlarged (via repalloc).
 */
Query *
parse_analyze_varparams(RawStmt *parseTree, const char *sourceText,
						Oid **paramTypes, int *numParams)
{
	ParseState *pstate = make_parsestate(NULL);
	Query	   *query;

	Assert(sourceText != NULL); /* required as of 8.4 */

	pstate->p_sourcetext = sourceText;

	parse_variable_parameters(pstate, paramTypes, numParams);

	query = transformTopLevelStmt(pstate, parseTree);

	/* make sure all is well with parameter types */
	check_variable_parameters(pstate, query);

	if (post_parse_analyze_hook)
		(*post_parse_analyze_hook) (pstate, query);

	free_parsestate(pstate);

	return query;
}

/*
 * parse_sub_analyze
 *		Entry point for recursively analyzing a sub-statement.
 */
Query *
parse_sub_analyze(Node *parseTree, ParseState *parentParseState,
				  CommonTableExpr *parentCTE,
<<<<<<< HEAD
				  LockingClause *lockclause_from_parent)
=======
				  bool locked_from_parent,
				  bool resolve_unknowns)
>>>>>>> 9e1c9f95
{
	ParseState *pstate = make_parsestate(parentParseState);
	Query	   *query;

	pstate->p_parent_cte = parentCTE;
<<<<<<< HEAD
	pstate->p_lockclause_from_parent = lockclause_from_parent;
=======
	pstate->p_locked_from_parent = locked_from_parent;
	pstate->p_resolve_unknowns = resolve_unknowns;
>>>>>>> 9e1c9f95

	query = transformStmt(pstate, parseTree);

	free_parsestate(pstate);

	return query;
}

/*
 * transformTopLevelStmt -
 *	  transform a Parse tree into a Query tree.
 *
 * This function is just responsible for transferring statement location data
 * from the RawStmt into the finished Query.
 */
Query *
transformTopLevelStmt(ParseState *pstate, RawStmt *parseTree)
{
	Query	   *result;

	/* We're at top level, so allow SELECT INTO */
	result = transformOptionalSelectInto(pstate, parseTree->stmt);

	result->stmt_location = parseTree->stmt_location;
	result->stmt_len = parseTree->stmt_len;

	return result;
}

/*
 * transformOptionalSelectInto -
 *	  If SELECT has INTO, convert it to CREATE TABLE AS.
 *
 * The only thing we do here that we don't do in transformStmt() is to
 * convert SELECT ... INTO into CREATE TABLE AS.  Since utility statements
 * aren't allowed within larger statements, this is only allowed at the top
 * of the parse tree, and so we only try it before entering the recursive
 * transformStmt() processing.
 */
static Query *
transformOptionalSelectInto(ParseState *pstate, Node *parseTree)
{
	Query *q;

	if (IsA(parseTree, SelectStmt))
	{
		SelectStmt *stmt = (SelectStmt *) parseTree;

		/*
		 * Greenplum specific behavior:
		 * The implementation of select statement with locking clause
		 * (for update | no key update | share | key share) in postgres
		 * is to hold RowShareLock on tables during parsing stage, and
		 * generate a LockRows plan node for executor to lock the tuples.
		 * It is not easy to lock tuples in Greenplum database, since
		 * tuples may be fetched through motion nodes.
		 *
		 * But when Global Deadlock Detector is enabled, and the select
		 * statement with locking clause contains only one table, we are
		 * sure that there are no motions. For such simple cases, we could
		 * make the behavior just the same as Postgres.
		 *
		 * For extended protocal (like jdbc), we do not try to do such
		 * optimization since these queries will be considered as cursor
		 * and dispatched to reader gangs.
		 */
		pstate->p_canOptSelectLockingClause = checkCanOptSelectLockingClause(stmt);

		/* If it's a set-operation tree, drill down to leftmost SelectStmt */
		while (stmt && stmt->op != SETOP_NONE)
			stmt = stmt->larg;
		Assert(stmt && IsA(stmt, SelectStmt) &&stmt->larg == NULL);

		if (stmt->intoClause)
		{
			CreateTableAsStmt *ctas = makeNode(CreateTableAsStmt);

			ctas->query = parseTree;
			ctas->into = stmt->intoClause;
			ctas->relkind = OBJECT_TABLE;
			ctas->is_select_into = true;

			/*
			 * Remove the intoClause from the SelectStmt.  This makes it safe
			 * for transformSelectStmt to complain if it finds intoClause set
			 * (implying that the INTO appeared in a disallowed place).
			 */
			stmt->intoClause = NULL;

			parseTree = (Node *) ctas;
		}
	}

	q = transformStmt(pstate, parseTree);
	q->canOptSelectLockingClause = pstate->p_canOptSelectLockingClause;

	return q;
}

/*
 * transformStmt -
 *	  recursively transform a Parse tree into a Query tree.
 */
Query *
transformStmt(ParseState *pstate, Node *parseTree)
{
	Query	   *result;

	/*
	 * We apply RAW_EXPRESSION_COVERAGE_TEST testing to basic DML statements;
	 * we can't just run it on everything because raw_expression_tree_walker()
	 * doesn't claim to handle utility statements.
	 */
#ifdef RAW_EXPRESSION_COVERAGE_TEST
	switch (nodeTag(parseTree))
	{
		case T_SelectStmt:
		case T_InsertStmt:
		case T_UpdateStmt:
		case T_DeleteStmt:
			(void) test_raw_expression_coverage(parseTree, NULL);
			break;
		default:
			break;
	}
#endif							/* RAW_EXPRESSION_COVERAGE_TEST */

	switch (nodeTag(parseTree))
	{
			/*
			 * Optimizable statements
			 */
		case T_InsertStmt:
			result = transformInsertStmt(pstate, (InsertStmt *) parseTree);
			break;

		case T_DeleteStmt:
			result = transformDeleteStmt(pstate, (DeleteStmt *) parseTree);
			break;

		case T_UpdateStmt:
			result = transformUpdateStmt(pstate, (UpdateStmt *) parseTree);
			break;

		case T_SelectStmt:
			{
				SelectStmt *n = (SelectStmt *) parseTree;

				if (n->valuesLists)
					result = transformValuesClause(pstate, n);
				else if (n->op == SETOP_NONE)
					result = transformSelectStmt(pstate, n);
				else
					result = transformSetOperationStmt(pstate, n);
			}
			break;

			/*
			 * Special cases
			 */
		case T_DeclareCursorStmt:
			result = transformDeclareCursorStmt(pstate,
												(DeclareCursorStmt *) parseTree);
			break;

		case T_ExplainStmt:
			result = transformExplainStmt(pstate,
										  (ExplainStmt *) parseTree);
			break;

		case T_CreateTableAsStmt:
			result = transformCreateTableAsStmt(pstate,
												(CreateTableAsStmt *) parseTree);
			break;

		case T_CallStmt:
			result = transformCallStmt(pstate,
									   (CallStmt *) parseTree);
			break;

		default:

			/*
			 * other statements don't require any transformation; just return
			 * the original parsetree with a Query node plastered on top.
			 */
			result = makeNode(Query);
			result->commandType = CMD_UTILITY;
			result->utilityStmt = (Node *) parseTree;
			break;
	}

	/* Mark as original query until we learn differently */
	result->querySource = QSRC_ORIGINAL;
	result->canSetTag = true;

	if (pstate->p_hasDynamicFunction)
		result->hasDynamicFunctions = true;

	return result;
}

/*
 * analyze_requires_snapshot
 *		Returns true if a snapshot must be set before doing parse analysis
 *		on the given raw parse tree.
 *
 * Classification here should match transformStmt().
 */
bool
analyze_requires_snapshot(RawStmt *parseTree)
{
	bool		result;

	switch (nodeTag(parseTree->stmt))
	{
			/*
			 * Optimizable statements
			 */
		case T_InsertStmt:
		case T_DeleteStmt:
		case T_UpdateStmt:
		case T_SelectStmt:
			result = true;
			break;

			/*
			 * Special cases
			 */
		case T_DeclareCursorStmt:
		case T_ExplainStmt:
		case T_CreateTableAsStmt:
			/* yes, because we must analyze the contained statement */
			result = true;
			break;

		default:
			/* other utility statements don't have any real parse analysis */
			result = false;
			break;
	}

	return result;
}

/*
 * transformDeleteStmt -
 *	  transforms a Delete Statement
 */
static Query *
transformDeleteStmt(ParseState *pstate, DeleteStmt *stmt)
{
	Query	   *qry = makeNode(Query);
	ParseNamespaceItem *nsitem;
	Node	   *qual;

	qry->commandType = CMD_DELETE;

	/* process the WITH clause independently of all else */
	if (stmt->withClause)
	{
		qry->hasRecursive = stmt->withClause->recursive;
		qry->cteList = transformWithClause(pstate, stmt->withClause);
		qry->hasModifyingCTE = pstate->p_hasModifyingCTE;

		/*
		 * Since GPDB currently only support a single writer gang, only one
		 * writable clause is permitted per CTE. Once we get flexible gangs
		 * with more than one writer gang we can lift this restriction.
		 */
		if (pstate->p_hasModifyingCTE)
			ereport(ERROR,
					(errcode(ERRCODE_FEATURE_NOT_SUPPORTED),
					 errmsg("writable CTE queries cannot be themselves writable"),
					 errdetail("Greenplum Database currently only support CTEs with one writable clause, called in a non-writable context."),
					 errhint("Rewrite the query to only include one writable clause.")));
	}

	/* set up range table with just the result rel */
	qry->resultRelation = setTargetTable(pstate, stmt->relation,
										 stmt->relation->inh,
										 true,
										 ACL_DELETE);

	/* grab the namespace item made by setTargetTable */
	nsitem = (ParseNamespaceItem *) llast(pstate->p_namespace);

	/* there's no DISTINCT in DELETE */
	qry->distinctClause = NIL;

	/* subqueries in USING cannot access the result relation */
	nsitem->p_lateral_only = true;
	nsitem->p_lateral_ok = false;

	/*
	 * The USING clause is non-standard SQL syntax, and is equivalent in
	 * functionality to the FROM list that can be specified for UPDATE. The
	 * USING keyword is used rather than FROM because FROM is already a
	 * keyword in the DELETE syntax.
	 */
	transformFromClause(pstate, stmt->usingClause);

	/* remaining clauses can reference the result relation normally */
	nsitem->p_lateral_only = false;
	nsitem->p_lateral_ok = true;

	qual = transformWhereClause(pstate, stmt->whereClause,
								EXPR_KIND_WHERE, "WHERE");

	qry->returningList = transformReturningList(pstate, stmt->returningList);

	/* done building the range table and jointree */
	qry->rtable = pstate->p_rtable;
	qry->jointree = makeFromExpr(pstate->p_joinlist, qual);

	qry->hasSubLinks = pstate->p_hasSubLinks;
	qry->hasWindowFuncs = pstate->p_hasWindowFuncs;
	qry->hasTargetSRFs = pstate->p_hasTargetSRFs;
	qry->hasAggs = pstate->p_hasAggs;
<<<<<<< HEAD
	qry->hasFuncsWithExecRestrictions = pstate->p_hasFuncsWithExecRestrictions;

	if (pstate->p_hasTblValueExpr)
		parseCheckTableFunctions(pstate, qry);
=======
>>>>>>> 9e1c9f95

	assign_query_collations(pstate, qry);

	/* this must be done after collations, for reliable comparison of exprs */
	if (pstate->p_hasAggs)
		parseCheckAggregates(pstate, qry);

	return qry;
}

/*
 * transformInsertStmt -
 *	  transform an Insert Statement
 */
static Query *
transformInsertStmt(ParseState *pstate, InsertStmt *stmt)
{
	Query	   *qry = makeNode(Query);
	SelectStmt *selectStmt = (SelectStmt *) stmt->selectStmt;
	List	   *exprList = NIL;
	bool		isGeneralSelect;
	List	   *sub_rtable;
	List	   *sub_namespace;
	List	   *icolumns;
	List	   *attrnos;
	RangeTblEntry *rte;
	RangeTblRef *rtr;
	ListCell   *icols;
	ListCell   *attnos;
	ListCell   *lc;
	bool		isOnConflictUpdate;
	AclMode		targetPerms;

	/* There can't be any outer WITH to worry about */
	Assert(pstate->p_ctenamespace == NIL);

	qry->commandType = CMD_INSERT;
	pstate->p_is_insert = true;
	pstate->p_is_on_conflict_update = false;

	/* process the WITH clause independently of all else */
	if (stmt->withClause)
	{
		qry->hasRecursive = stmt->withClause->recursive;
		qry->cteList = transformWithClause(pstate, stmt->withClause);
		qry->hasModifyingCTE = pstate->p_hasModifyingCTE;

		/*
		 * Since GPDB currently only support a single writer gang, only one
		 * writable clause is permitted per CTE. Once we get flexible gangs
		 * with more than one writer gang we can lift this restriction.
		 */
		if (pstate->p_hasModifyingCTE)
			ereport(ERROR,
					(errcode(ERRCODE_FEATURE_NOT_SUPPORTED),
					 errmsg("writable CTE queries cannot be themselves writable"),
					 errdetail("Greenplum Database currently only support CTEs with one writable clause, called in a non-writable context."),
					 errhint("Rewrite the query to only include one writable clause.")));
	}

	qry->override = stmt->override;

	isOnConflictUpdate = (stmt->onConflictClause &&
						  stmt->onConflictClause->action == ONCONFLICT_UPDATE);

	/*
	 * We have three cases to deal with: DEFAULT VALUES (selectStmt == NULL),
	 * VALUES list, or general SELECT input.  We special-case VALUES, both for
	 * efficiency and so we can handle DEFAULT specifications.
	 *
	 * The grammar allows attaching ORDER BY, LIMIT, FOR UPDATE, or WITH to a
	 * VALUES clause.  If we have any of those, treat it as a general SELECT;
	 * so it will work, but you can't use DEFAULT items together with those.
	 */
	isGeneralSelect = (selectStmt && (selectStmt->valuesLists == NIL ||
									  selectStmt->sortClause != NIL ||
									  selectStmt->limitOffset != NULL ||
									  selectStmt->limitCount != NULL ||
									  selectStmt->lockingClause != NIL ||
									  selectStmt->withClause != NULL));

	/*
	 * If a non-nil rangetable/namespace was passed in, and we are doing
	 * INSERT/SELECT, arrange to pass the rangetable/namespace down to the
	 * SELECT.  This can only happen if we are inside a CREATE RULE, and in
	 * that case we want the rule's OLD and NEW rtable entries to appear as
	 * part of the SELECT's rtable, not as outer references for it.  (Kluge!)
	 * The SELECT's joinlist is not affected however.  We must do this before
	 * adding the target table to the INSERT's rtable.
	 */
	if (isGeneralSelect)
	{
		sub_rtable = pstate->p_rtable;
		pstate->p_rtable = NIL;
		sub_namespace = pstate->p_namespace;
		pstate->p_namespace = NIL;
	}
	else
	{
		sub_rtable = NIL;		/* not used, but keep compiler quiet */
		sub_namespace = NIL;
	}

	/*
	 * Greenplum specific behavior.
	 * conflict update may lock tuples on segments and behaves like
	 * update. So we might consider if to upgrade lockmode for this
	 * case.
	 */
	pstate->p_is_on_conflict_update = isOnConflictUpdate;

	/*
	 * Must get write lock on INSERT target table before scanning SELECT, else
	 * we will grab the wrong kind of initial lock if the target table is also
	 * mentioned in the SELECT part.  Note that the target table is not added
	 * to the joinlist or namespace.
	 */
	targetPerms = ACL_INSERT;
	if (isOnConflictUpdate)
		targetPerms |= ACL_UPDATE;
	qry->resultRelation = setTargetTable(pstate, stmt->relation,
										 false, false, targetPerms);

	/* Validate stmt->cols list, or build default list if no list given */
	icolumns = checkInsertTargets(pstate, stmt->cols, &attrnos);
	Assert(list_length(icolumns) == list_length(attrnos));

	/*
	 * Determine which variant of INSERT we have.
	 */
	if (selectStmt == NULL)
	{
		/*
		 * We have INSERT ... DEFAULT VALUES.  We can handle this case by
		 * emitting an empty targetlist --- all columns will be defaulted when
		 * the planner expands the targetlist.
		 */
		exprList = NIL;
	}
	else if (isGeneralSelect)
	{
		/*
		 * We make the sub-pstate a child of the outer pstate so that it can
		 * see any Param definitions supplied from above.  Since the outer
		 * pstate's rtable and namespace are presently empty, there are no
		 * side-effects of exposing names the sub-SELECT shouldn't be able to
		 * see.
		 */
		ParseState *sub_pstate = make_parsestate(pstate);
		Query	   *selectQuery;

		/*
		 * Process the source SELECT.
		 *
		 * It is important that this be handled just like a standalone SELECT;
		 * otherwise the behavior of SELECT within INSERT might be different
		 * from a stand-alone SELECT. (Indeed, Postgres up through 6.5 had
		 * bugs of just that nature...)
		 *
		 * The sole exception is that we prevent resolving unknown-type
		 * outputs as TEXT.  This does not change the semantics since if the
		 * column type matters semantically, it would have been resolved to
		 * something else anyway.  Doing this lets us resolve such outputs as
		 * the target column's type, which we handle below.
		 */
		sub_pstate->p_rtable = sub_rtable;
		sub_pstate->p_joinexprs = NIL;	/* sub_rtable has no joins */
		sub_pstate->p_namespace = sub_namespace;
		sub_pstate->p_resolve_unknowns = false;

		selectQuery = transformStmt(sub_pstate, stmt->selectStmt);

		free_parsestate(sub_pstate);

		/* The grammar should have produced a SELECT */
		if (!IsA(selectQuery, Query) ||
			selectQuery->commandType != CMD_SELECT)
			elog(ERROR, "unexpected non-SELECT command in INSERT ... SELECT");

		/*
		 * Make the source be a subquery in the INSERT's rangetable, and add
		 * it to the INSERT's joinlist.
		 */
		rte = addRangeTableEntryForSubquery(pstate,
											selectQuery,
											makeAlias("*SELECT*", NIL),
											false,
											false);
		rtr = makeNode(RangeTblRef);
		/* assume new rte is at end */
		rtr->rtindex = list_length(pstate->p_rtable);
		Assert(rte == rt_fetch(rtr->rtindex, pstate->p_rtable));
		pstate->p_joinlist = lappend(pstate->p_joinlist, rtr);

		/*----------
		 * Generate an expression list for the INSERT that selects all the
		 * non-resjunk columns from the subquery.  (INSERT's tlist must be
		 * separate from the subquery's tlist because we may add columns,
		 * insert datatype coercions, etc.)
		 *
		 * HACK: unknown-type constants and params in the SELECT's targetlist
		 * are copied up as-is rather than being referenced as subquery
		 * outputs.  This is to ensure that when we try to coerce them to
		 * the target column's datatype, the right things happen (see
		 * special cases in coerce_type).  Otherwise, this fails:
		 *		INSERT INTO foo SELECT 'bar', ... FROM baz
		 *----------
		 */
		exprList = NIL;
		foreach(lc, selectQuery->targetList)
		{
			TargetEntry *tle = (TargetEntry *) lfirst(lc);
			Expr	   *expr;

			if (tle->resjunk)
				continue;
			if (tle->expr &&
				(IsA(tle->expr, Const) ||IsA(tle->expr, Param)) &&
				exprType((Node *) tle->expr) == UNKNOWNOID)
				expr = tle->expr;
			else
			{
				Var		   *var = makeVarFromTargetEntry(rtr->rtindex, tle);

				var->location = exprLocation((Node *) tle->expr);
				expr = (Expr *) var;
			}
			exprList = lappend(exprList, expr);
		}

		/* Prepare row for assignment to target table */
		exprList = transformInsertRow(pstate, exprList,
									  stmt->cols,
									  icolumns, attrnos,
									  false);
	}
	else if (list_length(selectStmt->valuesLists) > 1)
	{
		/*
		 * Process INSERT ... VALUES with multiple VALUES sublists. We
		 * generate a VALUES RTE holding the transformed expression lists, and
		 * build up a targetlist containing Vars that reference the VALUES
		 * RTE.
		 */
		List	   *exprsLists = NIL;
		List	   *coltypes = NIL;
		List	   *coltypmods = NIL;
		List	   *colcollations = NIL;
		int			sublist_length = -1;
		bool		lateral = false;

		Assert(selectStmt->intoClause == NULL);

		foreach(lc, selectStmt->valuesLists)
		{
			List	   *sublist = (List *) lfirst(lc);

			/*
			 * Do basic expression transformation (same as a ROW() expr, but
			 * allow SetToDefault at top level)
			 */
			sublist = transformExpressionList(pstate, sublist,
											  EXPR_KIND_VALUES, true);

			/*
			 * All the sublists must be the same length, *after*
			 * transformation (which might expand '*' into multiple items).
			 * The VALUES RTE can't handle anything different.
			 */
			if (sublist_length < 0)
			{
				/* Remember post-transformation length of first sublist */
				sublist_length = list_length(sublist);
			}
			else if (sublist_length != list_length(sublist))
			{
				ereport(ERROR,
						(errcode(ERRCODE_SYNTAX_ERROR),
						 errmsg("VALUES lists must all be the same length"),
						 parser_errposition(pstate,
											exprLocation((Node *) sublist))));
			}

			/*
			 * Prepare row for assignment to target table.  We process any
			 * indirection on the target column specs normally but then strip
			 * off the resulting field/array assignment nodes, since we don't
			 * want the parsed statement to contain copies of those in each
			 * VALUES row.  (It's annoying to have to transform the
			 * indirection specs over and over like this, but avoiding it
			 * would take some really messy refactoring of
			 * transformAssignmentIndirection.)
			 */
			sublist = transformInsertRow(pstate, sublist,
										 stmt->cols,
										 icolumns, attrnos,
										 true);

			/*
			 * We must assign collations now because assign_query_collations
			 * doesn't process rangetable entries.  We just assign all the
			 * collations independently in each row, and don't worry about
			 * whether they are consistent vertically.  The outer INSERT query
			 * isn't going to care about the collations of the VALUES columns,
			 * so it's not worth the effort to identify a common collation for
			 * each one here.  (But note this does have one user-visible
			 * consequence: INSERT ... VALUES won't complain about conflicting
			 * explicit COLLATEs in a column, whereas the same VALUES
			 * construct in another context would complain.)
			 */
			assign_list_collations(pstate, sublist);

			exprsLists = lappend(exprsLists, sublist);
		}

		/*
		 * Construct column type/typmod/collation lists for the VALUES RTE.
		 * Every expression in each column has been coerced to the type/typmod
		 * of the corresponding target column or subfield, so it's sufficient
		 * to look at the exprType/exprTypmod of the first row.  We don't care
		 * about the collation labeling, so just fill in InvalidOid for that.
		 */
		foreach(lc, (List *) linitial(exprsLists))
		{
			Node	   *val = (Node *) lfirst(lc);

			coltypes = lappend_oid(coltypes, exprType(val));
			coltypmods = lappend_int(coltypmods, exprTypmod(val));
			colcollations = lappend_oid(colcollations, InvalidOid);
		}

		/*
		 * Ordinarily there can't be any current-level Vars in the expression
		 * lists, because the namespace was empty ... but if we're inside
		 * CREATE RULE, then NEW/OLD references might appear.  In that case we
		 * have to mark the VALUES RTE as LATERAL.
		 */
		if (list_length(pstate->p_rtable) != 1 &&
			contain_vars_of_level((Node *) exprsLists, 0))
			lateral = true;

		/*
		 * Generate the VALUES RTE
		 */
		rte = addRangeTableEntryForValues(pstate, exprsLists,
										  coltypes, coltypmods, colcollations,
										  NULL, lateral, true);
		rtr = makeNode(RangeTblRef);
		/* assume new rte is at end */
		rtr->rtindex = list_length(pstate->p_rtable);
		Assert(rte == rt_fetch(rtr->rtindex, pstate->p_rtable));
		pstate->p_joinlist = lappend(pstate->p_joinlist, rtr);

		/*
		 * Generate list of Vars referencing the RTE
		 */
		expandRTE(rte, rtr->rtindex, 0, -1, false, NULL, &exprList);

		/*
		 * Re-apply any indirection on the target column specs to the Vars
		 */
		exprList = transformInsertRow(pstate, exprList,
									  stmt->cols,
									  icolumns, attrnos,
									  false);
	}
	else
	{
		/*
		 * Process INSERT ... VALUES with a single VALUES sublist.  We treat
		 * this case separately for efficiency.  The sublist is just computed
		 * directly as the Query's targetlist, with no VALUES RTE.  So it
		 * works just like a SELECT without any FROM.
		 */
		List	   *valuesLists = selectStmt->valuesLists;

		Assert(list_length(valuesLists) == 1);
		Assert(selectStmt->intoClause == NULL);

		/*
		 * Do basic expression transformation (same as a ROW() expr, but allow
		 * SetToDefault at top level)
		 */
		exprList = transformExpressionList(pstate,
										   (List *) linitial(valuesLists),
										   EXPR_KIND_VALUES_SINGLE,
										   true);

		/* Prepare row for assignment to target table */
		exprList = transformInsertRow(pstate, exprList,
									  stmt->cols,
									  icolumns, attrnos,
									  false);
	}

	/*
	 * Generate query's target list using the computed list of expressions.
	 * Also, mark all the target columns as needing insert permissions.
	 */
	rte = pstate->p_target_rangetblentry;
	qry->targetList = NIL;
	Assert(list_length(exprList) <= list_length(icolumns));
	forthree(lc, exprList, icols, icolumns, attnos, attrnos)
	{
		Expr	   *expr = (Expr *) lfirst(lc);
		ResTarget  *col = lfirst_node(ResTarget, icols);
		AttrNumber	attr_num = (AttrNumber) lfirst_int(attnos);
		TargetEntry *tle;

		tle = makeTargetEntry(expr,
							  attr_num,
							  col->name,
							  false);
		qry->targetList = lappend(qry->targetList, tle);

		rte->insertedCols = bms_add_member(rte->insertedCols,
										   attr_num - FirstLowInvalidHeapAttributeNumber);
	}

	/* Process ON CONFLICT, if any. */
	if (stmt->onConflictClause)
		qry->onConflict = transformOnConflictClause(pstate,
													stmt->onConflictClause);

	/*
	 * Greenplum specific behavior.
	 * OnConflictUpdate may modify the distkey of the table,
	 * this can lead to wrong data distribution. Add a check
	 * here and raise error for such case.
	 * This fixes the github issue: https://github.com/greenplum-db/gpdb/issues/9444
	 */
	if (isOnConflictUpdate)
		sanity_check_on_conflict_update(rte->relid,
													qry->onConflict->onConflictSet,
													qry->onConflict->onConflictWhere);

	/*
	 * If we have a RETURNING clause, we need to add the target relation to
	 * the query namespace before processing it, so that Var references in
	 * RETURNING will work.  Also, remove any namespace entries added in a
	 * sub-SELECT or VALUES list.
	 */
	if (stmt->returningList)
	{
		pstate->p_namespace = NIL;
		addRTEtoQuery(pstate, pstate->p_target_rangetblentry,
					  false, true, true);
		qry->returningList = transformReturningList(pstate,
													stmt->returningList);
	}

	/* done building the range table and jointree */
	qry->rtable = pstate->p_rtable;
	qry->jointree = makeFromExpr(pstate->p_joinlist, NULL);

	qry->hasTargetSRFs = pstate->p_hasTargetSRFs;
	qry->hasSubLinks = pstate->p_hasSubLinks;
	qry->hasFuncsWithExecRestrictions = pstate->p_hasFuncsWithExecRestrictions;

	assign_query_collations(pstate, qry);

	return qry;
}

/*
 * Prepare an INSERT row for assignment to the target table.
 *
 * exprlist: transformed expressions for source values; these might come from
 * a VALUES row, or be Vars referencing a sub-SELECT or VALUES RTE output.
 * stmtcols: original target-columns spec for INSERT (we just test for NIL)
 * icolumns: effective target-columns spec (list of ResTarget)
 * attrnos: integer column numbers (must be same length as icolumns)
 * strip_indirection: if true, remove any field/array assignment nodes
 */
static List *
transformInsertRow(ParseState *pstate, List *exprlist,
				   List *stmtcols, List *icolumns, List *attrnos,
				   bool strip_indirection)
{
	List	   *result;
	ListCell   *lc;
	ListCell   *icols;
	ListCell   *attnos;

	/*
	 * Check length of expr list.  It must not have more expressions than
	 * there are target columns.  We allow fewer, but only if no explicit
	 * columns list was given (the remaining columns are implicitly
	 * defaulted).  Note we must check this *after* transformation because
	 * that could expand '*' into multiple items.
	 */
	if (list_length(exprlist) > list_length(icolumns))
		ereport(ERROR,
				(errcode(ERRCODE_SYNTAX_ERROR),
				 errmsg("INSERT has more expressions than target columns"),
				 parser_errposition(pstate,
									exprLocation(list_nth(exprlist,
														  list_length(icolumns))))));
	if (stmtcols != NIL &&
		list_length(exprlist) < list_length(icolumns))
	{
		/*
		 * We can get here for cases like INSERT ... SELECT (a,b,c) FROM ...
		 * where the user accidentally created a RowExpr instead of separate
		 * columns.  Add a suitable hint if that seems to be the problem,
		 * because the main error message is quite misleading for this case.
		 * (If there's no stmtcols, you'll get something about data type
		 * mismatch, which is less misleading so we don't worry about giving a
		 * hint in that case.)
		 */
		ereport(ERROR,
				(errcode(ERRCODE_SYNTAX_ERROR),
				 errmsg("INSERT has more target columns than expressions"),
				 ((list_length(exprlist) == 1 &&
				   count_rowexpr_columns(pstate, linitial(exprlist)) ==
				   list_length(icolumns)) ?
				  errhint("The insertion source is a row expression containing the same number of columns expected by the INSERT. Did you accidentally use extra parentheses?") : 0),
				 parser_errposition(pstate,
									exprLocation(list_nth(icolumns,
														  list_length(exprlist))))));
	}

	/*
	 * Prepare columns for assignment to target table.
	 */
	result = NIL;
	forthree(lc, exprlist, icols, icolumns, attnos, attrnos)
	{
		Expr	   *expr = (Expr *) lfirst(lc);
		ResTarget  *col = lfirst_node(ResTarget, icols);
		int			attno = lfirst_int(attnos);

		expr = transformAssignedExpr(pstate, expr,
									 EXPR_KIND_INSERT_TARGET,
									 col->name,
									 attno,
									 col->indirection,
									 col->location);

		if (strip_indirection)
		{
			while (expr)
			{
				if (IsA(expr, FieldStore))
				{
					FieldStore *fstore = (FieldStore *) expr;

					expr = (Expr *) linitial(fstore->newvals);
				}
				else if (IsA(expr, SubscriptingRef))
				{
					SubscriptingRef *sbsref = (SubscriptingRef *) expr;

					if (sbsref->refassgnexpr == NULL)
						break;

					expr = sbsref->refassgnexpr;
				}
				else
					break;
			}
		}

		result = lappend(result, expr);
	}

	return result;
}

/*
 * transformOnConflictClause -
 *	  transforms an OnConflictClause in an INSERT
 */
static OnConflictExpr *
transformOnConflictClause(ParseState *pstate,
						  OnConflictClause *onConflictClause)
{
	List	   *arbiterElems;
	Node	   *arbiterWhere;
	Oid			arbiterConstraint;
	List	   *onConflictSet = NIL;
	Node	   *onConflictWhere = NULL;
	RangeTblEntry *exclRte = NULL;
	int			exclRelIndex = 0;
	List	   *exclRelTlist = NIL;
	OnConflictExpr *result;

	/* Process the arbiter clause, ON CONFLICT ON (...) */
	transformOnConflictArbiter(pstate, onConflictClause, &arbiterElems,
							   &arbiterWhere, &arbiterConstraint);

	/* Process DO UPDATE */
	if (onConflictClause->action == ONCONFLICT_UPDATE)
	{
		Relation	targetrel = pstate->p_target_relation;

		/*
		 * All INSERT expressions have been parsed, get ready for potentially
		 * existing SET statements that need to be processed like an UPDATE.
		 */
		pstate->p_is_insert = false;

		/*
		 * Add range table entry for the EXCLUDED pseudo relation.  relkind is
		 * set to composite to signal that we're not dealing with an actual
		 * relation, and no permission checks are required on it.  (We'll
		 * check the actual target relation, instead.)
		 */
		exclRte = addRangeTableEntryForRelation(pstate,
												targetrel,
												RowExclusiveLock,
												makeAlias("excluded", NIL),
												false, false);
		exclRte->relkind = RELKIND_COMPOSITE_TYPE;
		exclRte->requiredPerms = 0;
		/* other permissions fields in exclRte are already empty */

		exclRelIndex = list_length(pstate->p_rtable);

		/* Create EXCLUDED rel's targetlist for use by EXPLAIN */
		exclRelTlist = BuildOnConflictExcludedTargetlist(targetrel,
														 exclRelIndex);

		/*
		 * Add EXCLUDED and the target RTE to the namespace, so that they can
		 * be used in the UPDATE subexpressions.
		 */
		addRTEtoQuery(pstate, exclRte, false, true, true);
		addRTEtoQuery(pstate, pstate->p_target_rangetblentry,
					  false, true, true);

		/*
		 * Now transform the UPDATE subexpressions.
		 */
		onConflictSet =
			transformUpdateTargetList(pstate, onConflictClause->targetList);

		onConflictWhere = transformWhereClause(pstate,
											   onConflictClause->whereClause,
											   EXPR_KIND_WHERE, "WHERE");
	}

	/* Finally, build ON CONFLICT DO [NOTHING | UPDATE] expression */
	result = makeNode(OnConflictExpr);

	result->action = onConflictClause->action;
	result->arbiterElems = arbiterElems;
	result->arbiterWhere = arbiterWhere;
	result->constraint = arbiterConstraint;
	result->onConflictSet = onConflictSet;
	result->onConflictWhere = onConflictWhere;
	result->exclRelIndex = exclRelIndex;
	result->exclRelTlist = exclRelTlist;

	return result;
}


/*
 * BuildOnConflictExcludedTargetlist
 *		Create target list for the EXCLUDED pseudo-relation of ON CONFLICT,
 *		representing the columns of targetrel with varno exclRelIndex.
 *
 * Note: Exported for use in the rewriter.
 */
List *
BuildOnConflictExcludedTargetlist(Relation targetrel,
								  Index exclRelIndex)
{
	List	   *result = NIL;
	int			attno;
	Var		   *var;
	TargetEntry *te;

	/*
	 * Note that resnos of the tlist must correspond to attnos of the
	 * underlying relation, hence we need entries for dropped columns too.
	 */
	for (attno = 0; attno < RelationGetNumberOfAttributes(targetrel); attno++)
	{
		Form_pg_attribute attr = TupleDescAttr(targetrel->rd_att, attno);
		char	   *name;

		if (attr->attisdropped)
		{
			/*
			 * can't use atttypid here, but it doesn't really matter what type
			 * the Const claims to be.
			 */
			var = (Var *) makeNullConst(INT4OID, -1, InvalidOid);
			name = NULL;
		}
		else
		{
			var = makeVar(exclRelIndex, attno + 1,
						  attr->atttypid, attr->atttypmod,
						  attr->attcollation,
						  0);
			name = pstrdup(NameStr(attr->attname));
		}

		te = makeTargetEntry((Expr *) var,
							 attno + 1,
							 name,
							 false);

		result = lappend(result, te);
	}

	/*
	 * Add a whole-row-Var entry to support references to "EXCLUDED.*".  Like
	 * the other entries in the EXCLUDED tlist, its resno must match the Var's
	 * varattno, else the wrong things happen while resolving references in
	 * setrefs.c.  This is against normal conventions for targetlists, but
	 * it's okay since we don't use this as a real tlist.
	 */
	var = makeVar(exclRelIndex, InvalidAttrNumber,
				  targetrel->rd_rel->reltype,
				  -1, InvalidOid, 0);
	te = makeTargetEntry((Expr *) var, InvalidAttrNumber, NULL, true);
	result = lappend(result, te);

	return result;
}


/*
 * count_rowexpr_columns -
 *	  get number of columns contained in a ROW() expression;
 *	  return -1 if expression isn't a RowExpr or a Var referencing one.
 *
 * This is currently used only for hint purposes, so we aren't terribly
 * tense about recognizing all possible cases.  The Var case is interesting
 * because that's what we'll get in the INSERT ... SELECT (...) case.
 */
static int
count_rowexpr_columns(ParseState *pstate, Node *expr)
{
	if (expr == NULL)
		return -1;
	if (IsA(expr, RowExpr))
		return list_length(((RowExpr *) expr)->args);
	if (IsA(expr, Var))
	{
		Var		   *var = (Var *) expr;
		AttrNumber	attnum = var->varattno;

		if (attnum > 0 && var->vartype == RECORDOID)
		{
			RangeTblEntry *rte;

			rte = GetRTEByRangeTablePosn(pstate, var->varno, var->varlevelsup);
			if (rte->rtekind == RTE_SUBQUERY)
			{
				/* Subselect-in-FROM: examine sub-select's output expr */
				TargetEntry *ste = get_tle_by_resno(rte->subquery->targetList,
													attnum);

				if (ste == NULL || ste->resjunk)
					return -1;
				expr = (Node *) ste->expr;
				if (IsA(expr, RowExpr))
					return list_length(((RowExpr *) expr)->args);
			}
		}
	}
	return -1;
}


/*
 * transformSelectStmt -
 *	  transforms a Select Statement
 *
 * Note: this covers only cases with no set operations and no VALUES lists;
 * see below for the other cases.
 */
static Query *
transformSelectStmt(ParseState *pstate, SelectStmt *stmt)
{
	Query	   *qry = makeNode(Query);
	Node	   *qual;
	ListCell   *l;

	qry->commandType = CMD_SELECT;

	/* process the WITH clause independently of all else */
	if (stmt->withClause)
	{
		qry->hasRecursive = stmt->withClause->recursive;
		qry->cteList = transformWithClause(pstate, stmt->withClause);
		qry->hasModifyingCTE = pstate->p_hasModifyingCTE;
	}

	/* Complain if we get called from someplace where INTO is not allowed */
	if (stmt->intoClause)
		ereport(ERROR,
				(errcode(ERRCODE_SYNTAX_ERROR),
				 errmsg("SELECT ... INTO is not allowed here"),
				 parser_errposition(pstate,
									exprLocation((Node *) stmt->intoClause))));

	/* make FOR UPDATE/FOR SHARE info available to addRangeTableEntry */
	pstate->p_locking_clause = stmt->lockingClause;

	/* make WINDOW info available for window functions, too */
	pstate->p_windowdefs = stmt->windowClause;

	/* process the FROM clause */
	transformFromClause(pstate, stmt->fromClause);

	/* transform targetlist */
	qry->targetList = transformTargetList(pstate, stmt->targetList,
										  EXPR_KIND_SELECT_TARGET);

	/* mark column origins */
	markTargetListOrigins(pstate, qry->targetList);

	/* transform WHERE */
	qual = transformWhereClause(pstate, stmt->whereClause,
								EXPR_KIND_WHERE, "WHERE");

	/* initial processing of HAVING clause is much like WHERE clause */
	qry->havingQual = transformWhereClause(pstate, stmt->havingClause,
										   EXPR_KIND_HAVING, "HAVING");

	/*
	 * Transform sorting/grouping stuff.  Do ORDER BY first because both
	 * transformGroupClause and transformDistinctClause need the results. Note
	 * that these functions can also change the targetList, so it's passed to
	 * them by reference.
	 */
	qry->sortClause = transformSortClause(pstate,
										  stmt->sortClause,
										  &qry->targetList,
										  EXPR_KIND_ORDER_BY,
										  false /* allow SQL92 rules */ );

	qry->groupClause = transformGroupClause(pstate,
											stmt->groupClause,
											&qry->groupingSets,
											&qry->targetList,
											qry->sortClause,
											EXPR_KIND_GROUP_BY,
											false /* allow SQL92 rules */ );

	/*
	 * SCATTER BY clause on a table function TableValueExpr subquery.
	 *
	 * Note: a given subquery cannot have both a SCATTER clause and an INTO
	 * clause, because both of those control distribution.  This should not
	 * possible due to grammar restrictions on where a SCATTER clause is
	 * allowed.
	 */
	Insist(!(stmt->scatterClause && stmt->intoClause));
	qry->scatterClause = transformScatterClause(pstate,
												stmt->scatterClause,
												&qry->targetList);

	if (stmt->distinctClause == NIL)
	{
		qry->distinctClause = NIL;
		qry->hasDistinctOn = false;
	}
	else if (linitial(stmt->distinctClause) == NULL)
	{
		/* We had SELECT DISTINCT */
		if (!pstate->p_hasAggs && !pstate->p_hasWindowFuncs &&
			qry->groupClause == NIL && qry->groupingSets == NIL &&
			qry->targetList != NIL)
		{
			/*
			 * GPDB: We convert the DISTINCT to an equivalent GROUP BY, when
			 * possible, because the planner can generate smarter plans for
			 * GROUP BY. In particular, the "pre-unique" optimization has not
			 * been implemented for DISTINCT.
			 */
			qry->distinctClause = transformDistinctToGroupBy(pstate,
															 &qry->targetList,
															 &qry->sortClause,
															 &qry->groupClause);
		}
		else
		{
			qry->distinctClause = transformDistinctClause(pstate,
														  &qry->targetList,
														  qry->sortClause,
														  false);
		}
		qry->hasDistinctOn = false;
	}
	else
	{
		/* We had SELECT DISTINCT ON */
		qry->distinctClause = transformDistinctOnClause(pstate,
														stmt->distinctClause,
														&qry->targetList,
														qry->sortClause);
		qry->hasDistinctOn = true;
	}

	/* transform LIMIT */
	qry->limitOffset = transformLimitClause(pstate, stmt->limitOffset,
											EXPR_KIND_OFFSET, "OFFSET");
	qry->limitCount = transformLimitClause(pstate, stmt->limitCount,
										   EXPR_KIND_LIMIT, "LIMIT");

	/* transform window clauses after we have seen all window functions */
	qry->windowClause = transformWindowDefinitions(pstate,
												   pstate->p_windowdefs,
												   &qry->targetList);

	/* resolve any still-unresolved output columns as being type text */
	if (pstate->p_resolve_unknowns)
		resolveTargetListUnknowns(pstate, qry->targetList);

	qry->rtable = pstate->p_rtable;
	qry->jointree = makeFromExpr(pstate->p_joinlist, qual);

	qry->hasSubLinks = pstate->p_hasSubLinks;
	qry->hasWindowFuncs = pstate->p_hasWindowFuncs;
<<<<<<< HEAD
	qry->hasFuncsWithExecRestrictions = pstate->p_hasFuncsWithExecRestrictions;
	qry->hasAggs = pstate->p_hasAggs;

	if (pstate->p_hasTblValueExpr)
		parseCheckTableFunctions(pstate, qry);
=======
	qry->hasTargetSRFs = pstate->p_hasTargetSRFs;
	qry->hasAggs = pstate->p_hasAggs;
>>>>>>> 9e1c9f95

	foreach(l, stmt->lockingClause)
	{
		transformLockingClause(pstate, qry,
							   (LockingClause *) lfirst(l), false);
	}

	assign_query_collations(pstate, qry);

	/* this must be done after collations, for reliable comparison of exprs */
	if (pstate->p_hasAggs || qry->groupClause || qry->groupingSets || qry->havingQual)
		parseCheckAggregates(pstate, qry);

	return qry;
}

/*
 * transformValuesClause -
 *	  transforms a VALUES clause that's being used as a standalone SELECT
 *
 * We build a Query containing a VALUES RTE, rather as if one had written
 *			SELECT * FROM (VALUES ...) AS "*VALUES*"
 */
static Query *
transformValuesClause(ParseState *pstate, SelectStmt *stmt)
{
	Query	   *qry = makeNode(Query);
	List	   *exprsLists;
	List	   *coltypes = NIL;
	List	   *coltypmods = NIL;
	List	   *colcollations = NIL;
	List	  **colexprs = NULL;
	int			sublist_length = -1;
	bool		lateral = false;
	RangeTblEntry *rte;
	int			rtindex;
	ListCell   *lc;
	ListCell   *lc2;
	int			i;

	qry->commandType = CMD_SELECT;

	/* Most SELECT stuff doesn't apply in a VALUES clause */
	Assert(stmt->distinctClause == NIL);
	Assert(stmt->intoClause == NULL);
	Assert(stmt->targetList == NIL);
	Assert(stmt->fromClause == NIL);
	Assert(stmt->whereClause == NULL);
	Assert(stmt->groupClause == NIL);
	Assert(stmt->havingClause == NULL);
	Assert(stmt->scatterClause == NIL);
	Assert(stmt->op == SETOP_NONE);

	/* process the WITH clause independently of all else */
	if (stmt->withClause)
	{
		qry->hasRecursive = stmt->withClause->recursive;
		qry->cteList = transformWithClause(pstate, stmt->withClause);
		qry->hasModifyingCTE = pstate->p_hasModifyingCTE;
	}

	/*
	 * For each row of VALUES, transform the raw expressions.
	 *
	 * Note that the intermediate representation we build is column-organized
	 * not row-organized.  That simplifies the type and collation processing
	 * below.
	 */
	foreach(lc, stmt->valuesLists)
	{
		List	   *sublist = (List *) lfirst(lc);

		/*
		 * Do basic expression transformation (same as a ROW() expr, but here
		 * we disallow SetToDefault)
		 */
		sublist = transformExpressionList(pstate, sublist,
										  EXPR_KIND_VALUES, false);

		/*
		 * All the sublists must be the same length, *after* transformation
		 * (which might expand '*' into multiple items).  The VALUES RTE can't
		 * handle anything different.
		 */
		if (sublist_length < 0)
		{
			/* Remember post-transformation length of first sublist */
			sublist_length = list_length(sublist);
			/* and allocate array for per-column lists */
			colexprs = (List **) palloc0(sublist_length * sizeof(List *));
		}
		else if (sublist_length != list_length(sublist))
		{
			ereport(ERROR,
					(errcode(ERRCODE_SYNTAX_ERROR),
					 errmsg("VALUES lists must all be the same length"),
					 parser_errposition(pstate,
										exprLocation((Node *) sublist))));
		}

		/* Build per-column expression lists */
		i = 0;
		foreach(lc2, sublist)
		{
			Node	   *col = (Node *) lfirst(lc2);

			colexprs[i] = lappend(colexprs[i], col);
			i++;
		}

		/* Release sub-list's cells to save memory */
		list_free(sublist);
	}

	/*
	 * Now resolve the common types of the columns, and coerce everything to
	 * those types.  Then identify the common typmod and common collation, if
	 * any, of each column.
	 *
	 * We must do collation processing now because (1) assign_query_collations
	 * doesn't process rangetable entries, and (2) we need to label the VALUES
	 * RTE with column collations for use in the outer query.  We don't
	 * consider conflict of implicit collations to be an error here; instead
	 * the column will just show InvalidOid as its collation, and you'll get a
	 * failure later if that results in failure to resolve a collation.
	 *
	 * Note we modify the per-column expression lists in-place.
	 */
	for (i = 0; i < sublist_length; i++)
	{
		Oid			coltype;
		int32		coltypmod = -1;
		Oid			colcoll;
		bool		first = true;

		coltype = select_common_type(pstate, colexprs[i], "VALUES", NULL);

		foreach(lc, colexprs[i])
		{
			Node	   *col = (Node *) lfirst(lc);

			col = coerce_to_common_type(pstate, col, coltype, "VALUES");
			lfirst(lc) = (void *) col;
			if (first)
			{
				coltypmod = exprTypmod(col);
				first = false;
			}
			else
			{
				/* As soon as we see a non-matching typmod, fall back to -1 */
				if (coltypmod >= 0 && coltypmod != exprTypmod(col))
					coltypmod = -1;
			}
		}

		colcoll = select_common_collation(pstate, colexprs[i], true);

		coltypes = lappend_oid(coltypes, coltype);
		coltypmods = lappend_int(coltypmods, coltypmod);
		colcollations = lappend_oid(colcollations, colcoll);
	}

	/*
	 * Finally, rearrange the coerced expressions into row-organized lists.
	 */
	exprsLists = NIL;
	foreach(lc, colexprs[0])
	{
		Node	   *col = (Node *) lfirst(lc);
		List	   *sublist;

		sublist = list_make1(col);
		exprsLists = lappend(exprsLists, sublist);
	}
	list_free(colexprs[0]);
	for (i = 1; i < sublist_length; i++)
	{
		forboth(lc, colexprs[i], lc2, exprsLists)
		{
			Node	   *col = (Node *) lfirst(lc);
			List	   *sublist = lfirst(lc2);

			/* sublist pointer in exprsLists won't need adjustment */
			(void) lappend(sublist, col);
		}
		list_free(colexprs[i]);
	}

	/*
	 * Ordinarily there can't be any current-level Vars in the expression
	 * lists, because the namespace was empty ... but if we're inside CREATE
	 * RULE, then NEW/OLD references might appear.  In that case we have to
	 * mark the VALUES RTE as LATERAL.
	 */
	if (pstate->p_rtable != NIL &&
		contain_vars_of_level((Node *) exprsLists, 0))
		lateral = true;

	/*
	 * Generate the VALUES RTE
	 */
	rte = addRangeTableEntryForValues(pstate, exprsLists,
									  coltypes, coltypmods, colcollations,
									  NULL, lateral, true);
	addRTEtoQuery(pstate, rte, true, true, true);

	/* assume new rte is at end */
	rtindex = list_length(pstate->p_rtable);
	Assert(rte == rt_fetch(rtindex, pstate->p_rtable));

	/*
	 * Generate a targetlist as though expanding "*"
	 */
	Assert(pstate->p_next_resno == 1);
	qry->targetList = expandRelAttrs(pstate, rte, rtindex, 0, -1);

	/*
	 * The grammar allows attaching ORDER BY, LIMIT, and FOR UPDATE to a
	 * VALUES, so cope.
	 */
	qry->sortClause = transformSortClause(pstate,
										  stmt->sortClause,
										  &qry->targetList,
										  EXPR_KIND_ORDER_BY,
										  false /* allow SQL92 rules */ );

	qry->limitOffset = transformLimitClause(pstate, stmt->limitOffset,
											EXPR_KIND_OFFSET, "OFFSET");
	qry->limitCount = transformLimitClause(pstate, stmt->limitCount,
										   EXPR_KIND_LIMIT, "LIMIT");

	if (stmt->lockingClause)
		ereport(ERROR,
				(errcode(ERRCODE_FEATURE_NOT_SUPPORTED),
		/*------
		  translator: %s is a SQL row locking clause such as FOR UPDATE */
				 errmsg("%s cannot be applied to VALUES",
						LCS_asString(((LockingClause *)
									  linitial(stmt->lockingClause))->strength))));

	qry->rtable = pstate->p_rtable;
	qry->jointree = makeFromExpr(pstate->p_joinlist, NULL);

	qry->hasSubLinks = pstate->p_hasSubLinks;
	qry->hasFuncsWithExecRestrictions = pstate->p_hasFuncsWithExecRestrictions;

	assign_query_collations(pstate, qry);

	return qry;
}

/*
 * transformSetOperationStmt -
 *	  transforms a set-operations tree
 *
 * A set-operation tree is just a SELECT, but with UNION/INTERSECT/EXCEPT
 * structure to it.  We must transform each leaf SELECT and build up a top-
 * level Query that contains the leaf SELECTs as subqueries in its rangetable.
 * The tree of set operations is converted into the setOperations field of
 * the top-level Query.
 */
static Query *
transformSetOperationStmt(ParseState *pstate, SelectStmt *stmt)
{
	Query	   *qry = makeNode(Query);
	SelectStmt *leftmostSelect;
	int			leftmostRTI;
	Query	   *leftmostQuery;
	SetOperationStmt *sostmt;
	List	   *sortClause;
	Node	   *limitOffset;
	Node	   *limitCount;
	List	   *lockingClause;
	WithClause *withClause;
	Node	   *node;
	ListCell   *left_tlist,
			   *lct,
			   *lcm,
			   *lcc,
			   *l;
	List	   *targetvars,
			   *targetnames,
			   *sv_namespace;
	int			sv_rtable_length;
	RangeTblEntry *jrte;
	int			tllen;

	qry->commandType = CMD_SELECT;

	/*
	 * Find leftmost leaf SelectStmt.  We currently only need to do this in
	 * order to deliver a suitable error message if there's an INTO clause
	 * there, implying the set-op tree is in a context that doesn't allow
	 * INTO.  (transformSetOperationTree would throw error anyway, but it
	 * seems worth the trouble to throw a different error for non-leftmost
	 * INTO, so we produce that error in transformSetOperationTree.)
	 */
	leftmostSelect = stmt->larg;
	while (leftmostSelect && leftmostSelect->op != SETOP_NONE)
		leftmostSelect = leftmostSelect->larg;
	Assert(leftmostSelect && IsA(leftmostSelect, SelectStmt) &&
		   leftmostSelect->larg == NULL);
	if (leftmostSelect->intoClause)
		ereport(ERROR,
				(errcode(ERRCODE_SYNTAX_ERROR),
				 errmsg("SELECT ... INTO is not allowed here"),
				 parser_errposition(pstate,
									exprLocation((Node *) leftmostSelect->intoClause))));

	/*
	 * We need to extract ORDER BY and other top-level clauses here and not
	 * let transformSetOperationTree() see them --- else it'll just recurse
	 * right back here!
	 */
	sortClause = stmt->sortClause;
	limitOffset = stmt->limitOffset;
	limitCount = stmt->limitCount;
	lockingClause = stmt->lockingClause;
	withClause = stmt->withClause;

	stmt->sortClause = NIL;
	stmt->limitOffset = NULL;
	stmt->limitCount = NULL;
	stmt->lockingClause = NIL;
	stmt->withClause = NULL;

	/* We don't support FOR UPDATE/SHARE with set ops at the moment. */
	if (lockingClause)
		ereport(ERROR,
				(errcode(ERRCODE_FEATURE_NOT_SUPPORTED),
		/*------
		  translator: %s is a SQL row locking clause such as FOR UPDATE */
				 errmsg("%s is not allowed with UNION/INTERSECT/EXCEPT",
						LCS_asString(((LockingClause *)
									  linitial(lockingClause))->strength))));

	/* Process the WITH clause independently of all else */
	if (withClause)
	{
		qry->hasRecursive = withClause->recursive;
		qry->cteList = transformWithClause(pstate, withClause);
		qry->hasModifyingCTE = pstate->p_hasModifyingCTE;
	}

	/*
	 * Recursively transform the components of the tree.
	 */
	sostmt = castNode(SetOperationStmt,
					  transformSetOperationTree(pstate, stmt, true, NULL));
	Assert(sostmt);
	qry->setOperations = (Node *) sostmt;

	/*
	 * Re-find leftmost SELECT (now it's a sub-query in rangetable)
	 */
	node = sostmt->larg;
	while (node && IsA(node, SetOperationStmt))
		node = ((SetOperationStmt *) node)->larg;
	Assert(node && IsA(node, RangeTblRef));
	leftmostRTI = ((RangeTblRef *) node)->rtindex;
	leftmostQuery = rt_fetch(leftmostRTI, pstate->p_rtable)->subquery;
	Assert(leftmostQuery != NULL);

	/* Copy transformed distribution policy to query */
	qry->intoPolicy = leftmostQuery->intoPolicy;

	/*
	 * Generate dummy targetlist for outer query using column names of
	 * leftmost select and common datatypes/collations of topmost set
	 * operation.  Also make lists of the dummy vars and their names for use
	 * in parsing ORDER BY.
	 *
	 * Note: we use leftmostRTI as the varno of the dummy variables. It
	 * shouldn't matter too much which RT index they have, as long as they
	 * have one that corresponds to a real RT entry; else funny things may
	 * happen when the tree is mashed by rule rewriting.
	 */
	qry->targetList = NIL;
	targetvars = NIL;
	targetnames = NIL;

	forfour(lct, sostmt->colTypes,
			lcm, sostmt->colTypmods,
			lcc, sostmt->colCollations,
			left_tlist, leftmostQuery->targetList)
	{
		Oid			colType = lfirst_oid(lct);
		int32		colTypmod = lfirst_int(lcm);
		Oid			colCollation = lfirst_oid(lcc);
		TargetEntry *lefttle = (TargetEntry *) lfirst(left_tlist);
		char	   *colName;
		TargetEntry *tle;
		Var		   *var;

		Assert(!lefttle->resjunk);
		colName = pstrdup(lefttle->resname);
		var = makeVar(leftmostRTI,
					  lefttle->resno,
					  colType,
					  colTypmod,
					  colCollation,
					  0);
		var->location = exprLocation((Node *) lefttle->expr);
		tle = makeTargetEntry((Expr *) var,
							  (AttrNumber) pstate->p_next_resno++,
							  colName,
							  false);
		qry->targetList = lappend(qry->targetList, tle);
		targetvars = lappend(targetvars, var);
		targetnames = lappend(targetnames, makeString(colName));
	}

	/*
	 * As a first step towards supporting sort clauses that are expressions
	 * using the output columns, generate a namespace entry that makes the
	 * output columns visible.  A Join RTE node is handy for this, since we
	 * can easily control the Vars generated upon matches.
	 *
	 * Note: we don't yet do anything useful with such cases, but at least
	 * "ORDER BY upper(foo)" will draw the right error message rather than
	 * "foo not found".
	 */
	sv_rtable_length = list_length(pstate->p_rtable);

	jrte = addRangeTableEntryForJoin(pstate,
									 targetnames,
									 JOIN_INNER,
									 targetvars,
									 NULL,
									 false);

	sv_namespace = pstate->p_namespace;
	pstate->p_namespace = NIL;

	/* add jrte to column namespace only */
	addRTEtoQuery(pstate, jrte, false, false, true);

	/*
	 * For now, we don't support resjunk sort clauses on the output of a
	 * setOperation tree --- you can only use the SQL92-spec options of
	 * selecting an output column by name or number.  Enforce by checking that
	 * transformSortClause doesn't add any items to tlist.
	 */
	tllen = list_length(qry->targetList);

	qry->sortClause = transformSortClause(pstate,
										  sortClause,
										  &qry->targetList,
										  EXPR_KIND_ORDER_BY,
										  false /* allow SQL92 rules */ );

	/* restore namespace, remove jrte from rtable */
	pstate->p_namespace = sv_namespace;
	pstate->p_rtable = list_truncate(pstate->p_rtable, sv_rtable_length);

	if (tllen != list_length(qry->targetList))
		ereport(ERROR,
				(errcode(ERRCODE_FEATURE_NOT_SUPPORTED),
				 errmsg("invalid UNION/INTERSECT/EXCEPT ORDER BY clause"),
				 errdetail("Only result column names can be used, not expressions or functions."),
				 errhint("Add the expression/function to every SELECT, or move the UNION into a FROM clause."),
				 parser_errposition(pstate,
									exprLocation(list_nth(qry->targetList, tllen)))));

	qry->limitOffset = transformLimitClause(pstate, limitOffset,
											EXPR_KIND_OFFSET, "OFFSET");
	qry->limitCount = transformLimitClause(pstate, limitCount,
										   EXPR_KIND_LIMIT, "LIMIT");

	qry->rtable = pstate->p_rtable;
	qry->jointree = makeFromExpr(pstate->p_joinlist, NULL);

	qry->hasSubLinks = pstate->p_hasSubLinks;
	qry->hasWindowFuncs = pstate->p_hasWindowFuncs;
<<<<<<< HEAD
	qry->hasFuncsWithExecRestrictions = pstate->p_hasFuncsWithExecRestrictions;
	qry->hasAggs = pstate->p_hasAggs;

	if (pstate->p_hasTblValueExpr)
		parseCheckTableFunctions(pstate, qry);
=======
	qry->hasTargetSRFs = pstate->p_hasTargetSRFs;
	qry->hasAggs = pstate->p_hasAggs;
>>>>>>> 9e1c9f95

	foreach(l, lockingClause)
	{
		transformLockingClause(pstate, qry,
							   (LockingClause *) lfirst(l), false);
	}

	assign_query_collations(pstate, qry);

	/* this must be done after collations, for reliable comparison of exprs */
	if (pstate->p_hasAggs || qry->groupClause || qry->groupingSets || qry->havingQual)
		parseCheckAggregates(pstate, qry);

	return qry;
}

/*
 * transformSetOperationTree
 *		Recursively transform leaves and internal nodes of a set-op tree
 *
 * In addition to returning the transformed node, if targetlist isn't NULL
 * then we return a list of its non-resjunk TargetEntry nodes.  For a leaf
 * set-op node these are the actual targetlist entries; otherwise they are
 * dummy entries created to carry the type, typmod, collation, and location
 * (for error messages) of each output column of the set-op node.  This info
 * is needed only during the internal recursion of this function, so outside
 * callers pass NULL for targetlist.  Note: the reason for passing the
 * actual targetlist entries of a leaf node is so that upper levels can
 * replace UNKNOWN Consts with properly-coerced constants.
 */
static Node *
transformSetOperationTree(ParseState *pstate, SelectStmt *stmt,
						  bool isTopLevel, List **targetlist)
{
	setop_types_ctx ctx;
	Node	   *top;
	List	   *selected_types;
	List	   *selected_typmods;

	/*
	 * Transform all the subtrees.
	 */
	ctx.ncols = -1;
	ctx.leafinfos = NULL;
	top = transformSetOperationTree_internal(pstate, stmt, isTopLevel, &ctx);
	Assert(ctx.ncols >= 0);

	/*
	 * We have now transformed all the subtrees, and collected all the
	 * data types and typmods of the columns from each leaf node.
	 *
	 * In PostgreSQL, we also choose the result type for each subtree as we
	 * recurse, but in GPDB, we do that here as a separate pass. That way, we
	 * have can make the decision globally based on every leaf, rather
	 * separately for each subtree.
	 *
	 * There are also some hacks to more leniently coerce between types, to
	 * make some cases not error out.
	 */
	select_setop_types(pstate, &ctx, stmt->op, &selected_types, &selected_typmods);

	coerceSetOpTypes(pstate, top, selected_types, selected_typmods, targetlist);

	return top;
}

static void
select_setop_types(ParseState *pstate, setop_types_ctx *ctx, SetOperation op, List **selected_types, List **selected_typmods)
{
	int			i;

	*selected_types = NIL;
	*selected_typmods = NIL;
	for (i = 0; i < ctx->ncols; i++)
	{
		List	   *typinfos = ctx->leafinfos[i];
		ListCell   *lci2;
		Oid			ptype;
		int32		ptypmod;
		Oid			restype;
		int32		restypmod;
		bool		allsame, hasnontext;
		char	   *context;

		context = (op == SETOP_UNION ? "UNION" :
				   op == SETOP_INTERSECT ? "INTERSECT" :
				   "EXCEPT");
		allsame = true;
		hasnontext = false;
		ptype = exprType(linitial(typinfos));
		ptypmod = exprTypmod(linitial(typinfos));
		foreach (lci2, typinfos)
		{
			Oid			ntype = exprType(lfirst(lci2));
			int32		ntypmod = exprTypmod(lfirst(lci2));

			/*
			 * In the first iteration, ntype and ptype is the same element,
			 * but we ignore it as it's not a big problem here.
			 */
			if (!(ntype == ptype && ntypmod == ptypmod))
			{
				/* if any is different, false */
				allsame = false;
			}
			/*
			 * MPP-15619 - backwards compatibility with existing view definitions.
			 *
			 * Historically we would cast UNKNOWN to text for most union queries,
			 * but there are many union cases where this historical behavior
			 * resulted in unacceptable errors (MPP-11377).
			 * To handle this we added additional code to resolve to a
			 * consistent cast for unions, which is generally better and
			 * handles more cases.  However, in order to deal with backwards
			 * compatibility we have to deliberately hamstring this code and
			 * cast UNKNOWN to text if the other columns are STRING_TYPE
			 * even when some other datatype (such as name) might actually
			 * be more natural.  This captures the set of views that
			 * we previously supported prior to the fix for MPP-11377 and
			 * thus is the set of views that we must not treat differently.
			 * This might be removed when we are ready to change view definition.
			 */
			if (ntype != UNKNOWNOID &&
				TYPCATEGORY_STRING != TypeCategory(getBaseType(ntype)))
				hasnontext = true;
		}

		/*
		 * Backward compatibility; Unfortunately, we cannot change
		 * the old behavior of the part which was working without ERROR,
		 * mostly for the view definition. See comments above for detail.
		 * Setting InvalidOid for this column, the column type resolution
		 * will be falling back to the old process.
		 */
		if (!hasnontext)
		{
			restype = InvalidOid;
			restypmod = -1;
		}
		else
		{
			/*
			 * Even if the types are all the same, we resolve the type
			 * by select_common_type(), which casts domains to base types.
			 * Ideally, the domain types should be preserved, but to keep
			 * compatibility with older GPDB views, currently we don't change it.
			 * This restriction will be solved once upgrade/view issues get clean.
			 * See MPP-7509 for the issue.
			 */
			restype = select_common_type(pstate, typinfos, context, NULL);
			/*
			 * If there's no common type, the last resort is TEXT.
			 * See also select_common_type().
			 */
			if (restype == UNKNOWNOID)
			{
				restype = TEXTOID;
				restypmod = -1;
			}
			else
			{
				/*
				 * Essentially we preserve typmod only when all elements
				 * are identical, otherwise default (-1).
				 */
				if (allsame)
					restypmod = ptypmod;
				else
					restypmod = -1;
			}
		}

		*selected_types = lappend_oid(*selected_types, restype);
		*selected_typmods = lappend_int(*selected_typmods, restypmod);
	}
}




static Node *
transformSetOperationTree_internal(ParseState *pstate, SelectStmt *stmt,
								   bool isTopLevel, setop_types_ctx *setop_types)
{
	bool		isLeaf;

	Assert(stmt && IsA(stmt, SelectStmt));

	/* Guard against stack overflow due to overly complex set-expressions */
	check_stack_depth();

	/*
	 * Validity-check both leaf and internal SELECTs for disallowed ops.
	 */
	if (stmt->intoClause)
		ereport(ERROR,
				(errcode(ERRCODE_SYNTAX_ERROR),
				 errmsg("INTO is only allowed on first SELECT of UNION/INTERSECT/EXCEPT"),
				 parser_errposition(pstate,
									exprLocation((Node *) stmt->intoClause))));

	/* We don't support FOR UPDATE/SHARE with set ops at the moment. */
	if (stmt->lockingClause)
		ereport(ERROR,
				(errcode(ERRCODE_FEATURE_NOT_SUPPORTED),
		/*------
		  translator: %s is a SQL row locking clause such as FOR UPDATE */
				 errmsg("%s is not allowed with UNION/INTERSECT/EXCEPT",
						LCS_asString(((LockingClause *)
									  linitial(stmt->lockingClause))->strength))));

	/*
	 * If an internal node of a set-op tree has ORDER BY, LIMIT, FOR UPDATE,
	 * or WITH clauses attached, we need to treat it like a leaf node to
	 * generate an independent sub-Query tree.  Otherwise, it can be
	 * represented by a SetOperationStmt node underneath the parent Query.
	 */
	if (stmt->op == SETOP_NONE)
	{
		Assert(stmt->larg == NULL && stmt->rarg == NULL);
		isLeaf = true;
	}
	else
	{
		Assert(stmt->larg != NULL && stmt->rarg != NULL);
		if (stmt->sortClause || stmt->limitOffset || stmt->limitCount ||
			stmt->lockingClause || stmt->withClause)
			isLeaf = true;
		else
			isLeaf = false;
	}

	if (isLeaf)
	{
		/* Process leaf SELECT */
		Query	   *selectQuery;
		char		selectName[32];
		RangeTblEntry *rte PG_USED_FOR_ASSERTS_ONLY;
		RangeTblRef *rtr;
		ListCell   *tl;
		int			numCols;

		/*
		 * Transform SelectStmt into a Query.
		 *
		 * This works the same as SELECT transformation normally would, except
		 * that we prevent resolving unknown-type outputs as TEXT.  This does
		 * not change the subquery's semantics since if the column type
		 * matters semantically, it would have been resolved to something else
		 * anyway.  Doing this lets us resolve such outputs using
		 * select_common_type(), below.
		 *
		 * Note: previously transformed sub-queries don't affect the parsing
		 * of this sub-query, because they are not in the toplevel pstate's
		 * namespace list.
		 */
<<<<<<< HEAD
		selectQuery = parse_sub_analyze((Node *) stmt, pstate, NULL, NULL);
=======
		selectQuery = parse_sub_analyze((Node *) stmt, pstate,
										NULL, false, false);
>>>>>>> 9e1c9f95

		/*
		 * Check for bogus references to Vars on the current query level (but
		 * upper-level references are okay). Normally this can't happen
		 * because the namespace will be empty, but it could happen if we are
		 * inside a rule.
		 */
		if (pstate->p_namespace)
		{
			if (contain_vars_of_level((Node *) selectQuery, 1))
				ereport(ERROR,
						(errcode(ERRCODE_INVALID_COLUMN_REFERENCE),
						 errmsg("UNION/INTERSECT/EXCEPT member statement cannot refer to other relations of same query level"),
						 parser_errposition(pstate,
											locate_var_of_level((Node *) selectQuery, 1))));
		}

		/*
		 * Extract a list of the non-junk TLEs for upper-level processing.
		 */
		numCols = 0;
		foreach(tl, selectQuery->targetList)
		{
			TargetEntry *tle = (TargetEntry *) lfirst(tl);

			if (!tle->resjunk)
				numCols++;
		}

		/*
		 * Also remember the datatype of each column to the lists in
		 * 'setop_types'.
		 */
		{
			int			i;

			if (setop_types->ncols == -1)
			{
				setop_types->ncols = numCols;
				setop_types->leafinfos = (List **) palloc0(setop_types->ncols * sizeof(List *));
			}

			/*
			 * It's possible that this leaf query has a different number
			 * of columns than the previous ones. That's an error, but
			 * we don't throw it here because we don't have the context
			 * needed for a good error message. We don't know which
			 * operation of the setop tree is the one where the number
			 * of columns between the left and right branches differ.
			 * Therefore, just return here as if nothing happened, and
			 * we'll catch that error in the parent instead.
			 */
			if (numCols == setop_types->ncols)
			{
				i = 0;
				foreach(tl, selectQuery->targetList)
				{
					TargetEntry *tle = (TargetEntry *) lfirst(tl);

					if (tle->resjunk)
						continue;

					setop_types->leafinfos[i] = lappend(setop_types->leafinfos[i],
														(Node *) tle->expr);
					i++;
				}
			}
		}

		/*
		 * Make the leaf query be a subquery in the top-level rangetable.
		 */
		snprintf(selectName, sizeof(selectName), "*SELECT* %d",
				 list_length(pstate->p_rtable) + 1);
		rte = addRangeTableEntryForSubquery(pstate,
											selectQuery,
											makeAlias(selectName, NIL),
											false,
											false);

		/*
		 * Return a RangeTblRef to replace the SelectStmt in the set-op tree.
		 */
		rtr = makeNode(RangeTblRef);
		/* assume new rte is at end */
		rtr->rtindex = list_length(pstate->p_rtable);
		Assert(rte == rt_fetch(rtr->rtindex, pstate->p_rtable));
		return (Node *) rtr;
	}
	else
	{
		/* Process an internal node (set operation node) */
		SetOperationStmt *op = makeNode(SetOperationStmt);
		const char *context;

		context = (stmt->op == SETOP_UNION ? "UNION" :
				   (stmt->op == SETOP_INTERSECT ? "INTERSECT" :
					"EXCEPT"));

		op->op = stmt->op;
		op->all = stmt->all;

		/*
		 * Recursively transform the left child node.
		 */
		op->larg = transformSetOperationTree_internal(pstate, stmt->larg,
													  false, setop_types);

		/*
		 * If we are processing a recursive union query, now is the time to
		 * examine the non-recursive term's output columns and mark the
		 * containing CTE as having those result columns.  We should do this
		 * only at the topmost setop of the CTE, of course.
		 *
		 * In PostgreSQL, transformSetOperationTree() runs as a single pass,
		 * and we coerce the column types as we go. In GPDB, it's a two-pass
		 * process. This function is part of the first pass, where we just
		 * collect datatype information, and in the second pass we coerce
		 * the targetlist of each branch of the setop tree to have compatible
		 * types. Unfortunately, WITH RECURSIVE puts a fly in the ointment.
		 * In order to make the columns of the WITH RECURSIVE itself visible
		 * to the second branch of the UNION, we must fully process the first
		 * branch before the second branch. So if this is WITH RECURSIVE,
		 * proceed with the type coercion after processing the first branch.
		 * We will do another coercion at the top, after processing the second
		 * branch.
		 */
		if (isTopLevel &&
			pstate->p_parent_cte &&
			pstate->p_parent_cte->cterecursive)
		{
			List *ltargetlist;
			List *selected_types;
			List *selected_typmods;

			select_setop_types(pstate, setop_types, stmt->op, &selected_types, &selected_typmods);

			coerceSetOpTypes(pstate, op->larg, selected_types, selected_typmods, &ltargetlist);

			determineRecursiveColTypes(pstate, op->larg, ltargetlist);
		}

		/*
		 * Recursively transform the right child node.
		 */
		op->rarg = transformSetOperationTree_internal(pstate, stmt->rarg,
													  false, setop_types);

		/*
		 * In PostgreSQL, we select the common type for each column here.
		 * In GPDB, we do that as a separate pass, after we have collected
		 * information on the types of each leaf node first.
		 */

		return (Node *) op;
	}
}

/*
 * Label every SetOperationStmt in the tree with the given datatypes.
 */
static void
coerceSetOpTypes(ParseState *pstate, Node *sop,
				 List *preselected_coltypes, List *preselected_coltypmods,
				 List **targetlist)
{
	if (IsA(sop, RangeTblRef))
	{
		RangeTblEntry *rte = rt_fetch((((RangeTblRef *) sop)->rtindex), pstate->p_rtable);
		Query	   *selectQuery = rte->subquery;
		ListCell   *tl;

		/*
		 * Extract a list of the non-junk TLEs for upper-level processing.
		 * This is the same we did in the first pass, in
		 * transformSetOperationTree_internal().
		 */
		if (targetlist)
		{
			*targetlist = NIL;
			foreach(tl, selectQuery->targetList)
			{
				TargetEntry *tle = (TargetEntry *) lfirst(tl);

				if (!tle->resjunk)
					*targetlist = lappend(*targetlist, tle);
			}
		}
		return;
	}
	else
	{
		SetOperationStmt *op = (SetOperationStmt *) sop;
		List	   *ltargetlist;
		List	   *rtargetlist;
		ListCell   *ltl;
		ListCell   *rtl;
		ListCell   *pct;
		ListCell   *pcm;
		const char *context;

		Assert(IsA(op, SetOperationStmt));

		context = (op->op == SETOP_UNION ? "UNION" :
				   op->op == SETOP_INTERSECT ? "INTERSECT" :
				   "EXCEPT");

		/* Recurse to determine the children's types first */
		coerceSetOpTypes(pstate, op->larg,
						 preselected_coltypes, preselected_coltypmods,
						 &ltargetlist);

		coerceSetOpTypes(pstate, op->rarg,
						 preselected_coltypes, preselected_coltypmods,
						 &rtargetlist);

		/*
		 * Verify that the two children have the same number of non-junk
		 * columns, and determine the types of the merged output columns.
		 */
		if (list_length(ltargetlist) != list_length(rtargetlist))
			ereport(ERROR,
					(errcode(ERRCODE_SYNTAX_ERROR),
					 errmsg("each %s query must have the same number of columns",
							context),
					 parser_errposition(pstate,
										exprLocation((Node *) rtargetlist))));

		Assert(list_length(preselected_coltypes) == list_length(preselected_coltypmods));

		if (targetlist)
			*targetlist = NIL;
		op->colTypes = NIL;
		op->colTypmods = NIL;
		op->colCollations = NIL;
		/* don't have a "foreach5", so chase three of the lists by hand */
		pct = list_head(preselected_coltypes);
		pcm = list_head(preselected_coltypmods);
		forboth(ltl, ltargetlist, rtl, rtargetlist)
		{
			TargetEntry *ltle = (TargetEntry *) lfirst(ltl);
			TargetEntry *rtle = (TargetEntry *) lfirst(rtl);
			Node	   *lcolnode = (Node *) ltle->expr;
			Node	   *rcolnode = (Node *) rtle->expr;
			Oid			lcoltype = exprType(lcolnode);
			Oid			rcoltype = exprType(rcolnode);
			int32		lcoltypmod = exprTypmod(lcolnode);
			int32		rcoltypmod = exprTypmod(rcolnode);
			Node       *bestexpr = NULL;
			int			bestlocation;
			Oid			rescoltype = pct ? lfirst_oid(pct) : InvalidOid;
			int32		rescoltypmod = pcm ? lfirst_int(pcm) : -1;
			Oid			rescolcoll;

			/*
			 * If the preprocessed coltype is InvalidOid, we fall back
			 * to the old style type resolution for backward
			 * compatibility. See transformSetOperationStmt for the reason.
			 */
			if (!OidIsValid(rescoltype))
			{
				/* select common type, same as CASE et al */
				rescoltype = select_common_type(pstate,
												list_make2(lcolnode, rcolnode),
												context,
												&bestexpr);
				bestlocation = exprLocation(bestexpr);
				/* if same type and same typmod, use typmod; else default */
				if (lcoltype == rcoltype && lcoltypmod == rcoltypmod)
					rescoltypmod = lcoltypmod;
			}
			else
			{
				/*
				 * If we used the preselected type, arbitrarily use the left
				 * query's expression for error reporting purposes.
				 */
				bestexpr = lcolnode;
				bestlocation = exprLocation(lcolnode);
			}

			/*
			 * Verify the coercions are actually possible.  If not, we'd fail
			 * later anyway, but we want to fail now while we have sufficient
			 * context to produce an error cursor position.
			 *
			 * For all non-UNKNOWN-type cases, we verify coercibility but we
			 * don't modify the child's expression, for fear of changing the
			 * child query's semantics.
			 *
			 * If a child expression is an UNKNOWN-type Const or Param, we
			 * want to replace it with the coerced expression.  This can only
			 * happen when the child is a leaf set-op node.  It's safe to
			 * replace the expression because if the child query's semantics
			 * depended on the type of this output column, it'd have already
			 * coerced the UNKNOWN to something else.  We want to do this
			 * because (a) we want to verify that a Const is valid for the
			 * target type, or resolve the actual type of an UNKNOWN Param,
			 * and (b) we want to avoid unnecessary discrepancies between the
			 * output type of the child query and the resolved target type.
			 * Such a discrepancy would disable optimization in the planner.
			 *
			 * If it's some other UNKNOWN-type node, eg a Var, we do nothing
			 * (knowing that coerce_to_common_type would fail).  The planner
			 * is sometimes able to fold an UNKNOWN Var to a constant before
			 * it has to coerce the type, so failing now would just break
			 * cases that might work.
			 */
			if (lcoltype != UNKNOWNOID)
				lcolnode = coerce_to_common_type(pstate, lcolnode,
												 rescoltype, context);
			else if (IsA(lcolnode, Const) ||
					 IsA(lcolnode, Param))
			{
				lcolnode = coerce_to_common_type(pstate, lcolnode,
												 rescoltype, context);
				ltle->expr = (Expr *) lcolnode;
			}

			if (rcoltype != UNKNOWNOID)
				rcolnode = coerce_to_common_type(pstate, rcolnode,
												 rescoltype, context);
			else if (IsA(rcolnode, Const) ||
					 IsA(rcolnode, Param))
			{
				rcolnode = coerce_to_common_type(pstate, rcolnode,
												 rescoltype, context);
				rtle->expr = (Expr *) rcolnode;
			}

			/*
			 * Select common collation.  A common collation is required for
			 * all set operators except UNION ALL; see SQL:2008 7.13 <query
			 * expression> Syntax Rule 15c.  (If we fail to identify a common
			 * collation for a UNION ALL column, the colCollations element
			 * will be set to InvalidOid, which may result in a runtime error
			 * if something at a higher query level wants to use the column's
			 * collation.)
			 */
			rescolcoll = select_common_collation(pstate,
												 list_make2(lcolnode, rcolnode),
												 (op->op == SETOP_UNION && op->all));

			/* emit results */
			op->colTypes = lappend_oid(op->colTypes, rescoltype);
			op->colTypmods = lappend_int(op->colTypmods, rescoltypmod);
			op->colCollations = lappend_oid(op->colCollations, rescolcoll);

			/*
			 * For all cases except UNION ALL, identify the grouping operators
			 * (and, if available, sorting operators) that will be used to
			 * eliminate duplicates.
			 *
			 * A more logical place for this would be in the first pass, but we
			 * can't do this until we've decided the datatypes.
			 */
			if (op->op != SETOP_UNION || !op->all)
			{
				SortGroupClause *grpcl = makeNode(SortGroupClause);
				Oid			sortop;
				Oid			eqop;
				bool		hashable;
				ParseCallbackState pcbstate;

				setup_parser_errposition_callback(&pcbstate, pstate,
												  bestlocation);

				/* determine the eqop and optional sortop */
				get_sort_group_operators(rescoltype,
										 false, true, false,
										 &sortop, &eqop, NULL,
										 &hashable);

				cancel_parser_errposition_callback(&pcbstate);

				/* we don't have a tlist yet, so can't assign sortgrouprefs */
				grpcl->tleSortGroupRef = 0;
				grpcl->eqop = eqop;
				grpcl->sortop = sortop;
				grpcl->nulls_first = false; /* OK with or without sortop */
				grpcl->hashable = hashable;

				op->groupClauses = lappend(op->groupClauses, grpcl);
			}

			/*
			 * Construct a dummy tlist entry to return.  We use a SetToDefault
			 * node for the expression, since it carries exactly the fields
			 * needed, but any other expression node type would do as well.
			 */
			if (targetlist)
			{
				SetToDefault *rescolnode = makeNode(SetToDefault);
				TargetEntry *restle;

				rescolnode->typeId = rescoltype;
				rescolnode->typeMod = rescoltypmod;
				rescolnode->collation = rescolcoll;
				rescolnode->location = bestlocation;
				restle = makeTargetEntry((Expr *) rescolnode,
										 0, /* no need to set resno */
										 NULL,
										 false);
				*targetlist = lappend(*targetlist, restle);
			}

			pct = pct ? lnext(pct) : NULL;
			pcm = pcm ? lnext(pcm) : NULL;
		}
	}
}

/*
 * Process the outputs of the non-recursive term of a recursive union
 * to set up the parent CTE's columns
 */
static void
determineRecursiveColTypes(ParseState *pstate, Node *larg, List *nrtargetlist)
{
	Node	   *node;
	int			leftmostRTI;
	Query	   *leftmostQuery;
	List	   *targetList;
	ListCell   *left_tlist;
	ListCell   *nrtl;
	int			next_resno;

	/*
	 * Find leftmost leaf SELECT
	 */
	node = larg;
	while (node && IsA(node, SetOperationStmt))
		node = ((SetOperationStmt *) node)->larg;
	Assert(node && IsA(node, RangeTblRef));
	leftmostRTI = ((RangeTblRef *) node)->rtindex;
	leftmostQuery = rt_fetch(leftmostRTI, pstate->p_rtable)->subquery;
	Assert(leftmostQuery != NULL);

	/*
	 * Generate dummy targetlist using column names of leftmost select and
	 * dummy result expressions of the non-recursive term.
	 */
	targetList = NIL;
	next_resno = 1;

	forboth(nrtl, nrtargetlist, left_tlist, leftmostQuery->targetList)
	{
		TargetEntry *nrtle = (TargetEntry *) lfirst(nrtl);
		TargetEntry *lefttle = (TargetEntry *) lfirst(left_tlist);
		char	   *colName;
		TargetEntry *tle;

		Assert(!lefttle->resjunk);
		colName = pstrdup(lefttle->resname);
		tle = makeTargetEntry(nrtle->expr,
							  next_resno++,
							  colName,
							  false);
		targetList = lappend(targetList, tle);
	}

	/* Now build CTE's output column info using dummy targetlist */
	analyzeCTETargetList(pstate, pstate->p_parent_cte, targetList);
}


/*
 * transformUpdateStmt -
 *	  transforms an update statement
 */
static Query *
transformUpdateStmt(ParseState *pstate, UpdateStmt *stmt)
{
	Query	   *qry = makeNode(Query);
	ParseNamespaceItem *nsitem;
	Node	   *qual;

	qry->commandType = CMD_UPDATE;
	pstate->p_is_insert = false;
	pstate->p_is_on_conflict_update = false;

	/* process the WITH clause independently of all else */
	if (stmt->withClause)
	{
		qry->hasRecursive = stmt->withClause->recursive;
		qry->cteList = transformWithClause(pstate, stmt->withClause);
		qry->hasModifyingCTE = pstate->p_hasModifyingCTE;

		/*
		 * Since GPDB currently only support a single writer gang, only one
		 * writable clause is permitted per CTE. Once we get flexible gangs
		 * with more than one writer gang we can lift this restriction.
		 */
		if (pstate->p_hasModifyingCTE)
			ereport(ERROR,
					(errcode(ERRCODE_FEATURE_NOT_SUPPORTED),
					 errmsg("writable CTE queries cannot be themselves writable"),
					 errdetail("Greenplum Database currently only support CTEs with one writable clause, called in a non-writable context."),
					 errhint("Rewrite the query to only include one writable clause.")));
	}

	qry->resultRelation = setTargetTable(pstate, stmt->relation,
										 stmt->relation->inh,
										 true,
										 ACL_UPDATE);

	/* grab the namespace item made by setTargetTable */
	nsitem = (ParseNamespaceItem *) llast(pstate->p_namespace);

	/* subqueries in FROM cannot access the result relation */
	nsitem->p_lateral_only = true;
	nsitem->p_lateral_ok = false;

	/*
	 * the FROM clause is non-standard SQL syntax. We used to be able to do
	 * this with REPLACE in POSTQUEL so we keep the feature.
	 */
	transformFromClause(pstate, stmt->fromClause);

	/* remaining clauses can reference the result relation normally */
	nsitem->p_lateral_only = false;
	nsitem->p_lateral_ok = true;

	qual = transformWhereClause(pstate, stmt->whereClause,
								EXPR_KIND_WHERE, "WHERE");

	qry->returningList = transformReturningList(pstate, stmt->returningList);

	/*
	 * Now we are done with SELECT-like processing, and can get on with
	 * transforming the target list to match the UPDATE target columns.
	 */
	qry->targetList = transformUpdateTargetList(pstate, stmt->targetList);

	qry->rtable = pstate->p_rtable;
	qry->jointree = makeFromExpr(pstate->p_joinlist, qual);

	qry->hasTargetSRFs = pstate->p_hasTargetSRFs;
	qry->hasSubLinks = pstate->p_hasSubLinks;
	qry->hasFuncsWithExecRestrictions = pstate->p_hasFuncsWithExecRestrictions;

	assign_query_collations(pstate, qry);

	return qry;
}

/*
 * transformUpdateTargetList -
 *	handle SET clause in UPDATE/INSERT ... ON CONFLICT UPDATE
 */
static List *
transformUpdateTargetList(ParseState *pstate, List *origTlist)
{
	List	   *tlist = NIL;
	RangeTblEntry *target_rte;
	ListCell   *orig_tl;
	ListCell   *tl;
	TupleDesc	tupdesc = pstate->p_target_relation->rd_att;

	tlist = transformTargetList(pstate, origTlist,
								EXPR_KIND_UPDATE_SOURCE);

	/* Prepare to assign non-conflicting resnos to resjunk attributes */
	if (pstate->p_next_resno <= RelationGetNumberOfAttributes(pstate->p_target_relation))
		pstate->p_next_resno = RelationGetNumberOfAttributes(pstate->p_target_relation) + 1;

	/* Prepare non-junk columns for assignment to target table */
	target_rte = pstate->p_target_rangetblentry;
	orig_tl = list_head(origTlist);

	foreach(tl, tlist)
	{
		TargetEntry *tle = (TargetEntry *) lfirst(tl);
		ResTarget  *origTarget;
		int			attrno;

		if (tle->resjunk)
		{
			/*
			 * Resjunk nodes need no additional processing, but be sure they
			 * have resnos that do not match any target columns; else rewriter
			 * or planner might get confused.  They don't need a resname
			 * either.
			 */
			tle->resno = (AttrNumber) pstate->p_next_resno++;
			tle->resname = NULL;
			continue;
		}
		if (orig_tl == NULL)
			elog(ERROR, "UPDATE target count mismatch --- internal error");
		origTarget = lfirst_node(ResTarget, orig_tl);

		attrno = attnameAttNum(pstate->p_target_relation,
							   origTarget->name, true);
		if (attrno == InvalidAttrNumber)
			ereport(ERROR,
					(errcode(ERRCODE_UNDEFINED_COLUMN),
					 errmsg("column \"%s\" of relation \"%s\" does not exist",
							origTarget->name,
							RelationGetRelationName(pstate->p_target_relation)),
					 parser_errposition(pstate, origTarget->location)));

		updateTargetListEntry(pstate, tle, origTarget->name,
							  attrno,
							  origTarget->indirection,
							  origTarget->location);

		/* Mark the target column as requiring update permissions */
		target_rte->updatedCols = bms_add_member(target_rte->updatedCols,
												 attrno - FirstLowInvalidHeapAttributeNumber);

		orig_tl = lnext(orig_tl);
	}
	if (orig_tl != NULL)
		elog(ERROR, "UPDATE target count mismatch --- internal error");

	/*
	 * Record in extraUpdatedCols generated columns referencing updated base
	 * columns.
	 */
	if (tupdesc->constr &&
		tupdesc->constr->has_generated_stored)
	{
		for (int i = 0; i < tupdesc->constr->num_defval; i++)
		{
			AttrDefault defval = tupdesc->constr->defval[i];
			Node	   *expr;
			Bitmapset  *attrs_used = NULL;

			/* skip if not generated column */
			if (!TupleDescAttr(tupdesc, defval.adnum - 1)->attgenerated)
				continue;

			expr = stringToNode(defval.adbin);
			pull_varattnos(expr, 1, &attrs_used);

			if (bms_overlap(target_rte->updatedCols, attrs_used))
				target_rte->extraUpdatedCols = bms_add_member(target_rte->extraUpdatedCols,
															  defval.adnum - FirstLowInvalidHeapAttributeNumber);
		}
	}

	return tlist;
}

/*
 * transformReturningList -
 *	handle a RETURNING clause in INSERT/UPDATE/DELETE
 */
static List *
transformReturningList(ParseState *pstate, List *returningList)
{
	List	   *rlist;
	int			save_next_resno;

	if (returningList == NIL)
		return NIL;				/* nothing to do */

	/*
	 * We need to assign resnos starting at one in the RETURNING list. Save
	 * and restore the main tlist's value of p_next_resno, just in case
	 * someone looks at it later (probably won't happen).
	 */
	save_next_resno = pstate->p_next_resno;
	pstate->p_next_resno = 1;

	/* transform RETURNING identically to a SELECT targetlist */
	rlist = transformTargetList(pstate, returningList, EXPR_KIND_RETURNING);

	/*
	 * Complain if the nonempty tlist expanded to nothing (which is possible
	 * if it contains only a star-expansion of a zero-column table).  If we
	 * allow this, the parsed Query will look like it didn't have RETURNING,
	 * with results that would probably surprise the user.
	 */
	if (rlist == NIL)
		ereport(ERROR,
				(errcode(ERRCODE_SYNTAX_ERROR),
				 errmsg("RETURNING must have at least one column"),
				 parser_errposition(pstate,
									exprLocation(linitial(returningList)))));

	/* mark column origins */
	markTargetListOrigins(pstate, rlist);

	/* resolve any still-unresolved output columns as being type text */
	if (pstate->p_resolve_unknowns)
		resolveTargetListUnknowns(pstate, rlist);

	/* restore state */
	pstate->p_next_resno = save_next_resno;

	return rlist;
}


/*
 * transformDeclareCursorStmt -
 *	transform a DECLARE CURSOR Statement
 *
 * DECLARE CURSOR is like other utility statements in that we emit it as a
 * CMD_UTILITY Query node; however, we must first transform the contained
 * query.  We used to postpone that until execution, but it's really necessary
 * to do it during the normal parse analysis phase to ensure that side effects
 * of parser hooks happen at the expected time.
 */
static Query *
transformDeclareCursorStmt(ParseState *pstate, DeclareCursorStmt *stmt)
{
	Query	   *result;
	Query	   *query;

	pstate->p_is_on_conflict_update = false;

	/*
	 * Don't allow both SCROLL and NO SCROLL to be specified
	 */
	if ((stmt->options & CURSOR_OPT_SCROLL) &&
		(stmt->options & CURSOR_OPT_NO_SCROLL))
		ereport(ERROR,
				(errcode(ERRCODE_INVALID_CURSOR_DEFINITION),
				 errmsg("cannot specify both SCROLL and NO SCROLL")));

	/* Transform contained query, not allowing SELECT INTO */
	query = transformStmt(pstate, stmt->query);
	stmt->query = (Node *) query;

	/* Grammar should not have allowed anything but SELECT */
	if (!IsA(query, Query) ||
		query->commandType != CMD_SELECT)
		elog(ERROR, "unexpected non-SELECT command in DECLARE CURSOR");

	/*
	 * We also disallow data-modifying WITH in a cursor.  (This could be
	 * allowed, but the semantics of when the updates occur might be
	 * surprising.)
	 */
	if (query->hasModifyingCTE)
		ereport(ERROR,
				(errcode(ERRCODE_FEATURE_NOT_SUPPORTED),
				 errmsg("DECLARE CURSOR must not contain data-modifying statements in WITH")));

	/* FOR UPDATE and WITH HOLD are not compatible */
	if (query->rowMarks != NIL && (stmt->options & CURSOR_OPT_HOLD))
		ereport(ERROR,
				(errcode(ERRCODE_FEATURE_NOT_SUPPORTED),
		/*------
		  translator: %s is a SQL row locking clause such as FOR UPDATE */
				 errmsg("DECLARE CURSOR WITH HOLD ... %s is not supported",
						LCS_asString(((RowMarkClause *)
									  linitial(query->rowMarks))->strength)),
				 errdetail("Holdable cursors must be READ ONLY.")));

	/* FOR UPDATE and SCROLL are not compatible */
	if (query->rowMarks != NIL && (stmt->options & CURSOR_OPT_SCROLL))
		ereport(ERROR,
				(errcode(ERRCODE_FEATURE_NOT_SUPPORTED),
		/*------
		  translator: %s is a SQL row locking clause such as FOR UPDATE */
				 errmsg("DECLARE SCROLL CURSOR ... %s is not supported",
						LCS_asString(((RowMarkClause *)
									  linitial(query->rowMarks))->strength)),
				 errdetail("Scrollable cursors must be READ ONLY.")));

	/* FOR UPDATE and INSENSITIVE are not compatible */
	if (query->rowMarks != NIL && (stmt->options & CURSOR_OPT_INSENSITIVE))
		ereport(ERROR,
				(errcode(ERRCODE_FEATURE_NOT_SUPPORTED),
		/*------
		  translator: %s is a SQL row locking clause such as FOR UPDATE */
				 errmsg("DECLARE INSENSITIVE CURSOR ... %s is not supported",
						LCS_asString(((RowMarkClause *)
									  linitial(query->rowMarks))->strength)),
				 errdetail("Insensitive cursors must be READ ONLY.")));

	/* represent the command as a utility Query */
	result = makeNode(Query);
	result->commandType = CMD_UTILITY;
	result->utilityStmt = (Node *) stmt;

	return result;
}


/*
 * transformExplainStmt -
 *	transform an EXPLAIN Statement
 *
 * EXPLAIN is like other utility statements in that we emit it as a
 * CMD_UTILITY Query node; however, we must first transform the contained
 * query.  We used to postpone that until execution, but it's really necessary
 * to do it during the normal parse analysis phase to ensure that side effects
 * of parser hooks happen at the expected time.
 */
static Query *
transformExplainStmt(ParseState *pstate, ExplainStmt *stmt)
{
	Query	   *result;

	/* transform contained query, allowing SELECT INTO */
	stmt->query = (Node *) transformOptionalSelectInto(pstate, stmt->query);

	/* represent the command as a utility Query */
	result = makeNode(Query);
	result->commandType = CMD_UTILITY;
	result->utilityStmt = (Node *) stmt;

	return result;
}


/*
 * transformCreateTableAsStmt -
 *	transform a CREATE TABLE AS, SELECT ... INTO, or CREATE MATERIALIZED VIEW
 *	Statement
 *
 * As with DECLARE CURSOR and EXPLAIN, transform the contained statement now.
 */
static Query *
transformCreateTableAsStmt(ParseState *pstate, CreateTableAsStmt *stmt)
{
	Query	   *result;
	Query	   *query;

	/* transform contained query, not allowing SELECT INTO */
	query = transformStmt(pstate, stmt->query);
	stmt->query = (Node *) query;

	/* additional work needed for CREATE MATERIALIZED VIEW */
	if (stmt->relkind == OBJECT_MATVIEW)
	{
		/*
		 * Prohibit a data-modifying CTE in the query used to create a
		 * materialized view. It's not sufficiently clear what the user would
		 * want to happen if the MV is refreshed or incrementally maintained.
		 */
		if (query->hasModifyingCTE)
			ereport(ERROR,
					(errcode(ERRCODE_FEATURE_NOT_SUPPORTED),
					 errmsg("materialized views must not use data-modifying statements in WITH")));

		/*
		 * Check whether any temporary database objects are used in the
		 * creation query. It would be hard to refresh data or incrementally
		 * maintain it if a source disappeared.
		 */
		if (isQueryUsingTempRelation(query))
			ereport(ERROR,
					(errcode(ERRCODE_FEATURE_NOT_SUPPORTED),
					 errmsg("materialized views must not use temporary tables or views")));

		/*
		 * A materialized view would either need to save parameters for use in
		 * maintaining/loading the data or prohibit them entirely.  The latter
		 * seems safer and more sane.
		 */
		if (query_contains_extern_params(query))
			ereport(ERROR,
					(errcode(ERRCODE_FEATURE_NOT_SUPPORTED),
					 errmsg("materialized views may not be defined using bound parameters")));

		/*
		 * For now, we disallow unlogged materialized views, because it seems
		 * like a bad idea for them to just go to empty after a crash. (If we
		 * could mark them as unpopulated, that would be better, but that
		 * requires catalog changes which crash recovery can't presently
		 * handle.)
		 */
		if (stmt->into->rel->relpersistence == RELPERSISTENCE_UNLOGGED)
			ereport(ERROR,
					(errcode(ERRCODE_FEATURE_NOT_SUPPORTED),
					 errmsg("materialized views cannot be unlogged")));

		/*
		 * At runtime, we'll need a copy of the parsed-but-not-rewritten Query
		 * for purposes of creating the view's ON SELECT rule.  We stash that
		 * in the IntoClause because that's where intorel_startup() can
		 * conveniently get it from.
		 */
		stmt->into->viewQuery = (Node *) copyObject(query);
	}

	/* represent the command as a utility Query */
	result = makeNode(Query);
	result->commandType = CMD_UTILITY;
	result->utilityStmt = (Node *) stmt;

	/* GPDB: Set parentStmtType to PARENTSTMTTYPE_CTAS as we know this query is for CTAS */
	((Query*)stmt->query)->parentStmtType = PARENTSTMTTYPE_CTAS;

	/*
	 * In binary upgrade mode, we need to create materialize view in utility mode. So we
	 * should enable the setQryDistributionPolicy function in binary upgrade mode.
	 */
	if (stmt->into->distributedBy && (Gp_role == GP_ROLE_DISPATCH || IsBinaryUpgrade))
		setQryDistributionPolicy(pstate, stmt->into, (Query *) stmt->query);

	return result;
}

/*
 * transform a CallStmt
 *
 * We need to do parse analysis on the procedure call and its arguments.
 */
static Query *
transformCallStmt(ParseState *pstate, CallStmt *stmt)
{
	List	   *targs;
	ListCell   *lc;
	Node	   *node;
	Query	   *result;

	targs = NIL;
	foreach(lc, stmt->funccall->args)
	{
		targs = lappend(targs, transformExpr(pstate,
											 (Node *) lfirst(lc),
											 EXPR_KIND_CALL_ARGUMENT));
	}

	node = ParseFuncOrColumn(pstate,
							 stmt->funccall->funcname,
							 targs,
							 pstate->p_last_srf,
							 stmt->funccall,
							 true,
							 stmt->funccall->location);

	assign_expr_collations(pstate, node);

	stmt->funcexpr = castNode(FuncExpr, node);

	result = makeNode(Query);
	result->commandType = CMD_UTILITY;
	result->utilityStmt = (Node *) stmt;

	return result;
}

/*
 * Produce a string representation of a LockClauseStrength value.
 * This should only be applied to valid values (not LCS_NONE).
 */
const char *
LCS_asString(LockClauseStrength strength)
{
	switch (strength)
	{
		case LCS_NONE:
			Assert(false);
			break;
		case LCS_FORKEYSHARE:
			return "FOR KEY SHARE";
		case LCS_FORSHARE:
			return "FOR SHARE";
		case LCS_FORNOKEYUPDATE:
			return "FOR NO KEY UPDATE";
		case LCS_FORUPDATE:
			return "FOR UPDATE";
	}
	return "FOR some";			/* shouldn't happen */
}

/*
 * Check for features that are not supported with FOR [KEY] UPDATE/SHARE.
 *
 * exported so planner can check again after rewriting, query pullup, etc
 */
void
CheckSelectLocking(Query *qry, LockClauseStrength strength)
{
	Assert(strength != LCS_NONE);	/* else caller error */

	if (qry->setOperations)
		ereport(ERROR,
				(errcode(ERRCODE_FEATURE_NOT_SUPPORTED),
		/*------
		  translator: %s is a SQL row locking clause such as FOR UPDATE */
				 errmsg("%s is not allowed with UNION/INTERSECT/EXCEPT",
						LCS_asString(strength))));
	if (qry->distinctClause != NIL)
		ereport(ERROR,
				(errcode(ERRCODE_FEATURE_NOT_SUPPORTED),
		/*------
		  translator: %s is a SQL row locking clause such as FOR UPDATE */
				 errmsg("%s is not allowed with DISTINCT clause",
						LCS_asString(strength))));
	if (qry->groupClause != NIL)
		ereport(ERROR,
				(errcode(ERRCODE_FEATURE_NOT_SUPPORTED),
		/*------
		  translator: %s is a SQL row locking clause such as FOR UPDATE */
				 errmsg("%s is not allowed with GROUP BY clause",
						LCS_asString(strength))));
	if (qry->havingQual != NULL)
		ereport(ERROR,
				(errcode(ERRCODE_FEATURE_NOT_SUPPORTED),
		/*------
		  translator: %s is a SQL row locking clause such as FOR UPDATE */
				 errmsg("%s is not allowed with HAVING clause",
						LCS_asString(strength))));
	if (qry->hasAggs)
		ereport(ERROR,
				(errcode(ERRCODE_FEATURE_NOT_SUPPORTED),
		/*------
		  translator: %s is a SQL row locking clause such as FOR UPDATE */
				 errmsg("%s is not allowed with aggregate functions",
						LCS_asString(strength))));
	if (qry->hasWindowFuncs)
		ereport(ERROR,
				(errcode(ERRCODE_FEATURE_NOT_SUPPORTED),
		/*------
		  translator: %s is a SQL row locking clause such as FOR UPDATE */
				 errmsg("%s is not allowed with window functions",
						LCS_asString(strength))));
	if (qry->hasTargetSRFs)
		ereport(ERROR,
				(errcode(ERRCODE_FEATURE_NOT_SUPPORTED),
		/*------
		  translator: %s is a SQL row locking clause such as FOR UPDATE */
				 errmsg("%s is not allowed with set-returning functions in the target list",
						LCS_asString(strength))));
}

/*
 * Transform a FOR [KEY] UPDATE/SHARE clause
 *
 * This basically involves replacing names by integer relids.
 *
 * NB: if you need to change this, see also markQueryForLocking()
 * in rewriteHandler.c, and isLockedRefname() in parse_relation.c.
 */
static void
transformLockingClause(ParseState *pstate, Query *qry, LockingClause *lc,
					   bool pushedDown)
{
	List	   *lockedRels = lc->lockedRels;
	ListCell   *l;
	ListCell   *rt;
	Index		i;
	LockingClause *allrels;

	CheckSelectLocking(qry, lc->strength);

	/* make a clause we can pass down to subqueries to select all rels */
	allrels = makeNode(LockingClause);
	allrels->lockedRels = NIL;	/* indicates all rels */
	allrels->strength = lc->strength;
	allrels->waitPolicy = lc->waitPolicy;

	if (lockedRels == NIL)
	{
		/* all regular tables used in query */
		i = 0;
		foreach(rt, qry->rtable)
		{
			RangeTblEntry *rte = (RangeTblEntry *) lfirst(rt);

			++i;
			switch (rte->rtekind)
			{
				case RTE_RELATION:
					if (rel_is_external_table(rte->relid))
						ereport(ERROR,
								(errcode(ERRCODE_FEATURE_NOT_SUPPORTED),
								 errmsg("SELECT FOR UPDATE/SHARE cannot be applied to external tables")));

					applyLockingClause(qry, i, lc->strength, lc->waitPolicy,
									   pushedDown);
					rte->requiredPerms |= ACL_SELECT_FOR_UPDATE;
					break;
				case RTE_SUBQUERY:
					applyLockingClause(qry, i, lc->strength, lc->waitPolicy,
									   pushedDown);

					/*
					 * FOR UPDATE/SHARE of subquery is propagated to all of
					 * subquery's rels, too.  We could do this later (based on
					 * the marking of the subquery RTE) but it is convenient
					 * to have local knowledge in each query level about which
					 * rels need to be opened with RowShareLock.
					 */
					transformLockingClause(pstate, rte->subquery,
										   allrels, true);
					break;
				default:
					/* ignore JOIN, SPECIAL, FUNCTION, VALUES, CTE RTEs */
					break;
			}
		}
	}
	else
	{
		/* just the named tables */
		foreach(l, lockedRels)
		{
			RangeVar   *thisrel = (RangeVar *) lfirst(l);

			/* For simplicity we insist on unqualified alias names here */
			if (thisrel->catalogname || thisrel->schemaname)
				ereport(ERROR,
						(errcode(ERRCODE_SYNTAX_ERROR),
				/*------
				  translator: %s is a SQL row locking clause such as FOR UPDATE */
						 errmsg("%s must specify unqualified relation names",
								LCS_asString(lc->strength)),
						 parser_errposition(pstate, thisrel->location)));

			i = 0;
			foreach(rt, qry->rtable)
			{
				RangeTblEntry *rte = (RangeTblEntry *) lfirst(rt);

				++i;
				if (strcmp(rte->eref->aliasname, thisrel->relname) == 0)
				{
					switch (rte->rtekind)
					{
						case RTE_RELATION:
							if (rel_is_external_table(rte->relid))
								ereport(ERROR,
										(errcode(ERRCODE_FEATURE_NOT_SUPPORTED),
										 errmsg("SELECT FOR UPDATE/SHARE cannot be applied to external tables")));
							applyLockingClause(qry, i, lc->strength,
											   lc->waitPolicy, pushedDown);
							rte->requiredPerms |= ACL_SELECT_FOR_UPDATE;
							break;
						case RTE_SUBQUERY:
							applyLockingClause(qry, i, lc->strength,
											   lc->waitPolicy, pushedDown);
							/* see comment above */
							transformLockingClause(pstate, rte->subquery,
												   allrels, true);
							break;
						case RTE_JOIN:
							ereport(ERROR,
									(errcode(ERRCODE_FEATURE_NOT_SUPPORTED),
							/*------
							  translator: %s is a SQL row locking clause such as FOR UPDATE */
									 errmsg("%s cannot be applied to a join",
											LCS_asString(lc->strength)),
									 parser_errposition(pstate, thisrel->location)));
							break;
						case RTE_FUNCTION:
							ereport(ERROR,
									(errcode(ERRCODE_FEATURE_NOT_SUPPORTED),
							/*------
							  translator: %s is a SQL row locking clause such as FOR UPDATE */
									 errmsg("%s cannot be applied to a function",
											LCS_asString(lc->strength)),
									 parser_errposition(pstate, thisrel->location)));
							break;
						case RTE_TABLEFUNC:
							ereport(ERROR,
									(errcode(ERRCODE_FEATURE_NOT_SUPPORTED),
							/*------
							  translator: %s is a SQL row locking clause such as FOR UPDATE */
									 errmsg("%s cannot be applied to a table function",
											LCS_asString(lc->strength)),
									 parser_errposition(pstate, thisrel->location)));
							break;
						case RTE_TABLEFUNCTION:
							ereport(ERROR,
									(errcode(ERRCODE_FEATURE_NOT_SUPPORTED),
									 errmsg("SELECT FOR UPDATE/SHARE cannot be applied to a table function")));
							break;
						case RTE_VALUES:
							ereport(ERROR,
									(errcode(ERRCODE_FEATURE_NOT_SUPPORTED),
							/*------
							  translator: %s is a SQL row locking clause such as FOR UPDATE */
									 errmsg("%s cannot be applied to VALUES",
											LCS_asString(lc->strength)),
									 parser_errposition(pstate, thisrel->location)));
							break;
						case RTE_CTE:
							ereport(ERROR,
									(errcode(ERRCODE_FEATURE_NOT_SUPPORTED),
							/*------
							  translator: %s is a SQL row locking clause such as FOR UPDATE */
									 errmsg("%s cannot be applied to a WITH query",
											LCS_asString(lc->strength)),
									 parser_errposition(pstate, thisrel->location)));
							break;
						case RTE_NAMEDTUPLESTORE:
							ereport(ERROR,
									(errcode(ERRCODE_FEATURE_NOT_SUPPORTED),
							/*------
							  translator: %s is a SQL row locking clause such as FOR UPDATE */
									 errmsg("%s cannot be applied to a named tuplestore",
											LCS_asString(lc->strength)),
									 parser_errposition(pstate, thisrel->location)));
							break;

							/* Shouldn't be possible to see RTE_RESULT here */

						default:
							elog(ERROR, "unrecognized RTE type: %d",
								 (int) rte->rtekind);
							break;
					}
					break;		/* out of foreach loop */
				}
			}
			if (rt == NULL)
				ereport(ERROR,
						(errcode(ERRCODE_UNDEFINED_TABLE),
				/*------
				  translator: %s is a SQL row locking clause such as FOR UPDATE */
						 errmsg("relation \"%s\" in %s clause not found in FROM clause",
								thisrel->relname,
								LCS_asString(lc->strength)),
						 parser_errposition(pstate, thisrel->location)));
		}
	}
}

/*
 * Record locking info for a single rangetable item
 */
void
applyLockingClause(Query *qry, Index rtindex,
				   LockClauseStrength strength, LockWaitPolicy waitPolicy,
				   bool pushedDown)
{
	RowMarkClause *rc;

	Assert(strength != LCS_NONE);	/* else caller error */

	/* If it's an explicit clause, make sure hasForUpdate gets set */
	if (!pushedDown)
		qry->hasForUpdate = true;

	/* Check for pre-existing entry for same rtindex */
	if ((rc = get_parse_rowmark(qry, rtindex)) != NULL)
	{
		/*
		 * If the same RTE is specified with more than one locking strength,
		 * use the strongest.  (Reasonable, since you can't take both a shared
		 * and exclusive lock at the same time; it'll end up being exclusive
		 * anyway.)
		 *
		 * Similarly, if the same RTE is specified with more than one lock
		 * wait policy, consider that NOWAIT wins over SKIP LOCKED, which in
		 * turn wins over waiting for the lock (the default).  This is a bit
		 * more debatable but raising an error doesn't seem helpful. (Consider
		 * for instance SELECT FOR UPDATE NOWAIT from a view that internally
		 * contains a plain FOR UPDATE spec.)  Having NOWAIT win over SKIP
		 * LOCKED is reasonable since the former throws an error in case of
		 * coming across a locked tuple, which may be undesirable in some
		 * cases but it seems better than silently returning inconsistent
		 * results.
		 *
		 * And of course pushedDown becomes false if any clause is explicit.
		 */
		rc->strength = Max(rc->strength, strength);
		rc->waitPolicy = Max(rc->waitPolicy, waitPolicy);
		rc->pushedDown &= pushedDown;
		return;
	}

	/* Make a new RowMarkClause */
	rc = makeNode(RowMarkClause);
	rc->rti = rtindex;
	rc->strength = strength;
	rc->waitPolicy = waitPolicy;
	rc->pushedDown = pushedDown;
	qry->rowMarks = lappend(qry->rowMarks, rc);
}

/*
 * Coverage testing for raw_expression_tree_walker().
 *
 * When enabled, we run raw_expression_tree_walker() over every DML statement
 * submitted to parse analysis.  Without this provision, that function is only
 * applied in limited cases involving CTEs, and we don't really want to have
 * to test everything inside as well as outside a CTE.
 */
#ifdef RAW_EXPRESSION_COVERAGE_TEST

static bool
test_raw_expression_coverage(Node *node, void *context)
{
	if (node == NULL)
		return false;
	return raw_expression_tree_walker(node,
									  test_raw_expression_coverage,
									  context);
}

<<<<<<< HEAD
#endif   /* RAW_EXPRESSION_COVERAGE_TEST */

/* GPDB statics follow */
/*
 * Get distribute key by name.
 *
 * Find the distribute key in into->colNames if it is not NULL, otherwise
 * search qry->targetList.
 */
static int
get_distkey_by_name(char *key, IntoClause *into, Query *qry, bool *found)
{
	ListCell   *lc;
	if (into->colNames)
	{
		int colindex = 1;
		foreach(lc, into->colNames)
		{
			if (strcmp(strVal(lfirst(lc)), key) == 0)
			{
				*found = true;
				return colindex;
			}

			colindex++;
		}
	}
	else
	{
		foreach(lc, qry->targetList)
		{
			TargetEntry *tle = (TargetEntry *) lfirst(lc);

			if (tle->resname && strcmp(tle->resname, key) == 0)
			{
				*found = true;
				return tle->resno;
			}
		}
	}

	*found = false;
	return 0;
}

/*
 * Set Query->intoPolicy based on the DISTRIBUTED BY clause, in a
 * CREATE TABLE AS statement.
 *
 * This performs some of the same checks and processing that
 * transformDistributedBy() does for a regular CREATE TABLE. There are some
 * differences, however:
 *
 * 1. We form a GpPolicy to represent the DISTRIBUTED BY clause. In a regular
 * CREATE TABLE, we must delay doing that until DefineRelation, after we have
 * merged inherited columns into the table definition, but with CREATE TABLE
 * AS, it's OK, because there is no inheritance.
 *
 * 2. If no DISTRIBUTED BY was given explicitly, we don't try to deduce a
 * default here. We delay that into the planner because we'll have more
 * information available at that point (see cdbllize_adjust_top_path()).
 */
static void
setQryDistributionPolicy(ParseState *pstate, IntoClause *into, Query *qry)
{
	ListCell   *lc;
	DistributedBy *dist;

	/*
	 * In binary upgrade mode, we need to create materialize view in utility mode. So we
	 * should enable the setQryDistributionPolicy function in binary upgrade mode.
	 */
	Assert(Gp_role == GP_ROLE_DISPATCH || Gp_role == GP_ROLE_UTILITY);
	Assert(into != NULL);
	Assert(into->distributedBy != NULL);

	dist = (DistributedBy *)into->distributedBy;

	if (dist->numsegments < 0)
		dist->numsegments = GP_POLICY_DEFAULT_NUMSEGMENTS();

	/*
	 * We have a DISTRIBUTED BY column list specified by the user
	 * Process it now and set the distribution policy.
	 */
	if (list_length(dist->keyCols) > MaxPolicyAttributeNumber)
		ereport(ERROR,
				(errcode(ERRCODE_TOO_MANY_COLUMNS),
				 errmsg("number of distributed by columns exceeds limit (%d)",
						MaxPolicyAttributeNumber)));

	if (dist->ptype == POLICYTYPE_REPLICATED)
		qry->intoPolicy = createReplicatedGpPolicy(dist->numsegments);
	else
	{
		List	*policykeys = NIL;
		List	*policyopclasses = NIL;

		foreach(lc, dist->keyCols)
		{
			DistributionKeyElem  *dkelem = (DistributionKeyElem *) lfirst(lc);
			bool		found = false;
			int			keyindex;
			Oid			keytype;
			Oid			keyopclass;
			TargetEntry *tle;

			keyindex = get_distkey_by_name(dkelem->name, into, qry, &found);
			if (!found)
				ereport(ERROR,
						(errcode(ERRCODE_UNDEFINED_COLUMN),
						 errmsg("column \"%s\" named in DISTRIBUTED BY clause does not exist",
								dkelem->name),
						 parser_errposition(pstate, dkelem->location)));

			tle = list_nth(qry->targetList, keyindex - 1);

			keytype = exprType((Node *) tle->expr);
			keyopclass = cdb_get_opclass_for_column_def(dkelem->opclass,
														keytype);

			policykeys = lappend_int(policykeys, keyindex);
			policyopclasses = lappend_oid(policyopclasses, keyopclass);
		}

		qry->intoPolicy = createHashPartitionedPolicy(policykeys,
													  policyopclasses,
													  dist->numsegments);
	}
}

/*
 * checkCanOptSelectLockingClause is used to test
 * whether a select-statement containing locking clause
 * can behave like Postgres. We have to know it before
 * we acquire any locks on the tables.
 */
static bool
checkCanOptSelectLockingClause(SelectStmt *stmt)
{
	QueryNodeSearchContext ctx = {false};

	if (!IS_QUERY_DISPATCHER())
		return false;

	if (!gp_enable_global_deadlock_detector)
		return false;

	/*
	 * The disableLockingOptimization field is set true
	 * in exec_parse_message to mark queries that using extended
	 * protocal.
	 */
	if (stmt->disableLockingOptimization)
		return false;

	/*
	 * TODO: if future ORCA can emit LockRows plannode,
	 * we should remove such restriction here.
	 */
	if (optimizer)
		return false;

	if (stmt->op != SETOP_NONE)
		return false;

	if (list_length(stmt->fromClause) != 1)
		return false;

	if (!IsA(linitial(stmt->fromClause), RangeVar))
		return false;

	if (!stmt->lockingClause)
		return false;

	(void) raw_expression_tree_walker(stmt->whereClause,
									  queryNodeSearch, (void *)(&ctx));

	if (ctx.found)
		return false;

	return true;
}

static bool
queryNodeSearch(Node *node, void *context)
{
	if (IsA(node, Query))
	{
		((QueryNodeSearchContext *)context)->found = true;
		return false;
	}

	return true;
}

static void
sanity_check_on_conflict_update_set_distkey(GpPolicy  *policy, List *onconflict_set)
{
	ListCell  *lc;
	Bitmapset *dist_cols = NULL;
	Bitmapset *conflict_update_cols = NULL;

	for (int i = 0; i < policy->nattrs; i++)
		dist_cols = bms_add_member(dist_cols, policy->attrs[i]);

	foreach(lc, onconflict_set)
	{
		TargetEntry *te = lfirst(lc);
		conflict_update_cols = bms_add_member(conflict_update_cols,
											  te->resno);
	}

	if (!bms_is_empty(bms_intersect(dist_cols, conflict_update_cols)))
	{
		ereport(ERROR,
				(errcode(ERRCODE_FEATURE_NOT_SUPPORTED),
				 errmsg("modification of distribution columns in OnConflictUpdate is not supported")));
	}
}

static void
sanity_check_on_conflict_update(Oid relid, List *on_conflict_set, Node *on_conflict_where)
{
	GpPolicy  *policy = GpPolicyFetch(relid);
	switch (policy->ptype)
	{
		case POLICYTYPE_PARTITIONED:
			sanity_check_on_conflict_update_set_distkey(policy, on_conflict_set);
			break;
		case POLICYTYPE_REPLICATED:
			if (contain_volatile_functions((Node*)on_conflict_set) ||
				contain_volatile_functions(on_conflict_where))
				ereport(ERROR,
						(errcode(ERRCODE_FEATURE_NOT_SUPPORTED),
						 errmsg("modification of replicated tables containing volatile functions in OnConflictUpdate is not supported")));
			break;
		default:
			break;
	}
}
=======
#endif							/* RAW_EXPRESSION_COVERAGE_TEST */
>>>>>>> 9e1c9f95
<|MERGE_RESOLUTION|>--- conflicted
+++ resolved
@@ -14,13 +14,9 @@
  * contain optimizable statements, which we should transform.
  *
  *
-<<<<<<< HEAD
  * Portions Copyright (c) 2005-2010, Greenplum inc
  * Portions Copyright (c) 2012-Present Pivotal Software, Inc.
- * Portions Copyright (c) 1996-2016, PostgreSQL Global Development Group
-=======
  * Portions Copyright (c) 1996-2019, PostgreSQL Global Development Group
->>>>>>> 9e1c9f95
  * Portions Copyright (c) 1994, Regents of the University of California
  *
  *	src/backend/parser/analyze.c
@@ -36,23 +32,16 @@
 #include "miscadmin.h"
 #include "nodes/makefuncs.h"
 #include "nodes/nodeFuncs.h"
-<<<<<<< HEAD
+#include "optimizer/optimizer.h"
 #include "optimizer/plancat.h"
 #include "optimizer/tlist.h"
-#include "optimizer/var.h"
-=======
-#include "optimizer/optimizer.h"
->>>>>>> 9e1c9f95
 #include "parser/analyze.h"
 #include "parser/parse_agg.h"
 #include "parser/parse_clause.h"
 #include "parser/parse_coerce.h"
 #include "parser/parse_collate.h"
 #include "parser/parse_cte.h"
-<<<<<<< HEAD
-=======
 #include "parser/parse_expr.h"
->>>>>>> 9e1c9f95
 #include "parser/parse_func.h"
 #include "parser/parse_oper.h"
 #include "parser/parse_param.h"
@@ -103,15 +92,12 @@
 static Query *transformSetOperationStmt(ParseState *pstate, SelectStmt *stmt);
 static Node *transformSetOperationTree(ParseState *pstate, SelectStmt *stmt,
 									   bool isTopLevel, List **targetlist);
-<<<<<<< HEAD
 static Node *transformSetOperationTree_internal(ParseState *pstate, SelectStmt *stmt,
 												bool isTopLevel, setop_types_ctx *setop_types);
 static void coerceSetOpTypes(ParseState *pstate, Node *sop,
 							 List *preselected_coltypes, List *preselected_coltypmods,
 							 List **targetlist);
 static void select_setop_types(ParseState *pstate, setop_types_ctx *ctx, SetOperation op, List **selected_types, List **selected_typmods);
-=======
->>>>>>> 9e1c9f95
 static void determineRecursiveColTypes(ParseState *pstate,
 									   Node *larg, List *nrtargetlist);
 static Query *transformUpdateStmt(ParseState *pstate, UpdateStmt *stmt);
@@ -219,23 +205,15 @@
 Query *
 parse_sub_analyze(Node *parseTree, ParseState *parentParseState,
 				  CommonTableExpr *parentCTE,
-<<<<<<< HEAD
-				  LockingClause *lockclause_from_parent)
-=======
-				  bool locked_from_parent,
+				  LockingClause *lockclause_from_parent,
 				  bool resolve_unknowns)
->>>>>>> 9e1c9f95
 {
 	ParseState *pstate = make_parsestate(parentParseState);
 	Query	   *query;
 
 	pstate->p_parent_cte = parentCTE;
-<<<<<<< HEAD
 	pstate->p_lockclause_from_parent = lockclause_from_parent;
-=======
-	pstate->p_locked_from_parent = locked_from_parent;
 	pstate->p_resolve_unknowns = resolve_unknowns;
->>>>>>> 9e1c9f95
 
 	query = transformStmt(pstate, parseTree);
 
@@ -555,13 +533,10 @@
 	qry->hasWindowFuncs = pstate->p_hasWindowFuncs;
 	qry->hasTargetSRFs = pstate->p_hasTargetSRFs;
 	qry->hasAggs = pstate->p_hasAggs;
-<<<<<<< HEAD
 	qry->hasFuncsWithExecRestrictions = pstate->p_hasFuncsWithExecRestrictions;
 
 	if (pstate->p_hasTblValueExpr)
 		parseCheckTableFunctions(pstate, qry);
-=======
->>>>>>> 9e1c9f95
 
 	assign_query_collations(pstate, qry);
 
@@ -1483,16 +1458,12 @@
 
 	qry->hasSubLinks = pstate->p_hasSubLinks;
 	qry->hasWindowFuncs = pstate->p_hasWindowFuncs;
-<<<<<<< HEAD
+	qry->hasTargetSRFs = pstate->p_hasTargetSRFs;
+	qry->hasAggs = pstate->p_hasAggs;
 	qry->hasFuncsWithExecRestrictions = pstate->p_hasFuncsWithExecRestrictions;
-	qry->hasAggs = pstate->p_hasAggs;
 
 	if (pstate->p_hasTblValueExpr)
 		parseCheckTableFunctions(pstate, qry);
-=======
-	qry->hasTargetSRFs = pstate->p_hasTargetSRFs;
-	qry->hasAggs = pstate->p_hasAggs;
->>>>>>> 9e1c9f95
 
 	foreach(l, stmt->lockingClause)
 	{
@@ -1968,16 +1939,12 @@
 
 	qry->hasSubLinks = pstate->p_hasSubLinks;
 	qry->hasWindowFuncs = pstate->p_hasWindowFuncs;
-<<<<<<< HEAD
+	qry->hasTargetSRFs = pstate->p_hasTargetSRFs;
+	qry->hasAggs = pstate->p_hasAggs;
 	qry->hasFuncsWithExecRestrictions = pstate->p_hasFuncsWithExecRestrictions;
-	qry->hasAggs = pstate->p_hasAggs;
 
 	if (pstate->p_hasTblValueExpr)
 		parseCheckTableFunctions(pstate, qry);
-=======
-	qry->hasTargetSRFs = pstate->p_hasTargetSRFs;
-	qry->hasAggs = pstate->p_hasAggs;
->>>>>>> 9e1c9f95
 
 	foreach(l, lockingClause)
 	{
@@ -2234,12 +2201,7 @@
 		 * of this sub-query, because they are not in the toplevel pstate's
 		 * namespace list.
 		 */
-<<<<<<< HEAD
-		selectQuery = parse_sub_analyze((Node *) stmt, pstate, NULL, NULL);
-=======
-		selectQuery = parse_sub_analyze((Node *) stmt, pstate,
-										NULL, false, false);
->>>>>>> 9e1c9f95
+		selectQuery = parse_sub_analyze((Node *) stmt, pstate, NULL, NULL, false);
 
 		/*
 		 * Check for bogus references to Vars on the current query level (but
@@ -3531,8 +3493,7 @@
 									  context);
 }
 
-<<<<<<< HEAD
-#endif   /* RAW_EXPRESSION_COVERAGE_TEST */
+#endif							/* RAW_EXPRESSION_COVERAGE_TEST */
 
 /* GPDB statics follow */
 /*
@@ -3772,7 +3733,4 @@
 		default:
 			break;
 	}
-}
-=======
-#endif							/* RAW_EXPRESSION_COVERAGE_TEST */
->>>>>>> 9e1c9f95
+}