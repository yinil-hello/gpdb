--- conflicted
+++ resolved
@@ -468,12 +468,8 @@
 					(errcode(ERRCODE_GROUPING_ERROR),
 					 errmsg("aggregate function calls cannot be nested"),
 					 parser_errposition(pstate,
-<<<<<<< HEAD
 									 locate_agg_of_level((Node *) directargs,
 													context.min_agglevel))));
-=======
-							   locate_agg_of_level((Node *) agg->args, 0))));
->>>>>>> 4d53a2f9
 	}
 
 	return agglevel;
@@ -552,13 +548,10 @@
 	/*
 	 * A window function call can't contain another one (but aggs are OK). XXX
 	 * is this required by spec, or just an unimplemented feature?
-<<<<<<< HEAD
 	 *
 	 * Note: we don't need to check the filter expression here, because the
 	 * context checks done below and in transformAggregateCall would have
 	 * already rejected any window funcs or aggs within the filter.
-=======
->>>>>>> 4d53a2f9
 	 */
 	if (pstate->p_hasWindowFuncs &&
 		contain_windowfuncs((Node *) wfunc->args))
@@ -567,7 +560,6 @@
 				 errmsg("window function calls cannot be nested"),
 				 parser_errposition(pstate,
 								  locate_windowfunc((Node *) wfunc->args))));
-<<<<<<< HEAD
 
 	/*
 	 * Check to see if the window function is in an invalid place within the
@@ -693,20 +685,15 @@
 				 errmsg("window functions are not allowed in %s",
 						ParseExprKindName(pstate->p_expr_kind)),
 				 parser_errposition(pstate, wfunc->location)));
-=======
->>>>>>> 4d53a2f9
 
 	/*
 	 * If the OVER clause just specifies a window name, find that WINDOW
 	 * clause (which had better be present).  Otherwise, try to match all the
 	 * properties of the OVER clause, and make a new entry in the p_windowdefs
 	 * list if no luck.
-<<<<<<< HEAD
 	 *
 	 * In PostgreSQL, the syntax for this is "agg() OVER w". In GPDB, we also
 	 * accept "agg() OVER (w)", with the extra parens.
-=======
->>>>>>> 4d53a2f9
 	 */
 	if (windef->name)
 	{
@@ -830,36 +817,8 @@
 	}
 
 	/*
-<<<<<<< HEAD
 	 * Build a list of the acceptable GROUP BY expressions for use by
 	 * check_ungrouped_columns().
-=======
-	 * Aggregates must never appear in WHERE or JOIN/ON clauses.
-	 *
-	 * (Note this check should appear first to deliver an appropriate error
-	 * message; otherwise we are likely to complain about some innocent
-	 * variable in the target list, which is outright misleading if the
-	 * problem is in WHERE.)
-	 */
-	if (checkExprHasAggs(qry->jointree->quals))
-		ereport(ERROR,
-				(errcode(ERRCODE_GROUPING_ERROR),
-				 errmsg("aggregates not allowed in WHERE clause"),
-				 parser_errposition(pstate,
-							 locate_agg_of_level(qry->jointree->quals, 0))));
-	if (checkExprHasAggs((Node *) qry->jointree->fromlist))
-		ereport(ERROR,
-				(errcode(ERRCODE_GROUPING_ERROR),
-				 errmsg("aggregates not allowed in JOIN conditions"),
-				 parser_errposition(pstate,
-				 locate_agg_of_level((Node *) qry->jointree->fromlist, 0))));
-
-	/*
-	 * No aggregates allowed in GROUP BY clauses, either.
-	 *
-	 * While we are at it, build a list of the acceptable GROUP BY expressions
-	 * for use by check_ungrouped_columns().
->>>>>>> 4d53a2f9
 	 */
 	foreach(l, qry->groupClause)
 	{
@@ -925,14 +884,6 @@
 
 	/*
 	 * Check the targetlist and HAVING clause for ungrouped variables.
-<<<<<<< HEAD
-=======
-	 *
-	 * Note: because we check resjunk tlist elements as well as regular ones,
-	 * this will also find ungrouped variables that came from ORDER BY and
-	 * WINDOW clauses.	For that matter, it's also going to examine the
-	 * grouping expressions themselves --- but they'll all pass the test ...
->>>>>>> 4d53a2f9
 	 */
 	clause = (Node *) qry->targetList;
 	if (hasJoinRTEs)
@@ -958,93 +909,6 @@
 }
 
 /*
-<<<<<<< HEAD
-=======
- * parseCheckWindowFuncs
- *	Check for window functions where they shouldn't be.
- *
- *	We have to forbid window functions in WHERE, JOIN/ON, HAVING, GROUP BY,
- *	and window specifications.	(Other clauses, such as RETURNING and LIMIT,
- *	have already been checked.)  Transformation of all these clauses must
- *	be completed already.
- */
-void
-parseCheckWindowFuncs(ParseState *pstate, Query *qry)
-{
-	ListCell   *l;
-
-	/* This should only be called if we found window functions */
-	Assert(pstate->p_hasWindowFuncs);
-
-	if (checkExprHasWindowFuncs(qry->jointree->quals))
-		ereport(ERROR,
-				(errcode(ERRCODE_WINDOWING_ERROR),
-				 errmsg("window functions not allowed in WHERE clause"),
-				 parser_errposition(pstate,
-								  locate_windowfunc(qry->jointree->quals))));
-	if (checkExprHasWindowFuncs((Node *) qry->jointree->fromlist))
-		ereport(ERROR,
-				(errcode(ERRCODE_WINDOWING_ERROR),
-				 errmsg("window functions not allowed in JOIN conditions"),
-				 parser_errposition(pstate,
-					  locate_windowfunc((Node *) qry->jointree->fromlist))));
-	if (checkExprHasWindowFuncs(qry->havingQual))
-		ereport(ERROR,
-				(errcode(ERRCODE_WINDOWING_ERROR),
-				 errmsg("window functions not allowed in HAVING clause"),
-				 parser_errposition(pstate,
-									locate_windowfunc(qry->havingQual))));
-
-	foreach(l, qry->groupClause)
-	{
-		SortGroupClause *grpcl = (SortGroupClause *) lfirst(l);
-		Node	   *expr;
-
-		expr = get_sortgroupclause_expr(grpcl, qry->targetList);
-		if (checkExprHasWindowFuncs(expr))
-			ereport(ERROR,
-					(errcode(ERRCODE_WINDOWING_ERROR),
-				   errmsg("window functions not allowed in GROUP BY clause"),
-					 parser_errposition(pstate,
-										locate_windowfunc(expr))));
-	}
-
-	foreach(l, qry->windowClause)
-	{
-		WindowClause *wc = (WindowClause *) lfirst(l);
-		ListCell   *l2;
-
-		foreach(l2, wc->partitionClause)
-		{
-			SortGroupClause *grpcl = (SortGroupClause *) lfirst(l2);
-			Node	   *expr;
-
-			expr = get_sortgroupclause_expr(grpcl, qry->targetList);
-			if (checkExprHasWindowFuncs(expr))
-				ereport(ERROR,
-						(errcode(ERRCODE_WINDOWING_ERROR),
-				 errmsg("window functions not allowed in window definition"),
-						 parser_errposition(pstate,
-											locate_windowfunc(expr))));
-		}
-		foreach(l2, wc->orderClause)
-		{
-			SortGroupClause *grpcl = (SortGroupClause *) lfirst(l2);
-			Node	   *expr;
-
-			expr = get_sortgroupclause_expr(grpcl, qry->targetList);
-			if (checkExprHasWindowFuncs(expr))
-				ereport(ERROR,
-						(errcode(ERRCODE_WINDOWING_ERROR),
-				 errmsg("window functions not allowed in window definition"),
-						 parser_errposition(pstate,
-											locate_windowfunc(expr))));
-		}
-	}
-}
-
-/*
->>>>>>> 4d53a2f9
  * check_ungrouped_columns -
  *	  Scan the given expression tree for ungrouped variables (variables
  *	  that are not listed in the groupClauses list and are not within
