--- conflicted
+++ resolved
@@ -74,11 +74,6 @@
  */
 #define PGSTAT_STAT_PERMANENT_FILENAME		"global/pgstat.stat"
 #define PGSTAT_STAT_PERMANENT_TMPFILE		"global/pgstat.tmp"
-<<<<<<< HEAD
-=======
-#define PGSTAT_STAT_FILENAME				"pg_stat_tmp/pgstat.stat"
-#define PGSTAT_STAT_TMPFILE					"pg_stat_tmp/pgstat.tmp"
->>>>>>> eca13886
 
 /* ----------
  * Timer definitions.
@@ -269,12 +264,9 @@
 static void pgstat_sighup_handler(SIGNAL_ARGS);
 
 static PgStat_StatDBEntry *pgstat_get_db_entry(Oid databaseid, bool create);
-<<<<<<< HEAD
 
 static PgStat_StatQueueEntry *pgstat_get_queue_entry(Oid queueid, bool create); /*GPDB*/
 
-=======
->>>>>>> eca13886
 static void pgstat_write_statsfile(bool permanent);
 static HTAB *pgstat_read_statsfile(Oid onlydb, bool permanent);
 static void backend_read_statsfile(void);
@@ -576,11 +568,7 @@
 void
 pgstat_reset_all(void)
 {
-<<<<<<< HEAD
 	unlink(pgstat_stat_filename);
-=======
-	unlink(PGSTAT_STAT_FILENAME);
->>>>>>> eca13886
 	unlink(PGSTAT_STAT_PERMANENT_FILENAME);
 }
 
@@ -2857,18 +2845,8 @@
 		 */
 		if (got_SIGHUP)
 		{
-<<<<<<< HEAD
 			ProcessConfigFile(PGC_SIGHUP);
 			got_SIGHUP = false;
-=======
-			/* Check for postmaster death; if so we'll write file below */
-			if (!PostmasterIsAlive(true))
-				break;
-
-			pgstat_write_statsfile(false);
-			need_statwrite = false;
-			need_timer = true;
->>>>>>> eca13886
 		}
 
 		/*
@@ -3139,22 +3117,13 @@
 	PgStat_StatQueueEntry *queueentry;
 	FILE	   *fpout;
 	int32		format_id;
-<<<<<<< HEAD
 	const char *tmpfile = permanent ? PGSTAT_STAT_PERMANENT_TMPFILE : pgstat_stat_tmpname;
 	const char *statfile = permanent ? PGSTAT_STAT_PERMANENT_FILENAME : pgstat_stat_filename;
-=======
-	const char *tmpfile = permanent?PGSTAT_STAT_PERMANENT_TMPFILE:PGSTAT_STAT_TMPFILE;
-	const char *statfile = permanent?PGSTAT_STAT_PERMANENT_FILENAME:PGSTAT_STAT_FILENAME;
->>>>>>> eca13886
 
 	/*
 	 * Open the statistics temp file to write out the current values.
 	 */
-<<<<<<< HEAD
 	fpout = AllocateFile(tmpfile, PG_BINARY_W);
-=======
-	fpout = fopen(tmpfile, PG_BINARY_W);
->>>>>>> eca13886
 	if (fpout == NULL)
 	{
 		ereport(LOG,
@@ -3243,11 +3212,7 @@
 				(errcode_for_file_access(),
 			   errmsg("could not write temporary statistics file \"%s\": %m",
 					  tmpfile)));
-<<<<<<< HEAD
 		FreeFile(fpout);
-=======
-		fclose(fpout);
->>>>>>> eca13886
 		unlink(tmpfile);
 	}
 	else if (FreeFile(fpout) < 0)
@@ -3265,7 +3230,6 @@
 				 errmsg("could not rename temporary statistics file \"%s\" to \"%s\": %m",
 						tmpfile, statfile)));
 		unlink(tmpfile);
-<<<<<<< HEAD
 	}
 	else
 	{
@@ -3286,12 +3250,6 @@
 
 	if (permanent)
 		unlink(pgstat_stat_filename);
-=======
-	}
-
-	if (permanent)
-		unlink(PGSTAT_STAT_FILENAME);
->>>>>>> eca13886
 }
 
 
@@ -3321,11 +3279,7 @@
 	FILE	   *fpin;
 	int32		format_id;
 	bool		found;
-<<<<<<< HEAD
 	const char *statfile = permanent ? PGSTAT_STAT_PERMANENT_FILENAME : pgstat_stat_filename;
-=======
-	const char *statfile = permanent?PGSTAT_STAT_PERMANENT_FILENAME:PGSTAT_STAT_FILENAME;
->>>>>>> eca13886
 
 	/*
 	 * The tables will live in pgStatLocalContext.
@@ -3373,17 +3327,6 @@
 	 * with empty counters.
 	 */
 	if ((fpin = AllocateFile(statfile, PG_BINARY_R)) == NULL)
-<<<<<<< HEAD
-		return dbhash;
-
-		/*
-	 * Try to open the status file. If it doesn't exist, the backends simply
-	 * return zero for anything and the collector simply starts from scratch
-	 * with empty counters.
-	 */
-	if ((fpin = AllocateFile(statfile, PG_BINARY_R)) == NULL)
-=======
->>>>>>> eca13886
 		return dbhash;
 
 	/*
@@ -3669,11 +3612,10 @@
 	TimestampTz min_ts;
 	int			count;
 
-<<<<<<< HEAD
-		/* already read it? */
-		if (pgStatDBHash)
-			return;
-		Assert(!pgStatRunningInCollector);
+	/* already read it? */
+	if (pgStatDBHash)
+		return;
+	Assert(!pgStatRunningInCollector);
 
 	/*
 	 * We set the minimum acceptable timestamp to PGSTAT_STAT_INTERVAL msec
@@ -3722,14 +3664,10 @@
 						"because stats collector is not responding")));
 
 	/* Autovacuum launcher wants stats about all databases */
-	pgStatDBHash = pgstat_read_statsfile(InvalidOid, false);
-=======
-	/* Autovacuum launcher wants stats about all databases */
 	if (IsAutoVacuumLauncherProcess())
 		pgStatDBHash = pgstat_read_statsfile(InvalidOid, false);
 	else
 		pgStatDBHash = pgstat_read_statsfile(MyDatabaseId, false);
->>>>>>> eca13886
 }
 
 
