--- conflicted
+++ resolved
@@ -454,18 +454,7 @@
 	PG_RETURN_VOID();			/* keep compiler quiet */
 }
 
-
-/*
-<<<<<<< HEAD
- * anytable_in		- input routine for multiset pseudotype
- */
-Datum
-anytable_in(PG_FUNCTION_ARGS)
-{
-	ereport(ERROR,
-			(errcode(ERRCODE_FEATURE_NOT_SUPPORTED),
-			 errmsg("cannot accept a value of type anytable")));
-=======
+/*
  * pg_node_tree_in		- input routine for type PG_NODE_TREE.
  *
  * pg_node_tree isn't really a pseudotype --- it's real enough to be a table
@@ -482,14 +471,58 @@
 	ereport(ERROR,
 			(errcode(ERRCODE_FEATURE_NOT_SUPPORTED),
 			 errmsg("cannot accept a value of type pg_node_tree")));
->>>>>>> a4bebdd9
-
-	PG_RETURN_VOID();			/* keep compiler quiet */
-}
-
-/*
-<<<<<<< HEAD
- * shell_out		- output routine for "shell" types.
+
+	PG_RETURN_VOID();			/* keep compiler quiet */
+}
+
+/*
+ * pg_node_tree_out		- output routine for type PG_NODE_TREE.
+ *
+ * The internal representation is the same as TEXT, so just pass it off.
+ */
+Datum
+pg_node_tree_out(PG_FUNCTION_ARGS)
+{
+	return textout(fcinfo);
+}
+
+/*
+ * pg_node_tree_recv		- binary input routine for type PG_NODE_TREE.
+ */
+Datum
+pg_node_tree_recv(PG_FUNCTION_ARGS)
+{
+	ereport(ERROR,
+			(errcode(ERRCODE_FEATURE_NOT_SUPPORTED),
+			 errmsg("cannot accept a value of type pg_node_tree")));
+
+	PG_RETURN_VOID();			/* keep compiler quiet */
+}
+
+/*
+ * pg_node_tree_send		- binary output routine for type PG_NODE_TREE.
+ */
+Datum
+pg_node_tree_send(PG_FUNCTION_ARGS)
+{
+	return textsend(fcinfo);
+}
+
+/*
+ * anytable_in		- input routine for multiset pseudotype
+ */
+Datum
+anytable_in(PG_FUNCTION_ARGS)
+{
+	ereport(ERROR,
+			(errcode(ERRCODE_FEATURE_NOT_SUPPORTED),
+			 errmsg("cannot accept a value of type anytable")));
+
+	PG_RETURN_VOID();			/* keep compiler quiet */
+}
+
+/*
+ * anytable_out		- output routine for multiset pseudotype.
  */
 Datum
 anytable_out(PG_FUNCTION_ARGS)
@@ -499,36 +532,4 @@
 			 errmsg("cannot display a value of type anytable")));
 
 	PG_RETURN_VOID();			/* keep compiler quiet */
-=======
- * pg_node_tree_out		- output routine for type PG_NODE_TREE.
- *
- * The internal representation is the same as TEXT, so just pass it off.
- */
-Datum
-pg_node_tree_out(PG_FUNCTION_ARGS)
-{
-	return textout(fcinfo);
-}
-
-/*
- * pg_node_tree_recv		- binary input routine for type PG_NODE_TREE.
- */
-Datum
-pg_node_tree_recv(PG_FUNCTION_ARGS)
-{
-	ereport(ERROR,
-			(errcode(ERRCODE_FEATURE_NOT_SUPPORTED),
-			 errmsg("cannot accept a value of type pg_node_tree")));
-
-	PG_RETURN_VOID();			/* keep compiler quiet */
-}
-
-/*
- * pg_node_tree_send		- binary output routine for type PG_NODE_TREE.
- */
-Datum
-pg_node_tree_send(PG_FUNCTION_ARGS)
-{
-	return textsend(fcinfo);
->>>>>>> a4bebdd9
 }