/* -----------------------------------------------------------------------
 * formatting.c
 *
 * src/backend/utils/adt/formatting.c
 *
 *
 *	 Portions Copyright (c) 1999-2019, PostgreSQL Global Development Group
 *
 *
 *	 TO_CHAR(); TO_TIMESTAMP(); TO_DATE(); TO_NUMBER();
 *
 *	 The PostgreSQL routines for a timestamp/int/float/numeric formatting,
 *	 inspired by the Oracle TO_CHAR() / TO_DATE() / TO_NUMBER() routines.
 *
 *
 *	 Cache & Memory:
 *	Routines use (itself) internal cache for format pictures.
 *
 *	The cache uses a static buffer and is persistent across transactions.  If
 *	the format-picture is bigger than the cache buffer, the parser is called
 *	always.
 *
 *	 NOTE for Number version:
 *	All in this version is implemented as keywords ( => not used
 *	suffixes), because a format picture is for *one* item (number)
 *	only. It not is as a timestamp version, where each keyword (can)
 *	has suffix.
 *
 *	 NOTE for Timestamp routines:
 *	In this module the POSIX 'struct tm' type is *not* used, but rather
 *	PgSQL type, which has tm_mon based on one (*non* zero) and
 *	year *not* based on 1900, but is used full year number.
 *	Module supports AD / BC / AM / PM.
 *
 *	Supported types for to_char():
 *
 *		Timestamp, Numeric, int4, int8, float4, float8
 *
 *	Supported types for reverse conversion:
 *
 *		Timestamp	- to_timestamp()
 *		Date		- to_date()
 *		Numeric		- to_number()
 *
 *
 *	Karel Zak
 *
 * TODO
 *	- better number building (formatting) / parsing, now it isn't
 *		  ideal code
 *	- use Assert()
 *	- add support for roman number to standard number conversion
 *	- add support for number spelling
 *	- add support for string to string formatting (we must be better
 *	  than Oracle :-),
 *		to_char('Hello', 'X X X X X') -> 'H e l l o'
 *
 * -----------------------------------------------------------------------
 */

#ifdef DEBUG_TO_FROM_CHAR
#define DEBUG_elog_output	DEBUG3
#endif

#include "postgres.h"

#include <ctype.h>
#include <unistd.h>
#include <math.h>
#include <float.h>
#include <limits.h>

/*
 * towlower() and friends should be in <wctype.h>, but some pre-C99 systems
 * declare them in <wchar.h>.
 */
#ifdef HAVE_WCHAR_H
#include <wchar.h>
#endif
#ifdef HAVE_WCTYPE_H
#include <wctype.h>
#endif

#ifdef USE_ICU
#include <unicode/ustring.h>
#endif

#include "catalog/pg_collation.h"
#include "mb/pg_wchar.h"
#include "utils/builtins.h"
#include "utils/date.h"
#include "utils/datetime.h"
#include "utils/float.h"
#include "utils/formatting.h"
#include "utils/int8.h"
#include "utils/memutils.h"
#include "utils/numeric.h"
#include "utils/pg_locale.h"

/* ----------
 * Routines type
 * ----------
 */
#define DCH_TYPE		1		/* DATE-TIME version	*/
#define NUM_TYPE		2		/* NUMBER version	*/

/* ----------
 * KeyWord Index (ascii from position 32 (' ') to 126 (~))
 * ----------
 */
#define KeyWord_INDEX_SIZE		('~' - ' ')
#define KeyWord_INDEX_FILTER(_c)	((_c) <= ' ' || (_c) >= '~' ? 0 : 1)

/* ----------
 * Maximal length of one node
 * ----------
 */
#define DCH_MAX_ITEM_SIZ	   12	/* max localized day name		*/
#define NUM_MAX_ITEM_SIZ		8	/* roman number (RN has 15 chars)	*/


/* ----------
 * Format parser structs
 * ----------
 */
typedef struct
{
	const char *name;			/* suffix string		*/
	int			len,			/* suffix length		*/
				id,				/* used in node->suffix */
				type;			/* prefix / postfix		*/
} KeySuffix;

/* ----------
 * FromCharDateMode
 * ----------
 *
 * This value is used to nominate one of several distinct (and mutually
 * exclusive) date conventions that a keyword can belong to.
 */
typedef enum
{
	FROM_CHAR_DATE_NONE = 0,	/* Value does not affect date mode. */
	FROM_CHAR_DATE_GREGORIAN,	/* Gregorian (day, month, year) style date */
	FROM_CHAR_DATE_ISOWEEK		/* ISO 8601 week date */
} FromCharDateMode;

typedef struct
{
	const char *name;
	int			len;
	int			id;
	bool		is_digit;
	FromCharDateMode date_mode;
} KeyWord;

typedef struct
{
	uint8		type;			/* NODE_TYPE_XXX, see below */
	char		character[MAX_MULTIBYTE_CHAR_LEN + 1];	/* if type is CHAR */
	uint8		suffix;			/* keyword prefix/suffix code, if any */
	const KeyWord *key;			/* if type is ACTION */
} FormatNode;

#define NODE_TYPE_END		1
#define NODE_TYPE_ACTION	2
#define NODE_TYPE_CHAR		3
#define NODE_TYPE_SEPARATOR	4
#define NODE_TYPE_SPACE		5

#define SUFFTYPE_PREFIX		1
#define SUFFTYPE_POSTFIX	2

#define CLOCK_24_HOUR		0
#define CLOCK_12_HOUR		1


/* ----------
 * Full months
 * ----------
 */
static const char *const months_full[] = {
	"January", "February", "March", "April", "May", "June", "July",
	"August", "September", "October", "November", "December", NULL
};

static const char *const days_short[] = {
	"Sun", "Mon", "Tue", "Wed", "Thu", "Fri", "Sat", NULL
};

/* ----------
 * AD / BC
 * ----------
 *	There is no 0 AD.  Years go from 1 BC to 1 AD, so we make it
 *	positive and map year == -1 to year zero, and shift all negative
 *	years up one.  For interval years, we just return the year.
 */
#define ADJUST_YEAR(year, is_interval)	((is_interval) ? (year) : ((year) <= 0 ? -((year) - 1) : (year)))

#define A_D_STR		"A.D."
#define a_d_STR		"a.d."
#define AD_STR		"AD"
#define ad_STR		"ad"

#define B_C_STR		"B.C."
#define b_c_STR		"b.c."
#define BC_STR		"BC"
#define bc_STR		"bc"

/*
 * AD / BC strings for seq_search.
 *
 * These are given in two variants, a long form with periods and a standard
 * form without.
 *
 * The array is laid out such that matches for AD have an even index, and
 * matches for BC have an odd index.  So the boolean value for BC is given by
 * taking the array index of the match, modulo 2.
 */
static const char *const adbc_strings[] = {ad_STR, bc_STR, AD_STR, BC_STR, NULL};
static const char *const adbc_strings_long[] = {a_d_STR, b_c_STR, A_D_STR, B_C_STR, NULL};

/* ----------
 * AM / PM
 * ----------
 */
#define A_M_STR		"A.M."
#define a_m_STR		"a.m."
#define AM_STR		"AM"
#define am_STR		"am"

#define P_M_STR		"P.M."
#define p_m_STR		"p.m."
#define PM_STR		"PM"
#define pm_STR		"pm"

/*
 * AM / PM strings for seq_search.
 *
 * These are given in two variants, a long form with periods and a standard
 * form without.
 *
 * The array is laid out such that matches for AM have an even index, and
 * matches for PM have an odd index.  So the boolean value for PM is given by
 * taking the array index of the match, modulo 2.
 */
static const char *const ampm_strings[] = {am_STR, pm_STR, AM_STR, PM_STR, NULL};
static const char *const ampm_strings_long[] = {a_m_STR, p_m_STR, A_M_STR, P_M_STR, NULL};

/* ----------
 * Months in roman-numeral
 * (Must be in reverse order for seq_search (in FROM_CHAR), because
 *	'VIII' must have higher precedence than 'V')
 * ----------
 */
static const char *const rm_months_upper[] =
{"XII", "XI", "X", "IX", "VIII", "VII", "VI", "V", "IV", "III", "II", "I", NULL};

static const char *const rm_months_lower[] =
{"xii", "xi", "x", "ix", "viii", "vii", "vi", "v", "iv", "iii", "ii", "i", NULL};

/* ----------
 * Roman numbers
 * ----------
 */
static const char *const rm1[] = {"I", "II", "III", "IV", "V", "VI", "VII", "VIII", "IX", NULL};
static const char *const rm10[] = {"X", "XX", "XXX", "XL", "L", "LX", "LXX", "LXXX", "XC", NULL};
static const char *const rm100[] = {"C", "CC", "CCC", "CD", "D", "DC", "DCC", "DCCC", "CM", NULL};

/* ----------
 * Ordinal postfixes
 * ----------
 */
static const char *const numTH[] = {"ST", "ND", "RD", "TH", NULL};
static const char *const numth[] = {"st", "nd", "rd", "th", NULL};

/* ----------
 * Flags & Options:
 * ----------
 */
#define ONE_UPPER		1		/* Name */
#define ALL_UPPER		2		/* NAME */
#define ALL_LOWER		3		/* name */

#define FULL_SIZ		0

#define MAX_MONTH_LEN	9
#define MAX_MON_LEN		3
#define MAX_DAY_LEN		9
#define MAX_DY_LEN		3
#define MAX_RM_LEN		4

#define TH_UPPER		1
#define TH_LOWER		2

/* ----------
 * Number description struct
 * ----------
 */
typedef struct
{
	int			pre,			/* (count) numbers before decimal */
				post,			/* (count) numbers after decimal  */
				lsign,			/* want locales sign		  */
				flag,			/* number parameters		  */
				pre_lsign_num,	/* tmp value for lsign		  */
				multi,			/* multiplier for 'V'		  */
				zero_start,		/* position of first zero	  */
				zero_end,		/* position of last zero	  */
				need_locale;	/* needs it locale		  */
} NUMDesc;

/* ----------
 * Flags for NUMBER version
 * ----------
 */
#define NUM_F_DECIMAL		(1 << 1)
#define NUM_F_LDECIMAL		(1 << 2)
#define NUM_F_ZERO			(1 << 3)
#define NUM_F_BLANK			(1 << 4)
#define NUM_F_FILLMODE		(1 << 5)
#define NUM_F_LSIGN			(1 << 6)
#define NUM_F_BRACKET		(1 << 7)
#define NUM_F_MINUS			(1 << 8)
#define NUM_F_PLUS			(1 << 9)
#define NUM_F_ROMAN			(1 << 10)
#define NUM_F_MULTI			(1 << 11)
#define NUM_F_PLUS_POST		(1 << 12)
#define NUM_F_MINUS_POST	(1 << 13)
#define NUM_F_EEEE			(1 << 14)

#define NUM_LSIGN_PRE	(-1)
#define NUM_LSIGN_POST	1
#define NUM_LSIGN_NONE	0

/* ----------
 * Tests
 * ----------
 */
#define IS_DECIMAL(_f)	((_f)->flag & NUM_F_DECIMAL)
#define IS_LDECIMAL(_f) ((_f)->flag & NUM_F_LDECIMAL)
#define IS_ZERO(_f) ((_f)->flag & NUM_F_ZERO)
#define IS_BLANK(_f)	((_f)->flag & NUM_F_BLANK)
#define IS_FILLMODE(_f) ((_f)->flag & NUM_F_FILLMODE)
#define IS_BRACKET(_f)	((_f)->flag & NUM_F_BRACKET)
#define IS_MINUS(_f)	((_f)->flag & NUM_F_MINUS)
#define IS_LSIGN(_f)	((_f)->flag & NUM_F_LSIGN)
#define IS_PLUS(_f) ((_f)->flag & NUM_F_PLUS)
#define IS_ROMAN(_f)	((_f)->flag & NUM_F_ROMAN)
#define IS_MULTI(_f)	((_f)->flag & NUM_F_MULTI)
#define IS_EEEE(_f)		((_f)->flag & NUM_F_EEEE)

/* ----------
 * Format picture cache
 *
 * We will cache datetime format pictures up to DCH_CACHE_SIZE bytes long;
 * likewise number format pictures up to NUM_CACHE_SIZE bytes long.
 *
 * For simplicity, the cache entries are fixed-size, so they allow for the
 * worst case of a FormatNode for each byte in the picture string.
 *
 * The CACHE_SIZE constants are computed to make sizeof(DCHCacheEntry) and
 * sizeof(NUMCacheEntry) be powers of 2, or just less than that, so that
 * we don't waste too much space by palloc'ing them individually.  Be sure
 * to adjust those macros if you add fields to those structs.
 *
 * The max number of entries in each cache is DCH_CACHE_ENTRIES
 * resp. NUM_CACHE_ENTRIES.
 * ----------
 */
#define DCH_CACHE_OVERHEAD \
	MAXALIGN(sizeof(bool) + sizeof(int))
#define NUM_CACHE_OVERHEAD \
	MAXALIGN(sizeof(bool) + sizeof(int) + sizeof(NUMDesc))

#define DCH_CACHE_SIZE \
	((2048 - DCH_CACHE_OVERHEAD) / (sizeof(FormatNode) + sizeof(char)) - 1)
#define NUM_CACHE_SIZE \
	((1024 - NUM_CACHE_OVERHEAD) / (sizeof(FormatNode) + sizeof(char)) - 1)

#define DCH_CACHE_ENTRIES	20
#define NUM_CACHE_ENTRIES	20

typedef struct
{
	FormatNode	format[DCH_CACHE_SIZE + 1];
	char		str[DCH_CACHE_SIZE + 1];
	bool		valid;
	int			age;
} DCHCacheEntry;

typedef struct
{
	FormatNode	format[NUM_CACHE_SIZE + 1];
	char		str[NUM_CACHE_SIZE + 1];
	bool		valid;
	int			age;
	NUMDesc		Num;
} NUMCacheEntry;

/* global cache for date/time format pictures */
static DCHCacheEntry *DCHCache[DCH_CACHE_ENTRIES];
static int	n_DCHCache = 0;		/* current number of entries */
static int	DCHCounter = 0;		/* aging-event counter */

/* global cache for number format pictures */
static NUMCacheEntry *NUMCache[NUM_CACHE_ENTRIES];
static int	n_NUMCache = 0;		/* current number of entries */
static int	NUMCounter = 0;		/* aging-event counter */

/* ----------
 * For char->date/time conversion
 * ----------
 */
typedef struct
{
	FromCharDateMode mode;
	int			hh,
				pm,
				mi,
				ss,
				ssss,
				d,				/* stored as 1-7, Sunday = 1, 0 means missing */
				dd,
				ddd,
				mm,
				ms,
				year,
				bc,
				ww,
				w,
				cc,
				j,
				us,
				yysz,			/* is it YY or YYYY ? */
				clock,			/* 12 or 24 hour clock? */
				tzsign,			/* +1, -1 or 0 if timezone info is absent */
				tzh,
				tzm;
} TmFromChar;

#define ZERO_tmfc(_X) memset(_X, 0, sizeof(TmFromChar))

/* ----------
 * Debug
 * ----------
 */
#ifdef DEBUG_TO_FROM_CHAR
#define DEBUG_TMFC(_X) \
		elog(DEBUG_elog_output, "TMFC:\nmode %d\nhh %d\npm %d\nmi %d\nss %d\nssss %d\nd %d\ndd %d\nddd %d\nmm %d\nms: %d\nyear %d\nbc %d\nww %d\nw %d\ncc %d\nj %d\nus: %d\nyysz: %d\nclock: %d", \
			(_X)->mode, (_X)->hh, (_X)->pm, (_X)->mi, (_X)->ss, (_X)->ssss, \
			(_X)->d, (_X)->dd, (_X)->ddd, (_X)->mm, (_X)->ms, (_X)->year, \
			(_X)->bc, (_X)->ww, (_X)->w, (_X)->cc, (_X)->j, (_X)->us, \
			(_X)->yysz, (_X)->clock);
#define DEBUG_TM(_X) \
		elog(DEBUG_elog_output, "TM:\nsec %d\nyear %d\nmin %d\nwday %d\nhour %d\nyday %d\nmday %d\nnisdst %d\nmon %d\n",\
			(_X)->tm_sec, (_X)->tm_year,\
			(_X)->tm_min, (_X)->tm_wday, (_X)->tm_hour, (_X)->tm_yday,\
			(_X)->tm_mday, (_X)->tm_isdst, (_X)->tm_mon)
#else
#define DEBUG_TMFC(_X)
#define DEBUG_TM(_X)
#endif

/* ----------
 * Datetime to char conversion
 * ----------
 */
typedef struct TmToChar
{
	struct pg_tm tm;			/* classic 'tm' struct */
	fsec_t		fsec;			/* fractional seconds */
	const char *tzn;			/* timezone */
} TmToChar;

#define tmtcTm(_X)	(&(_X)->tm)
#define tmtcTzn(_X) ((_X)->tzn)
#define tmtcFsec(_X)	((_X)->fsec)

#define ZERO_tm(_X) \
do {	\
	(_X)->tm_sec  = (_X)->tm_year = (_X)->tm_min = (_X)->tm_wday = \
	(_X)->tm_hour = (_X)->tm_yday = (_X)->tm_isdst = 0; \
	(_X)->tm_mday = (_X)->tm_mon  = 1; \
	(_X)->tm_zone = NULL; \
} while(0)

#define ZERO_tmtc(_X) \
do { \
	ZERO_tm( tmtcTm(_X) ); \
	tmtcFsec(_X) = 0; \
	tmtcTzn(_X) = NULL; \
} while(0)

/*
 *	to_char(time) appears to to_char() as an interval, so this check
 *	is really for interval and time data types.
 */
#define INVALID_FOR_INTERVAL  \
do { \
	if (is_interval) \
		ereport(ERROR, \
				(errcode(ERRCODE_INVALID_DATETIME_FORMAT), \
				 errmsg("invalid format specification for an interval value"), \
				 errhint("Intervals are not tied to specific calendar dates."))); \
} while(0)

/*****************************************************************************
 *			KeyWord definitions
 *****************************************************************************/

/* ----------
 * Suffixes (FormatNode.suffix is an OR of these codes)
 * ----------
 */
#define DCH_S_FM	0x01
#define DCH_S_TH	0x02
#define DCH_S_th	0x04
#define DCH_S_SP	0x08
#define DCH_S_TM	0x10

/* ----------
 * Suffix tests
 * ----------
 */
#define S_THth(_s)	((((_s) & DCH_S_TH) || ((_s) & DCH_S_th)) ? 1 : 0)
#define S_TH(_s)	(((_s) & DCH_S_TH) ? 1 : 0)
#define S_th(_s)	(((_s) & DCH_S_th) ? 1 : 0)
#define S_TH_TYPE(_s)	(((_s) & DCH_S_TH) ? TH_UPPER : TH_LOWER)

/* Oracle toggles FM behavior, we don't; see docs. */
#define S_FM(_s)	(((_s) & DCH_S_FM) ? 1 : 0)
#define S_SP(_s)	(((_s) & DCH_S_SP) ? 1 : 0)
#define S_TM(_s)	(((_s) & DCH_S_TM) ? 1 : 0)

/* ----------
 * Suffixes definition for DATE-TIME TO/FROM CHAR
 * ----------
 */
#define TM_SUFFIX_LEN	2

static const KeySuffix DCH_suff[] = {
	{"FM", 2, DCH_S_FM, SUFFTYPE_PREFIX},
	{"fm", 2, DCH_S_FM, SUFFTYPE_PREFIX},
	{"TM", TM_SUFFIX_LEN, DCH_S_TM, SUFFTYPE_PREFIX},
	{"tm", 2, DCH_S_TM, SUFFTYPE_PREFIX},
	{"TH", 2, DCH_S_TH, SUFFTYPE_POSTFIX},
	{"th", 2, DCH_S_th, SUFFTYPE_POSTFIX},
	{"SP", 2, DCH_S_SP, SUFFTYPE_POSTFIX},
	/* last */
	{NULL, 0, 0, 0}
};


/* ----------
 * Format-pictures (KeyWord).
 *
 * The KeyWord field; alphabetic sorted, *BUT* strings alike is sorted
 *		  complicated -to-> easy:
 *
 *	(example: "DDD","DD","Day","D" )
 *
 * (this specific sort needs the algorithm for sequential search for strings,
 * which not has exact end; -> How keyword is in "HH12blabla" ? - "HH"
 * or "HH12"? You must first try "HH12", because "HH" is in string, but
 * it is not good.
 *
 * (!)
 *	 - Position for the keyword is similar as position in the enum DCH/NUM_poz.
 * (!)
 *
 * For fast search is used the 'int index[]', index is ascii table from position
 * 32 (' ') to 126 (~), in this index is DCH_ / NUM_ enums for each ASCII
 * position or -1 if char is not used in the KeyWord. Search example for
 * string "MM":
 *	1)	see in index to index['M' - 32],
 *	2)	take keywords position (enum DCH_MI) from index
 *	3)	run sequential search in keywords[] from this position
 *
 * ----------
 */

typedef enum
{
	DCH_A_D,
	DCH_A_M,
	DCH_AD,
	DCH_AM,
	DCH_B_C,
	DCH_BC,
	DCH_CC,
	DCH_DAY,
	DCH_DDD,
	DCH_DD,
	DCH_DY,
	DCH_Day,
	DCH_Dy,
	DCH_D,
	DCH_FX,						/* global suffix */
	DCH_HH24,
	DCH_HH12,
	DCH_HH,
	DCH_IDDD,
	DCH_ID,
	DCH_IW,
	DCH_IYYY,
	DCH_IYY,
	DCH_IY,
	DCH_I,
	DCH_J,
	DCH_MI,
	DCH_MM,
	DCH_MONTH,
	DCH_MON,
	DCH_MS,
	DCH_Month,
	DCH_Mon,
	DCH_OF,
	DCH_P_M,
	DCH_PM,
	DCH_Q,
	DCH_RM,
	DCH_SSSS,
	DCH_SS,
	DCH_TZH,
	DCH_TZM,
	DCH_TZ,
	DCH_US,
	DCH_WW,
	DCH_W,
	DCH_Y_YYY,
	DCH_YYYY,
	DCH_YYY,
	DCH_YY,
	DCH_Y,
	DCH_a_d,
	DCH_a_m,
	DCH_ad,
	DCH_am,
	DCH_b_c,
	DCH_bc,
	DCH_cc,
	DCH_day,
	DCH_ddd,
	DCH_dd,
	DCH_dy,
	DCH_d,
	DCH_fx,
	DCH_hh24,
	DCH_hh12,
	DCH_hh,
	DCH_iddd,
	DCH_id,
	DCH_iw,
	DCH_iyyy,
	DCH_iyy,
	DCH_iy,
	DCH_i,
	DCH_j,
	DCH_mi,
	DCH_mm,
	DCH_month,
	DCH_mon,
	DCH_ms,
	DCH_p_m,
	DCH_pm,
	DCH_q,
	DCH_rm,
	DCH_ssss,
	DCH_ss,
	DCH_tz,
	DCH_us,
	DCH_ww,
	DCH_w,
	DCH_y_yyy,
	DCH_yyyy,
	DCH_yyy,
	DCH_yy,
	DCH_y,

	/* last */
	_DCH_last_
}			DCH_poz;

typedef enum
{
	NUM_COMMA,
	NUM_DEC,
	NUM_0,
	NUM_9,
	NUM_B,
	NUM_C,
	NUM_D,
	NUM_E,
	NUM_FM,
	NUM_G,
	NUM_L,
	NUM_MI,
	NUM_PL,
	NUM_PR,
	NUM_RN,
	NUM_SG,
	NUM_SP,
	NUM_S,
	NUM_TH,
	NUM_V,
	NUM_b,
	NUM_c,
	NUM_d,
	NUM_e,
	NUM_fm,
	NUM_g,
	NUM_l,
	NUM_mi,
	NUM_pl,
	NUM_pr,
	NUM_rn,
	NUM_sg,
	NUM_sp,
	NUM_s,
	NUM_th,
	NUM_v,

	/* last */
	_NUM_last_
}			NUM_poz;

/* ----------
 * KeyWords for DATE-TIME version
 * ----------
 */
static const KeyWord DCH_keywords[] = {
/*	name, len, id, is_digit, date_mode */
	{"A.D.", 4, DCH_A_D, false, FROM_CHAR_DATE_NONE},	/* A */
	{"A.M.", 4, DCH_A_M, false, FROM_CHAR_DATE_NONE},
	{"AD", 2, DCH_AD, false, FROM_CHAR_DATE_NONE},
	{"AM", 2, DCH_AM, false, FROM_CHAR_DATE_NONE},
	{"B.C.", 4, DCH_B_C, false, FROM_CHAR_DATE_NONE},	/* B */
	{"BC", 2, DCH_BC, false, FROM_CHAR_DATE_NONE},
	{"CC", 2, DCH_CC, true, FROM_CHAR_DATE_NONE},	/* C */
	{"DAY", 3, DCH_DAY, false, FROM_CHAR_DATE_NONE},	/* D */
	{"DDD", 3, DCH_DDD, true, FROM_CHAR_DATE_GREGORIAN},
	{"DD", 2, DCH_DD, true, FROM_CHAR_DATE_GREGORIAN},
	{"DY", 2, DCH_DY, false, FROM_CHAR_DATE_NONE},
	{"Day", 3, DCH_Day, false, FROM_CHAR_DATE_NONE},
	{"Dy", 2, DCH_Dy, false, FROM_CHAR_DATE_NONE},
	{"D", 1, DCH_D, true, FROM_CHAR_DATE_GREGORIAN},
	{"FX", 2, DCH_FX, false, FROM_CHAR_DATE_NONE},	/* F */
	{"HH24", 4, DCH_HH24, true, FROM_CHAR_DATE_NONE},	/* H */
	{"HH12", 4, DCH_HH12, true, FROM_CHAR_DATE_NONE},
	{"HH", 2, DCH_HH, true, FROM_CHAR_DATE_NONE},
	{"IDDD", 4, DCH_IDDD, true, FROM_CHAR_DATE_ISOWEEK},	/* I */
	{"ID", 2, DCH_ID, true, FROM_CHAR_DATE_ISOWEEK},
	{"IW", 2, DCH_IW, true, FROM_CHAR_DATE_ISOWEEK},
	{"IYYY", 4, DCH_IYYY, true, FROM_CHAR_DATE_ISOWEEK},
	{"IYY", 3, DCH_IYY, true, FROM_CHAR_DATE_ISOWEEK},
	{"IY", 2, DCH_IY, true, FROM_CHAR_DATE_ISOWEEK},
	{"I", 1, DCH_I, true, FROM_CHAR_DATE_ISOWEEK},
	{"J", 1, DCH_J, true, FROM_CHAR_DATE_NONE}, /* J */
	{"MI", 2, DCH_MI, true, FROM_CHAR_DATE_NONE},	/* M */
	{"MM", 2, DCH_MM, true, FROM_CHAR_DATE_GREGORIAN},
	{"MONTH", 5, DCH_MONTH, false, FROM_CHAR_DATE_GREGORIAN},
	{"MON", 3, DCH_MON, false, FROM_CHAR_DATE_GREGORIAN},
	{"MS", 2, DCH_MS, true, FROM_CHAR_DATE_NONE},
	{"Month", 5, DCH_Month, false, FROM_CHAR_DATE_GREGORIAN},
	{"Mon", 3, DCH_Mon, false, FROM_CHAR_DATE_GREGORIAN},
	{"OF", 2, DCH_OF, false, FROM_CHAR_DATE_NONE},	/* O */
	{"P.M.", 4, DCH_P_M, false, FROM_CHAR_DATE_NONE},	/* P */
	{"PM", 2, DCH_PM, false, FROM_CHAR_DATE_NONE},
	{"Q", 1, DCH_Q, true, FROM_CHAR_DATE_NONE}, /* Q */
	{"RM", 2, DCH_RM, false, FROM_CHAR_DATE_GREGORIAN}, /* R */
	{"SSSS", 4, DCH_SSSS, true, FROM_CHAR_DATE_NONE},	/* S */
	{"SS", 2, DCH_SS, true, FROM_CHAR_DATE_NONE},
	{"TZH", 3, DCH_TZH, false, FROM_CHAR_DATE_NONE},	/* T */
	{"TZM", 3, DCH_TZM, true, FROM_CHAR_DATE_NONE},
	{"TZ", 2, DCH_TZ, false, FROM_CHAR_DATE_NONE},
	{"US", 2, DCH_US, true, FROM_CHAR_DATE_NONE},	/* U */
	{"WW", 2, DCH_WW, true, FROM_CHAR_DATE_GREGORIAN},	/* W */
	{"W", 1, DCH_W, true, FROM_CHAR_DATE_GREGORIAN},
	{"Y,YYY", 5, DCH_Y_YYY, true, FROM_CHAR_DATE_GREGORIAN},	/* Y */
	{"YYYY", 4, DCH_YYYY, true, FROM_CHAR_DATE_GREGORIAN},
	{"YYY", 3, DCH_YYY, true, FROM_CHAR_DATE_GREGORIAN},
	{"YY", 2, DCH_YY, true, FROM_CHAR_DATE_GREGORIAN},
	{"Y", 1, DCH_Y, true, FROM_CHAR_DATE_GREGORIAN},
	{"a.d.", 4, DCH_a_d, false, FROM_CHAR_DATE_NONE},	/* a */
	{"a.m.", 4, DCH_a_m, false, FROM_CHAR_DATE_NONE},
	{"ad", 2, DCH_ad, false, FROM_CHAR_DATE_NONE},
	{"am", 2, DCH_am, false, FROM_CHAR_DATE_NONE},
	{"b.c.", 4, DCH_b_c, false, FROM_CHAR_DATE_NONE},	/* b */
	{"bc", 2, DCH_bc, false, FROM_CHAR_DATE_NONE},
	{"cc", 2, DCH_CC, true, FROM_CHAR_DATE_NONE},	/* c */
	{"day", 3, DCH_day, false, FROM_CHAR_DATE_NONE},	/* d */
	{"ddd", 3, DCH_DDD, true, FROM_CHAR_DATE_GREGORIAN},
	{"dd", 2, DCH_DD, true, FROM_CHAR_DATE_GREGORIAN},
	{"dy", 2, DCH_dy, false, FROM_CHAR_DATE_NONE},
	{"d", 1, DCH_D, true, FROM_CHAR_DATE_GREGORIAN},
	{"fx", 2, DCH_FX, false, FROM_CHAR_DATE_NONE},	/* f */
	{"hh24", 4, DCH_HH24, true, FROM_CHAR_DATE_NONE},	/* h */
	{"hh12", 4, DCH_HH12, true, FROM_CHAR_DATE_NONE},
	{"hh", 2, DCH_HH, true, FROM_CHAR_DATE_NONE},
	{"iddd", 4, DCH_IDDD, true, FROM_CHAR_DATE_ISOWEEK},	/* i */
	{"id", 2, DCH_ID, true, FROM_CHAR_DATE_ISOWEEK},
	{"iw", 2, DCH_IW, true, FROM_CHAR_DATE_ISOWEEK},
	{"iyyy", 4, DCH_IYYY, true, FROM_CHAR_DATE_ISOWEEK},
	{"iyy", 3, DCH_IYY, true, FROM_CHAR_DATE_ISOWEEK},
	{"iy", 2, DCH_IY, true, FROM_CHAR_DATE_ISOWEEK},
	{"i", 1, DCH_I, true, FROM_CHAR_DATE_ISOWEEK},
	{"j", 1, DCH_J, true, FROM_CHAR_DATE_NONE}, /* j */
	{"mi", 2, DCH_MI, true, FROM_CHAR_DATE_NONE},	/* m */
	{"mm", 2, DCH_MM, true, FROM_CHAR_DATE_GREGORIAN},
	{"month", 5, DCH_month, false, FROM_CHAR_DATE_GREGORIAN},
	{"mon", 3, DCH_mon, false, FROM_CHAR_DATE_GREGORIAN},
	{"ms", 2, DCH_MS, true, FROM_CHAR_DATE_NONE},
	{"p.m.", 4, DCH_p_m, false, FROM_CHAR_DATE_NONE},	/* p */
	{"pm", 2, DCH_pm, false, FROM_CHAR_DATE_NONE},
	{"q", 1, DCH_Q, true, FROM_CHAR_DATE_NONE}, /* q */
	{"rm", 2, DCH_rm, false, FROM_CHAR_DATE_GREGORIAN}, /* r */
	{"ssss", 4, DCH_SSSS, true, FROM_CHAR_DATE_NONE},	/* s */
	{"ss", 2, DCH_SS, true, FROM_CHAR_DATE_NONE},
	{"tz", 2, DCH_tz, false, FROM_CHAR_DATE_NONE},	/* t */
	{"us", 2, DCH_US, true, FROM_CHAR_DATE_NONE},	/* u */
	{"ww", 2, DCH_WW, true, FROM_CHAR_DATE_GREGORIAN},	/* w */
	{"w", 1, DCH_W, true, FROM_CHAR_DATE_GREGORIAN},
	{"y,yyy", 5, DCH_Y_YYY, true, FROM_CHAR_DATE_GREGORIAN},	/* y */
	{"yyyy", 4, DCH_YYYY, true, FROM_CHAR_DATE_GREGORIAN},
	{"yyy", 3, DCH_YYY, true, FROM_CHAR_DATE_GREGORIAN},
	{"yy", 2, DCH_YY, true, FROM_CHAR_DATE_GREGORIAN},
	{"y", 1, DCH_Y, true, FROM_CHAR_DATE_GREGORIAN},

	/* last */
	{NULL, 0, 0, 0, 0}
};

/* ----------
 * KeyWords for NUMBER version
 *
 * The is_digit and date_mode fields are not relevant here.
 * ----------
 */
static const KeyWord NUM_keywords[] = {
/*	name, len, id			is in Index */
	{",", 1, NUM_COMMA},		/* , */
	{".", 1, NUM_DEC},			/* . */
	{"0", 1, NUM_0},			/* 0 */
	{"9", 1, NUM_9},			/* 9 */
	{"B", 1, NUM_B},			/* B */
	{"C", 1, NUM_C},			/* C */
	{"D", 1, NUM_D},			/* D */
	{"EEEE", 4, NUM_E},			/* E */
	{"FM", 2, NUM_FM},			/* F */
	{"G", 1, NUM_G},			/* G */
	{"L", 1, NUM_L},			/* L */
	{"MI", 2, NUM_MI},			/* M */
	{"PL", 2, NUM_PL},			/* P */
	{"PR", 2, NUM_PR},
	{"RN", 2, NUM_RN},			/* R */
	{"SG", 2, NUM_SG},			/* S */
	{"SP", 2, NUM_SP},
	{"S", 1, NUM_S},
	{"TH", 2, NUM_TH},			/* T */
	{"V", 1, NUM_V},			/* V */
	{"b", 1, NUM_B},			/* b */
	{"c", 1, NUM_C},			/* c */
	{"d", 1, NUM_D},			/* d */
	{"eeee", 4, NUM_E},			/* e */
	{"fm", 2, NUM_FM},			/* f */
	{"g", 1, NUM_G},			/* g */
	{"l", 1, NUM_L},			/* l */
	{"mi", 2, NUM_MI},			/* m */
	{"pl", 2, NUM_PL},			/* p */
	{"pr", 2, NUM_PR},
	{"rn", 2, NUM_rn},			/* r */
	{"sg", 2, NUM_SG},			/* s */
	{"sp", 2, NUM_SP},
	{"s", 1, NUM_S},
	{"th", 2, NUM_th},			/* t */
	{"v", 1, NUM_V},			/* v */

	/* last */
	{NULL, 0, 0}
};


/* ----------
 * KeyWords index for DATE-TIME version
 * ----------
 */
static const int DCH_index[KeyWord_INDEX_SIZE] = {
/*
0	1	2	3	4	5	6	7	8	9
*/
	/*---- first 0..31 chars are skipped ----*/

	-1, -1, -1, -1, -1, -1, -1, -1,
	-1, -1, -1, -1, -1, -1, -1, -1, -1, -1,
	-1, -1, -1, -1, -1, -1, -1, -1, -1, -1,
	-1, -1, -1, -1, -1, DCH_A_D, DCH_B_C, DCH_CC, DCH_DAY, -1,
	DCH_FX, -1, DCH_HH24, DCH_IDDD, DCH_J, -1, -1, DCH_MI, -1, DCH_OF,
	DCH_P_M, DCH_Q, DCH_RM, DCH_SSSS, DCH_TZH, DCH_US, -1, DCH_WW, -1, DCH_Y_YYY,
	-1, -1, -1, -1, -1, -1, -1, DCH_a_d, DCH_b_c, DCH_cc,
	DCH_day, -1, DCH_fx, -1, DCH_hh24, DCH_iddd, DCH_j, -1, -1, DCH_mi,
	-1, -1, DCH_p_m, DCH_q, DCH_rm, DCH_ssss, DCH_tz, DCH_us, -1, DCH_ww,
	-1, DCH_y_yyy, -1, -1, -1, -1

	/*---- chars over 126 are skipped ----*/
};

/* ----------
 * KeyWords index for NUMBER version
 * ----------
 */
static const int NUM_index[KeyWord_INDEX_SIZE] = {
/*
0	1	2	3	4	5	6	7	8	9
*/
	/*---- first 0..31 chars are skipped ----*/

	-1, -1, -1, -1, -1, -1, -1, -1,
	-1, -1, -1, -1, NUM_COMMA, -1, NUM_DEC, -1, NUM_0, -1,
	-1, -1, -1, -1, -1, -1, -1, NUM_9, -1, -1,
	-1, -1, -1, -1, -1, -1, NUM_B, NUM_C, NUM_D, NUM_E,
	NUM_FM, NUM_G, -1, -1, -1, -1, NUM_L, NUM_MI, -1, -1,
	NUM_PL, -1, NUM_RN, NUM_SG, NUM_TH, -1, NUM_V, -1, -1, -1,
	-1, -1, -1, -1, -1, -1, -1, -1, NUM_b, NUM_c,
	NUM_d, NUM_e, NUM_fm, NUM_g, -1, -1, -1, -1, NUM_l, NUM_mi,
	-1, -1, NUM_pl, -1, NUM_rn, NUM_sg, NUM_th, -1, NUM_v, -1,
	-1, -1, -1, -1, -1, -1

	/*---- chars over 126 are skipped ----*/
};

/* ----------
 * Number processor struct
 * ----------
 */
typedef struct NUMProc
{
	bool		is_to_char;
	NUMDesc    *Num;			/* number description		*/

	int			sign,			/* '-' or '+'			*/
				sign_wrote,		/* was sign write		*/
				num_count,		/* number of write digits	*/
				num_in,			/* is inside number		*/
				num_curr,		/* current position in number	*/
				out_pre_spaces, /* spaces before first digit	*/

				read_dec,		/* to_number - was read dec. point	*/
				read_post,		/* to_number - number of dec. digit */
				read_pre;		/* to_number - number non-dec. digit */

	char	   *number,			/* string with number	*/
			   *number_p,		/* pointer to current number position */
			   *inout,			/* in / out buffer	*/
			   *inout_p,		/* pointer to current inout position */
			   *last_relevant,	/* last relevant number after decimal point */

			   *L_negative_sign,	/* Locale */
			   *L_positive_sign,
			   *decimal,
			   *L_thousands_sep,
			   *L_currency_symbol;
} NUMProc;


/* ----------
 * Functions
 * ----------
 */
static const KeyWord *index_seq_search(const char *str, const KeyWord *kw,
									   const int *index);
static const KeySuffix *suff_search(const char *str, const KeySuffix *suf, int type);
static bool is_separator_char(const char *str);
static void NUMDesc_prepare(NUMDesc *num, FormatNode *n);
static void parse_format(FormatNode *node, const char *str, const KeyWord *kw,
						 const KeySuffix *suf, const int *index, int ver, NUMDesc *Num);

static void DCH_to_char(FormatNode *node, bool is_interval,
						TmToChar *in, char *out, Oid collid);
static void DCH_from_char(FormatNode *node, char *in, TmFromChar *out);

#ifdef DEBUG_TO_FROM_CHAR
static void dump_index(const KeyWord *k, const int *index);
static void dump_node(FormatNode *node, int max);
#endif

static const char *get_th(char *num, int type);
static char *str_numth(char *dest, char *num, int type);
static int	adjust_partial_year_to_2020(int year);
static int	strspace_len(char *str);
static void from_char_set_mode(TmFromChar *tmfc, const FromCharDateMode mode);
static void from_char_set_int(int *dest, const int value, const FormatNode *node);
static int	from_char_parse_int_len(int *dest, char **src, const int len, FormatNode *node);
static int	from_char_parse_int(int *dest, char **src, FormatNode *node);
static int	seq_search(char *name, const char *const *array, int type, int max, int *len);
static int	from_char_seq_search(int *dest, char **src, const char *const *array, int type, int max, FormatNode *node);
static void do_to_timestamp(text *date_txt, text *fmt,
							struct pg_tm *tm, fsec_t *fsec);
static char *fill_str(char *str, int c, int max);
static FormatNode *NUM_cache(int len, NUMDesc *Num, text *pars_str, bool *shouldFree);
static char *int_to_roman(int number);
static void NUM_prepare_locale(NUMProc *Np);
static char *get_last_relevant_decnum(char *num);
static void NUM_numpart_from_char(NUMProc *Np, int id, int input_len);
static void NUM_numpart_to_char(NUMProc *Np, int id);
static char *NUM_processor(FormatNode *node, NUMDesc *Num, char *inout,
						   char *number, int input_len, int to_char_out_pre_spaces,
						   int sign, bool is_to_char, Oid collid);
static DCHCacheEntry *DCH_cache_getnew(const char *str);
static DCHCacheEntry *DCH_cache_search(const char *str);
static DCHCacheEntry *DCH_cache_fetch(const char *str);
static NUMCacheEntry *NUM_cache_getnew(const char *str);
static NUMCacheEntry *NUM_cache_search(const char *str);
static NUMCacheEntry *NUM_cache_fetch(const char *str);


/* ----------
 * Fast sequential search, use index for data selection which
 * go to seq. cycle (it is very fast for unwanted strings)
 * (can't be used binary search in format parsing)
 * ----------
 */
static const KeyWord *
index_seq_search(const char *str, const KeyWord *kw, const int *index)
{
	int			poz;

	if (!KeyWord_INDEX_FILTER(*str))
		return NULL;

	if ((poz = *(index + (*str - ' '))) > -1)
	{
		const KeyWord *k = kw + poz;

		do
		{
			if (strncmp(str, k->name, k->len) == 0)
				return k;
			k++;
			if (!k->name)
				return NULL;
		} while (*str == *k->name);
	}
	return NULL;
}

static const KeySuffix *
suff_search(const char *str, const KeySuffix *suf, int type)
{
	const KeySuffix *s;

	for (s = suf; s->name != NULL; s++)
	{
		if (s->type != type)
			continue;

		if (strncmp(str, s->name, s->len) == 0)
			return s;
	}
	return NULL;
}

static bool
is_separator_char(const char *str)
{
	/* ASCII printable character, but not letter or digit */
	return (*str > 0x20 && *str < 0x7F &&
			!(*str >= 'A' && *str <= 'Z') &&
			!(*str >= 'a' && *str <= 'z') &&
			!(*str >= '0' && *str <= '9'));
}

/* ----------
 * Prepare NUMDesc (number description struct) via FormatNode struct
 * ----------
 */
static void
NUMDesc_prepare(NUMDesc *num, FormatNode *n)
{
	if (n->type != NODE_TYPE_ACTION)
		return;

	if (IS_EEEE(num) && n->key->id != NUM_E)
		ereport(ERROR,
				(errcode(ERRCODE_SYNTAX_ERROR),
				 errmsg("\"EEEE\" must be the last pattern used")));

	switch (n->key->id)
	{
		case NUM_9:
			if (IS_BRACKET(num))
				ereport(ERROR,
						(errcode(ERRCODE_SYNTAX_ERROR),
						 errmsg("\"9\" must be ahead of \"PR\"")));
			if (IS_MULTI(num))
			{
				++num->multi;
				break;
			}
			if (IS_DECIMAL(num))
				++num->post;
			else
				++num->pre;
			break;

		case NUM_0:
			if (IS_BRACKET(num))
				ereport(ERROR,
						(errcode(ERRCODE_SYNTAX_ERROR),
						 errmsg("\"0\" must be ahead of \"PR\"")));
			if (!IS_ZERO(num) && !IS_DECIMAL(num))
			{
				num->flag |= NUM_F_ZERO;
				num->zero_start = num->pre + 1;
			}
			if (!IS_DECIMAL(num))
				++num->pre;
			else
				++num->post;

			num->zero_end = num->pre + num->post;
			break;

		case NUM_B:
			if (num->pre == 0 && num->post == 0 && (!IS_ZERO(num)))
				num->flag |= NUM_F_BLANK;
			break;

		case NUM_D:
			num->flag |= NUM_F_LDECIMAL;
			num->need_locale = true;
			/* FALLTHROUGH */
		case NUM_DEC:
			if (IS_DECIMAL(num))
				ereport(ERROR,
						(errcode(ERRCODE_SYNTAX_ERROR),
						 errmsg("multiple decimal points")));
			if (IS_MULTI(num))
				ereport(ERROR,
						(errcode(ERRCODE_SYNTAX_ERROR),
						 errmsg("cannot use \"V\" and decimal point together")));
			num->flag |= NUM_F_DECIMAL;
			break;

		case NUM_FM:
			num->flag |= NUM_F_FILLMODE;
			break;

		case NUM_S:
			if (IS_LSIGN(num))
				ereport(ERROR,
						(errcode(ERRCODE_SYNTAX_ERROR),
						 errmsg("cannot use \"S\" twice")));
			if (IS_PLUS(num) || IS_MINUS(num) || IS_BRACKET(num))
				ereport(ERROR,
						(errcode(ERRCODE_SYNTAX_ERROR),
						 errmsg("cannot use \"S\" and \"PL\"/\"MI\"/\"SG\"/\"PR\" together")));
			if (!IS_DECIMAL(num))
			{
				num->lsign = NUM_LSIGN_PRE;
				num->pre_lsign_num = num->pre;
				num->need_locale = true;
				num->flag |= NUM_F_LSIGN;
			}
			else if (num->lsign == NUM_LSIGN_NONE)
			{
				num->lsign = NUM_LSIGN_POST;
				num->need_locale = true;
				num->flag |= NUM_F_LSIGN;
			}
			break;

		case NUM_MI:
			if (IS_LSIGN(num))
				ereport(ERROR,
						(errcode(ERRCODE_SYNTAX_ERROR),
						 errmsg("cannot use \"S\" and \"MI\" together")));
			num->flag |= NUM_F_MINUS;
			if (IS_DECIMAL(num))
				num->flag |= NUM_F_MINUS_POST;
			break;

		case NUM_PL:
			if (IS_LSIGN(num))
				ereport(ERROR,
						(errcode(ERRCODE_SYNTAX_ERROR),
						 errmsg("cannot use \"S\" and \"PL\" together")));
			num->flag |= NUM_F_PLUS;
			if (IS_DECIMAL(num))
				num->flag |= NUM_F_PLUS_POST;
			break;

		case NUM_SG:
			if (IS_LSIGN(num))
				ereport(ERROR,
						(errcode(ERRCODE_SYNTAX_ERROR),
						 errmsg("cannot use \"S\" and \"SG\" together")));
			num->flag |= NUM_F_MINUS;
			num->flag |= NUM_F_PLUS;
			break;

		case NUM_PR:
			if (IS_LSIGN(num) || IS_PLUS(num) || IS_MINUS(num))
				ereport(ERROR,
						(errcode(ERRCODE_SYNTAX_ERROR),
						 errmsg("cannot use \"PR\" and \"S\"/\"PL\"/\"MI\"/\"SG\" together")));
			num->flag |= NUM_F_BRACKET;
			break;

		case NUM_rn:
		case NUM_RN:
			num->flag |= NUM_F_ROMAN;
			break;

		case NUM_L:
		case NUM_G:
			num->need_locale = true;
			break;

		case NUM_V:
			if (IS_DECIMAL(num))
				ereport(ERROR,
						(errcode(ERRCODE_SYNTAX_ERROR),
						 errmsg("cannot use \"V\" and decimal point together")));
			num->flag |= NUM_F_MULTI;
			break;

		case NUM_E:
			if (IS_EEEE(num))
				ereport(ERROR,
						(errcode(ERRCODE_SYNTAX_ERROR),
						 errmsg("cannot use \"EEEE\" twice")));
			if (IS_BLANK(num) || IS_FILLMODE(num) || IS_LSIGN(num) ||
				IS_BRACKET(num) || IS_MINUS(num) || IS_PLUS(num) ||
				IS_ROMAN(num) || IS_MULTI(num))
				ereport(ERROR,
						(errcode(ERRCODE_SYNTAX_ERROR),
						 errmsg("\"EEEE\" is incompatible with other formats"),
						 errdetail("\"EEEE\" may only be used together with digit and decimal point patterns.")));
			num->flag |= NUM_F_EEEE;
			break;
	}
}

/* ----------
 * Format parser, search small keywords and keyword's suffixes, and make
 * format-node tree.
 *
 * for DATE-TIME & NUMBER version
 * ----------
 */
static void
parse_format(FormatNode *node, const char *str, const KeyWord *kw,
			 const KeySuffix *suf, const int *index, int ver, NUMDesc *Num)
{
	FormatNode *n;

#ifdef DEBUG_TO_FROM_CHAR
	elog(DEBUG_elog_output, "to_char/number(): run parser");
#endif

	n = node;

	while (*str)
	{
		int			suffix = 0;
		const KeySuffix *s;

		/*
		 * Prefix
		 */
		if (ver == DCH_TYPE &&
			(s = suff_search(str, suf, SUFFTYPE_PREFIX)) != NULL)
		{
			suffix |= s->id;
			if (s->len)
				str += s->len;
		}

		/*
		 * Keyword
		 */
		if (*str && (n->key = index_seq_search(str, kw, index)) != NULL)
		{
			n->type = NODE_TYPE_ACTION;
			n->suffix = suffix;
			if (n->key->len)
				str += n->key->len;

			/*
			 * NUM version: Prepare global NUMDesc struct
			 */
			if (ver == NUM_TYPE)
				NUMDesc_prepare(Num, n);

			/*
			 * Postfix
			 */
			if (ver == DCH_TYPE && *str &&
				(s = suff_search(str, suf, SUFFTYPE_POSTFIX)) != NULL)
			{
				n->suffix |= s->id;
				if (s->len)
					str += s->len;
			}

			n++;
		}
		else if (*str)
		{
			int			chlen;

			/*
			 * Process double-quoted literal string, if any
			 */
			if (*str == '"')
			{
				str++;
				while (*str)
				{
					if (*str == '"')
					{
						str++;
						break;
					}
					/* backslash quotes the next character, if any */
					if (*str == '\\' && *(str + 1))
						str++;
					chlen = pg_mblen(str);
					n->type = NODE_TYPE_CHAR;
					memcpy(n->character, str, chlen);
					n->character[chlen] = '\0';
					n->key = NULL;
					n->suffix = 0;
					n++;
					str += chlen;
				}
			}
			else
			{
				/*
				 * Outside double-quoted strings, backslash is only special if
				 * it immediately precedes a double quote.
				 */
				if (*str == '\\' && *(str + 1) == '"')
					str++;
				chlen = pg_mblen(str);

				if (ver == DCH_TYPE && is_separator_char(str))
					n->type = NODE_TYPE_SEPARATOR;
				else if (isspace((unsigned char) *str))
					n->type = NODE_TYPE_SPACE;
				else
					n->type = NODE_TYPE_CHAR;

				memcpy(n->character, str, chlen);
				n->character[chlen] = '\0';
				n->key = NULL;
				n->suffix = 0;
				n++;
				str += chlen;
			}
		}
	}

	n->type = NODE_TYPE_END;
	n->suffix = 0;
}

/* ----------
 * DEBUG: Dump the FormatNode Tree (debug)
 * ----------
 */
#ifdef DEBUG_TO_FROM_CHAR

#define DUMP_THth(_suf) (S_TH(_suf) ? "TH" : (S_th(_suf) ? "th" : " "))
#define DUMP_FM(_suf)	(S_FM(_suf) ? "FM" : " ")

static void
dump_node(FormatNode *node, int max)
{
	FormatNode *n;
	int			a;

	elog(DEBUG_elog_output, "to_from-char(): DUMP FORMAT");

	for (a = 0, n = node; a <= max; n++, a++)
	{
		if (n->type == NODE_TYPE_ACTION)
			elog(DEBUG_elog_output, "%d:\t NODE_TYPE_ACTION '%s'\t(%s,%s)",
				 a, n->key->name, DUMP_THth(n->suffix), DUMP_FM(n->suffix));
		else if (n->type == NODE_TYPE_CHAR)
			elog(DEBUG_elog_output, "%d:\t NODE_TYPE_CHAR '%s'",
				 a, n->character);
		else if (n->type == NODE_TYPE_END)
		{
			elog(DEBUG_elog_output, "%d:\t NODE_TYPE_END", a);
			return;
		}
		else
			elog(DEBUG_elog_output, "%d:\t unknown NODE!", a);
	}
}
#endif							/* DEBUG */

/*****************************************************************************
 *			Private utils
 *****************************************************************************/

/* ----------
 * Return ST/ND/RD/TH for simple (1..9) numbers
 * type --> 0 upper, 1 lower
 * ----------
 */
static const char *
get_th(char *num, int type)
{
	int			len = strlen(num),
				last,
				seclast;

	last = *(num + (len - 1));
	if (!isdigit((unsigned char) last))
		ereport(ERROR,
				(errcode(ERRCODE_INVALID_TEXT_REPRESENTATION),
				 errmsg("\"%s\" is not a number", num)));

	/*
	 * All "teens" (<x>1[0-9]) get 'TH/th', while <x>[02-9][123] still get
	 * 'ST/st', 'ND/nd', 'RD/rd', respectively
	 */
	if ((len > 1) && ((seclast = num[len - 2]) == '1'))
		last = 0;

	switch (last)
	{
		case '1':
			if (type == TH_UPPER)
				return numTH[0];
			return numth[0];
		case '2':
			if (type == TH_UPPER)
				return numTH[1];
			return numth[1];
		case '3':
			if (type == TH_UPPER)
				return numTH[2];
			return numth[2];
		default:
			if (type == TH_UPPER)
				return numTH[3];
			return numth[3];
	}
}

/* ----------
 * Convert string-number to ordinal string-number
 * type --> 0 upper, 1 lower
 * ----------
 */
static char *
str_numth(char *dest, char *num, int type)
{
	if (dest != num)
		strcpy(dest, num);
	strcat(dest, get_th(num, type));
	return dest;
}

/*****************************************************************************
 *			upper/lower/initcap functions
 *****************************************************************************/

#ifdef USE_ICU

typedef int32_t (*ICU_Convert_Func) (UChar *dest, int32_t destCapacity,
									 const UChar *src, int32_t srcLength,
									 const char *locale,
									 UErrorCode *pErrorCode);

static int32_t
icu_convert_case(ICU_Convert_Func func, pg_locale_t mylocale,
				 UChar **buff_dest, UChar *buff_source, int32_t len_source)
{
	UErrorCode	status;
	int32_t		len_dest;

	len_dest = len_source;		/* try first with same length */
	*buff_dest = palloc(len_dest * sizeof(**buff_dest));
	status = U_ZERO_ERROR;
	len_dest = func(*buff_dest, len_dest, buff_source, len_source,
					mylocale->info.icu.locale, &status);
	if (status == U_BUFFER_OVERFLOW_ERROR)
	{
		/* try again with adjusted length */
		pfree(*buff_dest);
		*buff_dest = palloc(len_dest * sizeof(**buff_dest));
		status = U_ZERO_ERROR;
		len_dest = func(*buff_dest, len_dest, buff_source, len_source,
						mylocale->info.icu.locale, &status);
	}
	if (U_FAILURE(status))
		ereport(ERROR,
				(errmsg("case conversion failed: %s", u_errorName(status))));
	return len_dest;
}

static int32_t
u_strToTitle_default_BI(UChar *dest, int32_t destCapacity,
						const UChar *src, int32_t srcLength,
						const char *locale,
						UErrorCode *pErrorCode)
{
	return u_strToTitle(dest, destCapacity, src, srcLength,
						NULL, locale, pErrorCode);
}

#endif							/* USE_ICU */

/*
 * If the system provides the needed functions for wide-character manipulation
 * (which are all standardized by C99), then we implement upper/lower/initcap
 * using wide-character functions, if necessary.  Otherwise we use the
 * traditional <ctype.h> functions, which of course will not work as desired
 * in multibyte character sets.  Note that in either case we are effectively
 * assuming that the database character encoding matches the encoding implied
 * by LC_CTYPE.
 *
 * If the system provides locale_t and associated functions (which are
 * standardized by Open Group's XBD), we can support collations that are
 * neither default nor C.  The code is written to handle both combinations
 * of have-wide-characters and have-locale_t, though it's rather unlikely
 * a platform would have the latter without the former.
 */

/*
 * collation-aware, wide-character-aware lower function
 *
 * We pass the number of bytes so we can pass varlena and char*
 * to this function.  The result is a palloc'd, null-terminated string.
 */
char *
str_tolower(const char *buff, size_t nbytes, Oid collid)
{
	char	   *result;

	if (!buff)
		return NULL;

	/* C/POSIX collations use this path regardless of database encoding */
	if (lc_ctype_is_c(collid))
	{
		result = asc_tolower(buff, nbytes);
	}
	else
	{
		pg_locale_t mylocale = 0;

		if (collid != DEFAULT_COLLATION_OID)
		{
			if (!OidIsValid(collid))
			{
				/*
				 * This typically means that the parser could not resolve a
				 * conflict of implicit collations, so report it that way.
				 */
				ereport(ERROR,
						(errcode(ERRCODE_INDETERMINATE_COLLATION),
						 errmsg("could not determine which collation to use for %s function",
								"lower()"),
						 errhint("Use the COLLATE clause to set the collation explicitly.")));
			}
			mylocale = pg_newlocale_from_collation(collid);
		}

#ifdef USE_ICU
		if (mylocale && mylocale->provider == COLLPROVIDER_ICU)
		{
			int32_t		len_uchar;
			int32_t		len_conv;
			UChar	   *buff_uchar;
			UChar	   *buff_conv;

			len_uchar = icu_to_uchar(&buff_uchar, buff, nbytes);
			len_conv = icu_convert_case(u_strToLower, mylocale,
										&buff_conv, buff_uchar, len_uchar);
			icu_from_uchar(&result, buff_conv, len_conv);
			pfree(buff_uchar);
		}
		else
#endif
		{
			if (pg_database_encoding_max_length() > 1)
			{
				wchar_t    *workspace;
				size_t		curr_char;
				size_t		result_size;

				/* Overflow paranoia */
				if ((nbytes + 1) > (INT_MAX / sizeof(wchar_t)))
					ereport(ERROR,
							(errcode(ERRCODE_OUT_OF_MEMORY),
							 errmsg("out of memory")));

				/* Output workspace cannot have more codes than input bytes */
				workspace = (wchar_t *) palloc((nbytes + 1) * sizeof(wchar_t));

				char2wchar(workspace, nbytes + 1, buff, nbytes, mylocale);

				for (curr_char = 0; workspace[curr_char] != 0; curr_char++)
				{
#ifdef HAVE_LOCALE_T
					if (mylocale)
						workspace[curr_char] = towlower_l(workspace[curr_char], mylocale->info.lt);
					else
#endif
						workspace[curr_char] = towlower(workspace[curr_char]);
				}

				/*
				 * Make result large enough; case change might change number
				 * of bytes
				 */
				result_size = curr_char * pg_database_encoding_max_length() + 1;
				result = palloc(result_size);

				wchar2char(result, workspace, result_size, mylocale);
				pfree(workspace);
			}
			else
			{
				char	   *p;

				result = pnstrdup(buff, nbytes);

				/*
				 * Note: we assume that tolower_l() will not be so broken as
				 * to need an isupper_l() guard test.  When using the default
				 * collation, we apply the traditional Postgres behavior that
				 * forces ASCII-style treatment of I/i, but in non-default
				 * collations you get exactly what the collation says.
				 */
				for (p = result; *p; p++)
				{
#ifdef HAVE_LOCALE_T
					if (mylocale)
						*p = tolower_l((unsigned char) *p, mylocale->info.lt);
					else
#endif
						*p = pg_tolower((unsigned char) *p);
				}
			}
		}
	}

	return result;
}

/*
 * collation-aware, wide-character-aware upper function
 *
 * We pass the number of bytes so we can pass varlena and char*
 * to this function.  The result is a palloc'd, null-terminated string.
 */
char *
str_toupper(const char *buff, size_t nbytes, Oid collid)
{
	char	   *result;

	if (!buff)
		return NULL;

	/* C/POSIX collations use this path regardless of database encoding */
	if (lc_ctype_is_c(collid))
	{
		result = asc_toupper(buff, nbytes);
	}
	else
	{
		pg_locale_t mylocale = 0;

		if (collid != DEFAULT_COLLATION_OID)
		{
			if (!OidIsValid(collid))
			{
				/*
				 * This typically means that the parser could not resolve a
				 * conflict of implicit collations, so report it that way.
				 */
				ereport(ERROR,
						(errcode(ERRCODE_INDETERMINATE_COLLATION),
						 errmsg("could not determine which collation to use for %s function",
								"upper()"),
						 errhint("Use the COLLATE clause to set the collation explicitly.")));
			}
			mylocale = pg_newlocale_from_collation(collid);
		}

#ifdef USE_ICU
		if (mylocale && mylocale->provider == COLLPROVIDER_ICU)
		{
			int32_t		len_uchar,
						len_conv;
			UChar	   *buff_uchar;
			UChar	   *buff_conv;

			len_uchar = icu_to_uchar(&buff_uchar, buff, nbytes);
			len_conv = icu_convert_case(u_strToUpper, mylocale,
										&buff_conv, buff_uchar, len_uchar);
			icu_from_uchar(&result, buff_conv, len_conv);
			pfree(buff_uchar);
		}
		else
#endif
		{
			if (pg_database_encoding_max_length() > 1)
			{
				wchar_t    *workspace;
				size_t		curr_char;
				size_t		result_size;

				/* Overflow paranoia */
				if ((nbytes + 1) > (INT_MAX / sizeof(wchar_t)))
					ereport(ERROR,
							(errcode(ERRCODE_OUT_OF_MEMORY),
							 errmsg("out of memory")));

				/* Output workspace cannot have more codes than input bytes */
				workspace = (wchar_t *) palloc((nbytes + 1) * sizeof(wchar_t));

				char2wchar(workspace, nbytes + 1, buff, nbytes, mylocale);

				for (curr_char = 0; workspace[curr_char] != 0; curr_char++)
				{
#ifdef HAVE_LOCALE_T
					if (mylocale)
						workspace[curr_char] = towupper_l(workspace[curr_char], mylocale->info.lt);
					else
#endif
						workspace[curr_char] = towupper(workspace[curr_char]);
				}

				/*
				 * Make result large enough; case change might change number
				 * of bytes
				 */
				result_size = curr_char * pg_database_encoding_max_length() + 1;
				result = palloc(result_size);

				wchar2char(result, workspace, result_size, mylocale);
				pfree(workspace);
			}
			else
			{
				char	   *p;

				result = pnstrdup(buff, nbytes);

				/*
				 * Note: we assume that toupper_l() will not be so broken as
				 * to need an islower_l() guard test.  When using the default
				 * collation, we apply the traditional Postgres behavior that
				 * forces ASCII-style treatment of I/i, but in non-default
				 * collations you get exactly what the collation says.
				 */
				for (p = result; *p; p++)
				{
#ifdef HAVE_LOCALE_T
					if (mylocale)
						*p = toupper_l((unsigned char) *p, mylocale->info.lt);
					else
#endif
						*p = pg_toupper((unsigned char) *p);
				}
			}
		}
	}

	return result;
}

/*
 * collation-aware, wide-character-aware initcap function
 *
 * We pass the number of bytes so we can pass varlena and char*
 * to this function.  The result is a palloc'd, null-terminated string.
 */
char *
str_initcap(const char *buff, size_t nbytes, Oid collid)
{
	char	   *result;
	int			wasalnum = false;

	if (!buff)
		return NULL;

	/* C/POSIX collations use this path regardless of database encoding */
	if (lc_ctype_is_c(collid))
	{
		result = asc_initcap(buff, nbytes);
	}
	else
	{
		pg_locale_t mylocale = 0;

		if (collid != DEFAULT_COLLATION_OID)
		{
			if (!OidIsValid(collid))
			{
				/*
				 * This typically means that the parser could not resolve a
				 * conflict of implicit collations, so report it that way.
				 */
				ereport(ERROR,
						(errcode(ERRCODE_INDETERMINATE_COLLATION),
						 errmsg("could not determine which collation to use for %s function",
								"initcap()"),
						 errhint("Use the COLLATE clause to set the collation explicitly.")));
			}
			mylocale = pg_newlocale_from_collation(collid);
		}

#ifdef USE_ICU
		if (mylocale && mylocale->provider == COLLPROVIDER_ICU)
		{
			int32_t		len_uchar,
						len_conv;
			UChar	   *buff_uchar;
			UChar	   *buff_conv;

			len_uchar = icu_to_uchar(&buff_uchar, buff, nbytes);
			len_conv = icu_convert_case(u_strToTitle_default_BI, mylocale,
										&buff_conv, buff_uchar, len_uchar);
			icu_from_uchar(&result, buff_conv, len_conv);
			pfree(buff_uchar);
		}
		else
#endif
		{
			if (pg_database_encoding_max_length() > 1)
			{
				wchar_t    *workspace;
				size_t		curr_char;
				size_t		result_size;

				/* Overflow paranoia */
				if ((nbytes + 1) > (INT_MAX / sizeof(wchar_t)))
					ereport(ERROR,
							(errcode(ERRCODE_OUT_OF_MEMORY),
							 errmsg("out of memory")));

				/* Output workspace cannot have more codes than input bytes */
				workspace = (wchar_t *) palloc((nbytes + 1) * sizeof(wchar_t));

				char2wchar(workspace, nbytes + 1, buff, nbytes, mylocale);

				for (curr_char = 0; workspace[curr_char] != 0; curr_char++)
				{
#ifdef HAVE_LOCALE_T
					if (mylocale)
					{
						if (wasalnum)
							workspace[curr_char] = towlower_l(workspace[curr_char], mylocale->info.lt);
						else
							workspace[curr_char] = towupper_l(workspace[curr_char], mylocale->info.lt);
						wasalnum = iswalnum_l(workspace[curr_char], mylocale->info.lt);
					}
					else
#endif
					{
						if (wasalnum)
							workspace[curr_char] = towlower(workspace[curr_char]);
						else
							workspace[curr_char] = towupper(workspace[curr_char]);
						wasalnum = iswalnum(workspace[curr_char]);
					}
				}

				/*
				 * Make result large enough; case change might change number
				 * of bytes
				 */
				result_size = curr_char * pg_database_encoding_max_length() + 1;
				result = palloc(result_size);

				wchar2char(result, workspace, result_size, mylocale);
				pfree(workspace);
			}
			else
			{
				char	   *p;

				result = pnstrdup(buff, nbytes);

				/*
				 * Note: we assume that toupper_l()/tolower_l() will not be so
				 * broken as to need guard tests.  When using the default
				 * collation, we apply the traditional Postgres behavior that
				 * forces ASCII-style treatment of I/i, but in non-default
				 * collations you get exactly what the collation says.
				 */
				for (p = result; *p; p++)
				{
#ifdef HAVE_LOCALE_T
					if (mylocale)
					{
						if (wasalnum)
							*p = tolower_l((unsigned char) *p, mylocale->info.lt);
						else
							*p = toupper_l((unsigned char) *p, mylocale->info.lt);
						wasalnum = isalnum_l((unsigned char) *p, mylocale->info.lt);
					}
					else
#endif
					{
						if (wasalnum)
							*p = pg_tolower((unsigned char) *p);
						else
							*p = pg_toupper((unsigned char) *p);
						wasalnum = isalnum((unsigned char) *p);
					}
				}
			}
		}
	}

	return result;
}

/*
 * ASCII-only lower function
 *
 * We pass the number of bytes so we can pass varlena and char*
 * to this function.  The result is a palloc'd, null-terminated string.
 */
char *
asc_tolower(const char *buff, size_t nbytes)
{
	char	   *result;
	char	   *p;

	if (!buff)
		return NULL;

	result = pnstrdup(buff, nbytes);

	for (p = result; *p; p++)
		*p = pg_ascii_tolower((unsigned char) *p);

	return result;
}

/*
 * ASCII-only upper function
 *
 * We pass the number of bytes so we can pass varlena and char*
 * to this function.  The result is a palloc'd, null-terminated string.
 */
char *
asc_toupper(const char *buff, size_t nbytes)
{
	char	   *result;
	char	   *p;

	if (!buff)
		return NULL;

	result = pnstrdup(buff, nbytes);

	for (p = result; *p; p++)
		*p = pg_ascii_toupper((unsigned char) *p);

	return result;
}

/*
 * ASCII-only initcap function
 *
 * We pass the number of bytes so we can pass varlena and char*
 * to this function.  The result is a palloc'd, null-terminated string.
 */
char *
asc_initcap(const char *buff, size_t nbytes)
{
	char	   *result;
	char	   *p;
	int			wasalnum = false;

	if (!buff)
		return NULL;

	result = pnstrdup(buff, nbytes);

	for (p = result; *p; p++)
	{
		char		c;

		if (wasalnum)
			*p = c = pg_ascii_tolower((unsigned char) *p);
		else
			*p = c = pg_ascii_toupper((unsigned char) *p);
		/* we don't trust isalnum() here */
		wasalnum = ((c >= 'A' && c <= 'Z') ||
					(c >= 'a' && c <= 'z') ||
					(c >= '0' && c <= '9'));
	}

	return result;
}

/* convenience routines for when the input is null-terminated */

static char *
str_tolower_z(const char *buff, Oid collid)
{
	return str_tolower(buff, strlen(buff), collid);
}

static char *
str_toupper_z(const char *buff, Oid collid)
{
	return str_toupper(buff, strlen(buff), collid);
}

static char *
str_initcap_z(const char *buff, Oid collid)
{
	return str_initcap(buff, strlen(buff), collid);
}

static char *
asc_tolower_z(const char *buff)
{
	return asc_tolower(buff, strlen(buff));
}

static char *
asc_toupper_z(const char *buff)
{
	return asc_toupper(buff, strlen(buff));
}

/* asc_initcap_z is not currently needed */


/* ----------
 * Skip TM / th in FROM_CHAR
 *
 * If S_THth is on, skip two chars, assuming there are two available
 * ----------
 */
#define SKIP_THth(ptr, _suf) \
	do { \
		if (S_THth(_suf)) \
		{ \
			if (*(ptr)) (ptr) += pg_mblen(ptr); \
			if (*(ptr)) (ptr) += pg_mblen(ptr); \
		} \
	} while (0)


#ifdef DEBUG_TO_FROM_CHAR
/* -----------
 * DEBUG: Call for debug and for index checking; (Show ASCII char
 * and defined keyword for each used position
 * ----------
 */
static void
dump_index(const KeyWord *k, const int *index)
{
	int			i,
				count = 0,
				free_i = 0;

	elog(DEBUG_elog_output, "TO-FROM_CHAR: Dump KeyWord Index:");

	for (i = 0; i < KeyWord_INDEX_SIZE; i++)
	{
		if (index[i] != -1)
		{
			elog(DEBUG_elog_output, "\t%c: %s, ", i + 32, k[index[i]].name);
			count++;
		}
		else
		{
			free_i++;
			elog(DEBUG_elog_output, "\t(%d) %c %d", i, i + 32, index[i]);
		}
	}
	elog(DEBUG_elog_output, "\n\t\tUsed positions: %d,\n\t\tFree positions: %d",
		 count, free_i);
}
#endif							/* DEBUG */

/* ----------
 * Return true if next format picture is not digit value
 * ----------
 */
static bool
is_next_separator(FormatNode *n)
{
	if (n->type == NODE_TYPE_END)
		return false;

	if (n->type == NODE_TYPE_ACTION && S_THth(n->suffix))
		return true;

	/*
	 * Next node
	 */
	n++;

	/* end of format string is treated like a non-digit separator */
	if (n->type == NODE_TYPE_END)
		return true;

	if (n->type == NODE_TYPE_ACTION)
	{
		if (n->key->is_digit)
			return false;

		return true;
	}
	else if (n->character[1] == '\0' &&
			 isdigit((unsigned char) n->character[0]))
		return false;

	return true;				/* some non-digit input (separator) */
}


static int
adjust_partial_year_to_2020(int year)
{
	/*
	 * Adjust all dates toward 2020; this is effectively what happens when we
	 * assume '70' is 1970 and '69' is 2069.
	 */
	/* Force 0-69 into the 2000's */
	if (year < 70)
		return year + 2000;
	/* Force 70-99 into the 1900's */
	else if (year < 100)
		return year + 1900;
	/* Force 100-519 into the 2000's */
	else if (year < 520)
		return year + 2000;
	/* Force 520-999 into the 1000's */
	else if (year < 1000)
		return year + 1000;
	else
		return year;
}


static int
strspace_len(char *str)
{
	int			len = 0;

	while (*str && isspace((unsigned char) *str))
	{
		str++;
		len++;
	}
	return len;
}

/*
 * Set the date mode of a from-char conversion.
 *
 * Puke if the date mode has already been set, and the caller attempts to set
 * it to a conflicting mode.
 */
static void
from_char_set_mode(TmFromChar *tmfc, const FromCharDateMode mode)
{
	if (mode != FROM_CHAR_DATE_NONE)
	{
		if (tmfc->mode == FROM_CHAR_DATE_NONE)
			tmfc->mode = mode;
		else if (tmfc->mode != mode)
			ereport(ERROR,
					(errcode(ERRCODE_INVALID_DATETIME_FORMAT),
					 errmsg("invalid combination of date conventions"),
					 errhint("Do not mix Gregorian and ISO week date "
							 "conventions in a formatting template.")));
	}
}

/*
 * Set the integer pointed to by 'dest' to the given value.
 *
 * Puke if the destination integer has previously been set to some other
 * non-zero value.
 */
static void
from_char_set_int(int *dest, const int value, const FormatNode *node)
{
	if (*dest != 0 && *dest != value)
		ereport(ERROR,
				(errcode(ERRCODE_INVALID_DATETIME_FORMAT),
				 errmsg("conflicting values for \"%s\" field in formatting string",
						node->key->name),
				 errdetail("This value contradicts a previous setting for "
						   "the same field type.")));
	*dest = value;
}

/*
 * Read a single integer from the source string, into the int pointed to by
 * 'dest'. If 'dest' is NULL, the result is discarded.
 *
 * In fixed-width mode (the node does not have the FM suffix), consume at most
 * 'len' characters.  However, any leading whitespace isn't counted in 'len'.
 *
 * We use strtol() to recover the integer value from the source string, in
 * accordance with the given FormatNode.
 *
 * If the conversion completes successfully, src will have been advanced to
 * point at the character immediately following the last character used in the
 * conversion.
 *
 * Return the number of characters consumed.
 *
 * Note that from_char_parse_int() provides a more convenient wrapper where
 * the length of the field is the same as the length of the format keyword (as
 * with DD and MI).
 */
static int
from_char_parse_int_len(int *dest, char **src, const int len, FormatNode *node)
{
	long		result;
	char		copy[DCH_MAX_ITEM_SIZ + 1];
	char	   *init = *src;
	int			used;

	/*
	 * Skip any whitespace before parsing the integer.
	 */
	*src += strspace_len(*src);

	Assert(len <= DCH_MAX_ITEM_SIZ);
	used = (int) strlcpy(copy, *src, len + 1);

	if (S_FM(node->suffix) || is_next_separator(node))
	{
		/*
		 * This node is in Fill Mode, or the next node is known to be a
		 * non-digit value, so we just slurp as many characters as we can get.
		 */
		errno = 0;
		result = strtol(init, src, 10);
	}
	else
	{
		/*
		 * We need to pull exactly the number of characters given in 'len' out
		 * of the string, and convert those.
		 */
		char	   *last;

		if (used < len)
			ereport(ERROR,
					(errcode(ERRCODE_INVALID_DATETIME_FORMAT),
					 errmsg("source string too short for \"%s\" formatting field",
							node->key->name),
					 errdetail("Field requires %d characters, but only %d "
							   "remain.",
							   len, used),
					 errhint("If your source string is not fixed-width, try "
							 "using the \"FM\" modifier.")));

		errno = 0;
		result = strtol(copy, &last, 10);
		used = last - copy;

		if (used > 0 && used < len)
			ereport(ERROR,
					(errcode(ERRCODE_INVALID_DATETIME_FORMAT),
					 errmsg("invalid value \"%s\" for \"%s\"",
							copy, node->key->name),
					 errdetail("Field requires %d characters, but only %d "
							   "could be parsed.", len, used),
					 errhint("If your source string is not fixed-width, try "
							 "using the \"FM\" modifier.")));

		*src += used;
	}

	if (*src == init)
		ereport(ERROR,
				(errcode(ERRCODE_INVALID_DATETIME_FORMAT),
				 errmsg("invalid value \"%s\" for \"%s\"",
						copy, node->key->name),
				 errdetail("Value must be an integer.")));

	if (errno == ERANGE || result < INT_MIN || result > INT_MAX)
		ereport(ERROR,
				(errcode(ERRCODE_DATETIME_VALUE_OUT_OF_RANGE),
				 errmsg("value for \"%s\" in source string is out of range",
						node->key->name),
				 errdetail("Value must be in the range %d to %d.",
						   INT_MIN, INT_MAX)));

	if (dest != NULL)
		from_char_set_int(dest, (int) result, node);
	return *src - init;
}

/*
 * Call from_char_parse_int_len(), using the length of the format keyword as
 * the expected length of the field.
 *
 * Don't call this function if the field differs in length from the format
 * keyword (as with HH24; the keyword length is 4, but the field length is 2).
 * In such cases, call from_char_parse_int_len() instead to specify the
 * required length explicitly.
 */
static int
from_char_parse_int(int *dest, char **src, FormatNode *node)
{
	return from_char_parse_int_len(dest, src, node->key->len, node);
}

/* ----------
 * Sequential search with to upper/lower conversion
 * ----------
 */
static int
seq_search(char *name, const char *const *array, int type, int max, int *len)
{
	const char *p;
	const char *const *a;
	char	   *n;
	int			last,
				i;

	*len = 0;

	if (!*name)
		return -1;

	/* set first char */
	if (type == ONE_UPPER || type == ALL_UPPER)
		*name = pg_toupper((unsigned char) *name);
	else if (type == ALL_LOWER)
		*name = pg_tolower((unsigned char) *name);

	for (last = 0, a = array; *a != NULL; a++)
	{
		/* compare first chars */
		if (*name != **a)
			continue;

		for (i = 1, p = *a + 1, n = name + 1;; n++, p++, i++)
		{
			/* search fragment (max) only */
			if (max && i == max)
			{
				*len = i;
				return a - array;
			}
			/* full size */
			if (*p == '\0')
			{
				*len = i;
				return a - array;
			}
			/* Not found in array 'a' */
			if (*n == '\0')
				break;

			/*
			 * Convert (but convert new chars only)
			 */
			if (i > last)
			{
				if (type == ONE_UPPER || type == ALL_LOWER)
					*n = pg_tolower((unsigned char) *n);
				else if (type == ALL_UPPER)
					*n = pg_toupper((unsigned char) *n);
				last = i;
			}

#ifdef DEBUG_TO_FROM_CHAR
			elog(DEBUG_elog_output, "N: %c, P: %c, A: %s (%s)",
				 *n, *p, *a, name);
#endif
			if (*n != *p)
				break;
		}
	}

	return -1;
}

/*
 * Perform a sequential search in 'array' for text matching the first 'max'
 * characters of the source string.
 *
 * If a match is found, copy the array index of the match into the integer
 * pointed to by 'dest', advance 'src' to the end of the part of the string
 * which matched, and return the number of characters consumed.
 *
 * If the string doesn't match, throw an error.
 */
static int
from_char_seq_search(int *dest, char **src, const char *const *array, int type, int max,
					 FormatNode *node)
{
	int			len;

	*dest = seq_search(*src, array, type, max, &len);
	if (len <= 0)
	{
		char		copy[DCH_MAX_ITEM_SIZ + 1];

		Assert(max <= DCH_MAX_ITEM_SIZ);
		strlcpy(copy, *src, max + 1);

		ereport(ERROR,
				(errcode(ERRCODE_INVALID_DATETIME_FORMAT),
				 errmsg("invalid value \"%s\" for \"%s\"",
						copy, node->key->name),
				 errdetail("The given value did not match any of the allowed "
						   "values for this field.")));
	}
	*src += len;
	return len;
}

/* ----------
 * Process a TmToChar struct as denoted by a list of FormatNodes.
 * The formatted data is written to the string pointed to by 'out'.
 * ----------
 */
static void
DCH_to_char(FormatNode *node, bool is_interval, TmToChar *in, char *out, Oid collid)
{
	FormatNode *n;
	char	   *s;
	struct pg_tm *tm = &in->tm;
	int			i;

	/* cache localized days and months */
	cache_locale_time();

	s = out;
	for (n = node; n->type != NODE_TYPE_END; n++)
	{
		if (n->type != NODE_TYPE_ACTION)
		{
			strcpy(s, n->character);
			s += strlen(s);
			continue;
		}

		switch (n->key->id)
		{
			case DCH_A_M:
			case DCH_P_M:
				strcpy(s, (tm->tm_hour % HOURS_PER_DAY >= HOURS_PER_DAY / 2)
					   ? P_M_STR : A_M_STR);
				s += strlen(s);
				break;
			case DCH_AM:
			case DCH_PM:
				strcpy(s, (tm->tm_hour % HOURS_PER_DAY >= HOURS_PER_DAY / 2)
					   ? PM_STR : AM_STR);
				s += strlen(s);
				break;
			case DCH_a_m:
			case DCH_p_m:
				strcpy(s, (tm->tm_hour % HOURS_PER_DAY >= HOURS_PER_DAY / 2)
					   ? p_m_STR : a_m_STR);
				s += strlen(s);
				break;
			case DCH_am:
			case DCH_pm:
				strcpy(s, (tm->tm_hour % HOURS_PER_DAY >= HOURS_PER_DAY / 2)
					   ? pm_STR : am_STR);
				s += strlen(s);
				break;
			case DCH_HH:
			case DCH_HH12:

				/*
				 * display time as shown on a 12-hour clock, even for
				 * intervals
				 */
				sprintf(s, "%0*d", S_FM(n->suffix) ? 0 : (tm->tm_hour >= 0) ? 2 : 3,
						tm->tm_hour % (HOURS_PER_DAY / 2) == 0 ? HOURS_PER_DAY / 2 :
						tm->tm_hour % (HOURS_PER_DAY / 2));
				if (S_THth(n->suffix))
					str_numth(s, s, S_TH_TYPE(n->suffix));
				s += strlen(s);
				break;
			case DCH_HH24:
				sprintf(s, "%0*d", S_FM(n->suffix) ? 0 : (tm->tm_hour >= 0) ? 2 : 3,
						tm->tm_hour);
				if (S_THth(n->suffix))
					str_numth(s, s, S_TH_TYPE(n->suffix));
				s += strlen(s);
				break;
			case DCH_MI:
				sprintf(s, "%0*d", S_FM(n->suffix) ? 0 : (tm->tm_min >= 0) ? 2 : 3,
						tm->tm_min);
				if (S_THth(n->suffix))
					str_numth(s, s, S_TH_TYPE(n->suffix));
				s += strlen(s);
				break;
			case DCH_SS:
				sprintf(s, "%0*d", S_FM(n->suffix) ? 0 : (tm->tm_sec >= 0) ? 2 : 3,
						tm->tm_sec);
				if (S_THth(n->suffix))
					str_numth(s, s, S_TH_TYPE(n->suffix));
				s += strlen(s);
				break;
			case DCH_MS:		/* millisecond */
				sprintf(s, "%03d", (int) (in->fsec / INT64CONST(1000)));
				if (S_THth(n->suffix))
					str_numth(s, s, S_TH_TYPE(n->suffix));
				s += strlen(s);
				break;
			case DCH_US:		/* microsecond */
				sprintf(s, "%06d", (int) in->fsec);
				if (S_THth(n->suffix))
					str_numth(s, s, S_TH_TYPE(n->suffix));
				s += strlen(s);
				break;
			case DCH_SSSS:
				sprintf(s, "%d", tm->tm_hour * SECS_PER_HOUR +
						tm->tm_min * SECS_PER_MINUTE +
						tm->tm_sec);
				if (S_THth(n->suffix))
					str_numth(s, s, S_TH_TYPE(n->suffix));
				s += strlen(s);
				break;
			case DCH_tz:
				INVALID_FOR_INTERVAL;
				if (tmtcTzn(in))
				{
					/* We assume here that timezone names aren't localized */
					char	   *p = asc_tolower_z(tmtcTzn(in));

					strcpy(s, p);
					pfree(p);
					s += strlen(s);
				}
				break;
			case DCH_TZ:
				INVALID_FOR_INTERVAL;
				if (tmtcTzn(in))
				{
					strcpy(s, tmtcTzn(in));
					s += strlen(s);
				}
				break;
			case DCH_TZH:
				INVALID_FOR_INTERVAL;
				sprintf(s, "%c%02d",
						(tm->tm_gmtoff >= 0) ? '+' : '-',
						abs((int) tm->tm_gmtoff) / SECS_PER_HOUR);
				s += strlen(s);
				break;
			case DCH_TZM:
				INVALID_FOR_INTERVAL;
				sprintf(s, "%02d",
						(abs((int) tm->tm_gmtoff) % SECS_PER_HOUR) / SECS_PER_MINUTE);
				s += strlen(s);
				break;
			case DCH_OF:
				INVALID_FOR_INTERVAL;
				sprintf(s, "%c%0*d",
						(tm->tm_gmtoff >= 0) ? '+' : '-',
						S_FM(n->suffix) ? 0 : 2,
						abs((int) tm->tm_gmtoff) / SECS_PER_HOUR);
				s += strlen(s);
				if (abs((int) tm->tm_gmtoff) % SECS_PER_HOUR != 0)
				{
					sprintf(s, ":%02d",
							(abs((int) tm->tm_gmtoff) % SECS_PER_HOUR) / SECS_PER_MINUTE);
					s += strlen(s);
				}
				break;
			case DCH_A_D:
			case DCH_B_C:
				INVALID_FOR_INTERVAL;
				strcpy(s, (tm->tm_year <= 0 ? B_C_STR : A_D_STR));
				s += strlen(s);
				break;
			case DCH_AD:
			case DCH_BC:
				INVALID_FOR_INTERVAL;
				strcpy(s, (tm->tm_year <= 0 ? BC_STR : AD_STR));
				s += strlen(s);
				break;
			case DCH_a_d:
			case DCH_b_c:
				INVALID_FOR_INTERVAL;
				strcpy(s, (tm->tm_year <= 0 ? b_c_STR : a_d_STR));
				s += strlen(s);
				break;
			case DCH_ad:
			case DCH_bc:
				INVALID_FOR_INTERVAL;
				strcpy(s, (tm->tm_year <= 0 ? bc_STR : ad_STR));
				s += strlen(s);
				break;
			case DCH_MONTH:
				INVALID_FOR_INTERVAL;
				if (!tm->tm_mon)
					break;
				if (S_TM(n->suffix))
				{
					char	   *str = str_toupper_z(localized_full_months[tm->tm_mon - 1], collid);

					if (strlen(str) <= (n->key->len + TM_SUFFIX_LEN) * DCH_MAX_ITEM_SIZ)
						strcpy(s, str);
					else
						ereport(ERROR,
								(errcode(ERRCODE_DATETIME_VALUE_OUT_OF_RANGE),
								 errmsg("localized string format value too long")));
				}
				else
					sprintf(s, "%*s", S_FM(n->suffix) ? 0 : -9,
							asc_toupper_z(months_full[tm->tm_mon - 1]));
				s += strlen(s);
				break;
			case DCH_Month:
				INVALID_FOR_INTERVAL;
				if (!tm->tm_mon)
					break;
				if (S_TM(n->suffix))
				{
					char	   *str = str_initcap_z(localized_full_months[tm->tm_mon - 1], collid);

					if (strlen(str) <= (n->key->len + TM_SUFFIX_LEN) * DCH_MAX_ITEM_SIZ)
						strcpy(s, str);
					else
						ereport(ERROR,
								(errcode(ERRCODE_DATETIME_VALUE_OUT_OF_RANGE),
								 errmsg("localized string format value too long")));
				}
				else
					sprintf(s, "%*s", S_FM(n->suffix) ? 0 : -9,
							months_full[tm->tm_mon - 1]);
				s += strlen(s);
				break;
			case DCH_month:
				INVALID_FOR_INTERVAL;
				if (!tm->tm_mon)
					break;
				if (S_TM(n->suffix))
				{
					char	   *str = str_tolower_z(localized_full_months[tm->tm_mon - 1], collid);

					if (strlen(str) <= (n->key->len + TM_SUFFIX_LEN) * DCH_MAX_ITEM_SIZ)
						strcpy(s, str);
					else
						ereport(ERROR,
								(errcode(ERRCODE_DATETIME_VALUE_OUT_OF_RANGE),
								 errmsg("localized string format value too long")));
				}
				else
					sprintf(s, "%*s", S_FM(n->suffix) ? 0 : -9,
							asc_tolower_z(months_full[tm->tm_mon - 1]));
				s += strlen(s);
				break;
			case DCH_MON:
				INVALID_FOR_INTERVAL;
				if (!tm->tm_mon)
					break;
				if (S_TM(n->suffix))
				{
					char	   *str = str_toupper_z(localized_abbrev_months[tm->tm_mon - 1], collid);

					if (strlen(str) <= (n->key->len + TM_SUFFIX_LEN) * DCH_MAX_ITEM_SIZ)
						strcpy(s, str);
					else
						ereport(ERROR,
								(errcode(ERRCODE_DATETIME_VALUE_OUT_OF_RANGE),
								 errmsg("localized string format value too long")));
				}
				else
					strcpy(s, asc_toupper_z(months[tm->tm_mon - 1]));
				s += strlen(s);
				break;
			case DCH_Mon:
				INVALID_FOR_INTERVAL;
				if (!tm->tm_mon)
					break;
				if (S_TM(n->suffix))
				{
					char	   *str = str_initcap_z(localized_abbrev_months[tm->tm_mon - 1], collid);

					if (strlen(str) <= (n->key->len + TM_SUFFIX_LEN) * DCH_MAX_ITEM_SIZ)
						strcpy(s, str);
					else
						ereport(ERROR,
								(errcode(ERRCODE_DATETIME_VALUE_OUT_OF_RANGE),
								 errmsg("localized string format value too long")));
				}
				else
					strcpy(s, months[tm->tm_mon - 1]);
				s += strlen(s);
				break;
			case DCH_mon:
				INVALID_FOR_INTERVAL;
				if (!tm->tm_mon)
					break;
				if (S_TM(n->suffix))
				{
					char	   *str = str_tolower_z(localized_abbrev_months[tm->tm_mon - 1], collid);

					if (strlen(str) <= (n->key->len + TM_SUFFIX_LEN) * DCH_MAX_ITEM_SIZ)
						strcpy(s, str);
					else
						ereport(ERROR,
								(errcode(ERRCODE_DATETIME_VALUE_OUT_OF_RANGE),
								 errmsg("localized string format value too long")));
				}
				else
					strcpy(s, asc_tolower_z(months[tm->tm_mon - 1]));
				s += strlen(s);
				break;
			case DCH_MM:
				sprintf(s, "%0*d", S_FM(n->suffix) ? 0 : (tm->tm_mon >= 0) ? 2 : 3,
						tm->tm_mon);
				if (S_THth(n->suffix))
					str_numth(s, s, S_TH_TYPE(n->suffix));
				s += strlen(s);
				break;
			case DCH_DAY:
				INVALID_FOR_INTERVAL;
				if (S_TM(n->suffix))
				{
					char	   *str = str_toupper_z(localized_full_days[tm->tm_wday], collid);

					if (strlen(str) <= (n->key->len + TM_SUFFIX_LEN) * DCH_MAX_ITEM_SIZ)
						strcpy(s, str);
					else
						ereport(ERROR,
								(errcode(ERRCODE_DATETIME_VALUE_OUT_OF_RANGE),
								 errmsg("localized string format value too long")));
				}
				else
					sprintf(s, "%*s", S_FM(n->suffix) ? 0 : -9,
							asc_toupper_z(days[tm->tm_wday]));
				s += strlen(s);
				break;
			case DCH_Day:
				INVALID_FOR_INTERVAL;
				if (S_TM(n->suffix))
				{
					char	   *str = str_initcap_z(localized_full_days[tm->tm_wday], collid);

					if (strlen(str) <= (n->key->len + TM_SUFFIX_LEN) * DCH_MAX_ITEM_SIZ)
						strcpy(s, str);
					else
						ereport(ERROR,
								(errcode(ERRCODE_DATETIME_VALUE_OUT_OF_RANGE),
								 errmsg("localized string format value too long")));
				}
				else
					sprintf(s, "%*s", S_FM(n->suffix) ? 0 : -9,
							days[tm->tm_wday]);
				s += strlen(s);
				break;
			case DCH_day:
				INVALID_FOR_INTERVAL;
				if (S_TM(n->suffix))
				{
					char	   *str = str_tolower_z(localized_full_days[tm->tm_wday], collid);

					if (strlen(str) <= (n->key->len + TM_SUFFIX_LEN) * DCH_MAX_ITEM_SIZ)
						strcpy(s, str);
					else
						ereport(ERROR,
								(errcode(ERRCODE_DATETIME_VALUE_OUT_OF_RANGE),
								 errmsg("localized string format value too long")));
				}
				else
					sprintf(s, "%*s", S_FM(n->suffix) ? 0 : -9,
							asc_tolower_z(days[tm->tm_wday]));
				s += strlen(s);
				break;
			case DCH_DY:
				INVALID_FOR_INTERVAL;
				if (S_TM(n->suffix))
				{
					char	   *str = str_toupper_z(localized_abbrev_days[tm->tm_wday], collid);

					if (strlen(str) <= (n->key->len + TM_SUFFIX_LEN) * DCH_MAX_ITEM_SIZ)
						strcpy(s, str);
					else
						ereport(ERROR,
								(errcode(ERRCODE_DATETIME_VALUE_OUT_OF_RANGE),
								 errmsg("localized string format value too long")));
				}
				else
					strcpy(s, asc_toupper_z(days_short[tm->tm_wday]));
				s += strlen(s);
				break;
			case DCH_Dy:
				INVALID_FOR_INTERVAL;
				if (S_TM(n->suffix))
				{
					char	   *str = str_initcap_z(localized_abbrev_days[tm->tm_wday], collid);

					if (strlen(str) <= (n->key->len + TM_SUFFIX_LEN) * DCH_MAX_ITEM_SIZ)
						strcpy(s, str);
					else
						ereport(ERROR,
								(errcode(ERRCODE_DATETIME_VALUE_OUT_OF_RANGE),
								 errmsg("localized string format value too long")));
				}
				else
					strcpy(s, days_short[tm->tm_wday]);
				s += strlen(s);
				break;
			case DCH_dy:
				INVALID_FOR_INTERVAL;
				if (S_TM(n->suffix))
				{
					char	   *str = str_tolower_z(localized_abbrev_days[tm->tm_wday], collid);

					if (strlen(str) <= (n->key->len + TM_SUFFIX_LEN) * DCH_MAX_ITEM_SIZ)
						strcpy(s, str);
					else
						ereport(ERROR,
								(errcode(ERRCODE_DATETIME_VALUE_OUT_OF_RANGE),
								 errmsg("localized string format value too long")));
				}
				else
					strcpy(s, asc_tolower_z(days_short[tm->tm_wday]));
				s += strlen(s);
				break;
			case DCH_DDD:
			case DCH_IDDD:
				sprintf(s, "%0*d", S_FM(n->suffix) ? 0 : 3,
						(n->key->id == DCH_DDD) ?
						tm->tm_yday :
						date2isoyearday(tm->tm_year, tm->tm_mon, tm->tm_mday));
				if (S_THth(n->suffix))
					str_numth(s, s, S_TH_TYPE(n->suffix));
				s += strlen(s);
				break;
			case DCH_DD:
				sprintf(s, "%0*d", S_FM(n->suffix) ? 0 : 2, tm->tm_mday);
				if (S_THth(n->suffix))
					str_numth(s, s, S_TH_TYPE(n->suffix));
				s += strlen(s);
				break;
			case DCH_D:
				INVALID_FOR_INTERVAL;
				sprintf(s, "%d", tm->tm_wday + 1);
				if (S_THth(n->suffix))
					str_numth(s, s, S_TH_TYPE(n->suffix));
				s += strlen(s);
				break;
			case DCH_ID:
				INVALID_FOR_INTERVAL;
				sprintf(s, "%d", (tm->tm_wday == 0) ? 7 : tm->tm_wday);
				if (S_THth(n->suffix))
					str_numth(s, s, S_TH_TYPE(n->suffix));
				s += strlen(s);
				break;
			case DCH_WW:
				sprintf(s, "%0*d", S_FM(n->suffix) ? 0 : 2,
						(tm->tm_yday - 1) / 7 + 1);
				if (S_THth(n->suffix))
					str_numth(s, s, S_TH_TYPE(n->suffix));
				s += strlen(s);
				break;
			case DCH_IW:
				sprintf(s, "%0*d", S_FM(n->suffix) ? 0 : 2,
						date2isoweek(tm->tm_year, tm->tm_mon, tm->tm_mday));
				if (S_THth(n->suffix))
					str_numth(s, s, S_TH_TYPE(n->suffix));
				s += strlen(s);
				break;
			case DCH_Q:
				if (!tm->tm_mon)
					break;
				sprintf(s, "%d", (tm->tm_mon - 1) / 3 + 1);
				if (S_THth(n->suffix))
					str_numth(s, s, S_TH_TYPE(n->suffix));
				s += strlen(s);
				break;
			case DCH_CC:
				if (is_interval)	/* straight calculation */
					i = tm->tm_year / 100;
				else
				{
					if (tm->tm_year > 0)
						/* Century 20 == 1901 - 2000 */
						i = (tm->tm_year - 1) / 100 + 1;
					else
						/* Century 6BC == 600BC - 501BC */
						i = tm->tm_year / 100 - 1;
				}
				if (i <= 99 && i >= -99)
					sprintf(s, "%0*d", S_FM(n->suffix) ? 0 : (i >= 0) ? 2 : 3, i);
				else
					sprintf(s, "%d", i);
				if (S_THth(n->suffix))
					str_numth(s, s, S_TH_TYPE(n->suffix));
				s += strlen(s);
				break;
			case DCH_Y_YYY:
				i = ADJUST_YEAR(tm->tm_year, is_interval) / 1000;
				sprintf(s, "%d,%03d", i,
						ADJUST_YEAR(tm->tm_year, is_interval) - (i * 1000));
				if (S_THth(n->suffix))
					str_numth(s, s, S_TH_TYPE(n->suffix));
				s += strlen(s);
				break;
			case DCH_YYYY:
			case DCH_IYYY:
				sprintf(s, "%0*d",
						S_FM(n->suffix) ? 0 :
						(ADJUST_YEAR(tm->tm_year, is_interval) >= 0) ? 4 : 5,
						(n->key->id == DCH_YYYY ?
						 ADJUST_YEAR(tm->tm_year, is_interval) :
						 ADJUST_YEAR(date2isoyear(tm->tm_year,
												  tm->tm_mon,
												  tm->tm_mday),
									 is_interval)));
				if (S_THth(n->suffix))
					str_numth(s, s, S_TH_TYPE(n->suffix));
				s += strlen(s);
				break;
			case DCH_YYY:
			case DCH_IYY:
				sprintf(s, "%0*d",
						S_FM(n->suffix) ? 0 :
						(ADJUST_YEAR(tm->tm_year, is_interval) >= 0) ? 3 : 4,
						(n->key->id == DCH_YYY ?
						 ADJUST_YEAR(tm->tm_year, is_interval) :
						 ADJUST_YEAR(date2isoyear(tm->tm_year,
												  tm->tm_mon,
												  tm->tm_mday),
									 is_interval)) % 1000);
				if (S_THth(n->suffix))
					str_numth(s, s, S_TH_TYPE(n->suffix));
				s += strlen(s);
				break;
			case DCH_YY:
			case DCH_IY:
				sprintf(s, "%0*d",
						S_FM(n->suffix) ? 0 :
						(ADJUST_YEAR(tm->tm_year, is_interval) >= 0) ? 2 : 3,
						(n->key->id == DCH_YY ?
						 ADJUST_YEAR(tm->tm_year, is_interval) :
						 ADJUST_YEAR(date2isoyear(tm->tm_year,
												  tm->tm_mon,
												  tm->tm_mday),
									 is_interval)) % 100);
				if (S_THth(n->suffix))
					str_numth(s, s, S_TH_TYPE(n->suffix));
				s += strlen(s);
				break;
			case DCH_Y:
			case DCH_I:
				sprintf(s, "%1d",
						(n->key->id == DCH_Y ?
						 ADJUST_YEAR(tm->tm_year, is_interval) :
						 ADJUST_YEAR(date2isoyear(tm->tm_year,
												  tm->tm_mon,
												  tm->tm_mday),
									 is_interval)) % 10);
				if (S_THth(n->suffix))
					str_numth(s, s, S_TH_TYPE(n->suffix));
				s += strlen(s);
				break;
			case DCH_RM:
				if (!tm->tm_mon)
					break;
				sprintf(s, "%*s", S_FM(n->suffix) ? 0 : -4,
						rm_months_upper[MONTHS_PER_YEAR - tm->tm_mon]);
				s += strlen(s);
				break;
			case DCH_rm:
				if (!tm->tm_mon)
					break;
				sprintf(s, "%*s", S_FM(n->suffix) ? 0 : -4,
						rm_months_lower[MONTHS_PER_YEAR - tm->tm_mon]);
				s += strlen(s);
				break;
			case DCH_W:
				sprintf(s, "%d", (tm->tm_mday - 1) / 7 + 1);
				if (S_THth(n->suffix))
					str_numth(s, s, S_TH_TYPE(n->suffix));
				s += strlen(s);
				break;
			case DCH_J:
				sprintf(s, "%d", date2j(tm->tm_year, tm->tm_mon, tm->tm_mday));
				if (S_THth(n->suffix))
					str_numth(s, s, S_TH_TYPE(n->suffix));
				s += strlen(s);
				break;
		}
	}

	*s = '\0';
}

/* ----------
 * Process a string as denoted by a list of FormatNodes.
 * The TmFromChar struct pointed to by 'out' is populated with the results.
 *
 * Note: we currently don't have any to_interval() function, so there
 * is no need here for INVALID_FOR_INTERVAL checks.
 * ----------
 */
static void
DCH_from_char(FormatNode *node, char *in, TmFromChar *out)
{
	FormatNode *n;
	char	   *s;
	int			len,
				value;
	bool		fx_mode = false;

	/* number of extra skipped characters (more than given in format string) */
	int			extra_skip = 0;

	for (n = node, s = in; n->type != NODE_TYPE_END && *s != '\0'; n++)
	{
		/*
		 * Ignore spaces at the beginning of the string and before fields when
		 * not in FX (fixed width) mode.
		 */
		if (!fx_mode && (n->type != NODE_TYPE_ACTION || n->key->id != DCH_FX) &&
			(n->type == NODE_TYPE_ACTION || n == node))
		{
			while (*s != '\0' && isspace((unsigned char) *s))
			{
				s++;
				extra_skip++;
			}
		}

		if (n->type == NODE_TYPE_SPACE || n->type == NODE_TYPE_SEPARATOR)
		{
			if (!fx_mode)
			{
				/*
				 * In non FX (fixed format) mode one format string space or
				 * separator match to one space or separator in input string.
				 * Or match nothing if there is no space or separator in the
				 * current position of input string.
				 */
				extra_skip--;
				if (isspace((unsigned char) *s) || is_separator_char(s))
				{
					s++;
					extra_skip++;
				}
			}
			else
			{
				/*
				 * In FX mode, on format string space or separator we consume
				 * exactly one character from input string.  Notice we don't
				 * insist that the consumed character match the format's
				 * character.
				 */
				s += pg_mblen(s);
			}
			continue;
		}
		else if (n->type != NODE_TYPE_ACTION)
		{
			/*
			 * Text character, so consume one character from input string.
			 * Notice we don't insist that the consumed character match the
			 * format's character.
			 */
			if (!fx_mode)
			{
				/*
				 * In non FX mode we might have skipped some extra characters
				 * (more than specified in format string) before.  In this
				 * case we don't skip input string character, because it might
				 * be part of field.
				 */
				if (extra_skip > 0)
					extra_skip--;
				else
					s += pg_mblen(s);
			}
			else
			{
				s += pg_mblen(s);
			}
			continue;
		}

		from_char_set_mode(out, n->key->date_mode);

		switch (n->key->id)
		{
			case DCH_FX:
				fx_mode = true;
				break;
			case DCH_A_M:
			case DCH_P_M:
			case DCH_a_m:
			case DCH_p_m:
				from_char_seq_search(&value, &s, ampm_strings_long,
									 ALL_UPPER, n->key->len, n);
				from_char_set_int(&out->pm, value % 2, n);
				out->clock = CLOCK_12_HOUR;
				break;
			case DCH_AM:
			case DCH_PM:
			case DCH_am:
			case DCH_pm:
				from_char_seq_search(&value, &s, ampm_strings,
									 ALL_UPPER, n->key->len, n);
				from_char_set_int(&out->pm, value % 2, n);
				out->clock = CLOCK_12_HOUR;
				break;
			case DCH_HH:
			case DCH_HH12:
				from_char_parse_int_len(&out->hh, &s, 2, n);
				out->clock = CLOCK_12_HOUR;
				SKIP_THth(s, n->suffix);
				break;
			case DCH_HH24:
				from_char_parse_int_len(&out->hh, &s, 2, n);
				SKIP_THth(s, n->suffix);
				break;
			case DCH_MI:
				from_char_parse_int(&out->mi, &s, n);
				SKIP_THth(s, n->suffix);
				break;
			case DCH_SS:
				from_char_parse_int(&out->ss, &s, n);
				SKIP_THth(s, n->suffix);
				break;
			case DCH_MS:		/* millisecond */
				len = from_char_parse_int_len(&out->ms, &s, 3, n);

				/*
				 * 25 is 0.25 and 250 is 0.25 too; 025 is 0.025 and not 0.25
				 */
				out->ms *= len == 1 ? 100 :
					len == 2 ? 10 : 1;

				SKIP_THth(s, n->suffix);
				break;
			case DCH_US:		/* microsecond */
				len = from_char_parse_int_len(&out->us, &s, 6, n);

				out->us *= len == 1 ? 100000 :
					len == 2 ? 10000 :
					len == 3 ? 1000 :
					len == 4 ? 100 :
					len == 5 ? 10 : 1;

				SKIP_THth(s, n->suffix);
				break;
			case DCH_SSSS:
				from_char_parse_int(&out->ssss, &s, n);
				SKIP_THth(s, n->suffix);
				break;
			case DCH_tz:
			case DCH_TZ:
			case DCH_OF:
				ereport(ERROR,
						(errcode(ERRCODE_FEATURE_NOT_SUPPORTED),
<<<<<<< HEAD
						 errmsg("\"TZ\"/\"tz\"/\"OF\" format patterns are not supported in to_date")));
=======
						 errmsg("formatting field \"%s\" is only supported in to_char",
								n->key->name)));
				break;
			case DCH_TZH:

				/*
				 * Value of TZH might be negative.  And the issue is that we
				 * might swallow minus sign as the separator.  So, if we have
				 * skipped more characters than specified in the format
				 * string, then we consider prepending last skipped minus to
				 * TZH.
				 */
				if (*s == '+' || *s == '-' || *s == ' ')
				{
					out->tzsign = *s == '-' ? -1 : +1;
					s++;
				}
				else
				{
					if (extra_skip > 0 && *(s - 1) == '-')
						out->tzsign = -1;
					else
						out->tzsign = +1;
				}

				from_char_parse_int_len(&out->tzh, &s, 2, n);
				break;
			case DCH_TZM:
				/* assign positive timezone sign if TZH was not seen before */
				if (!out->tzsign)
					out->tzsign = +1;
				from_char_parse_int_len(&out->tzm, &s, 2, n);
>>>>>>> 9e1c9f95
				break;
			case DCH_A_D:
			case DCH_B_C:
			case DCH_a_d:
			case DCH_b_c:
				from_char_seq_search(&value, &s, adbc_strings_long,
									 ALL_UPPER, n->key->len, n);
				from_char_set_int(&out->bc, value % 2, n);
				break;
			case DCH_AD:
			case DCH_BC:
			case DCH_ad:
			case DCH_bc:
				from_char_seq_search(&value, &s, adbc_strings,
									 ALL_UPPER, n->key->len, n);
				from_char_set_int(&out->bc, value % 2, n);
				break;
			case DCH_MONTH:
			case DCH_Month:
			case DCH_month:
				from_char_seq_search(&value, &s, months_full, ONE_UPPER,
									 MAX_MONTH_LEN, n);
				from_char_set_int(&out->mm, value + 1, n);
				break;
			case DCH_MON:
			case DCH_Mon:
			case DCH_mon:
				from_char_seq_search(&value, &s, months, ONE_UPPER,
									 MAX_MON_LEN, n);
				from_char_set_int(&out->mm, value + 1, n);
				break;
			case DCH_MM:
				from_char_parse_int(&out->mm, &s, n);
				SKIP_THth(s, n->suffix);
				break;
			case DCH_DAY:
			case DCH_Day:
			case DCH_day:
				from_char_seq_search(&value, &s, days, ONE_UPPER,
									 MAX_DAY_LEN, n);
				from_char_set_int(&out->d, value, n);
				out->d++;
				break;
			case DCH_DY:
			case DCH_Dy:
			case DCH_dy:
				from_char_seq_search(&value, &s, days, ONE_UPPER,
									 MAX_DY_LEN, n);
				from_char_set_int(&out->d, value, n);
				out->d++;
				break;
			case DCH_DDD:
				from_char_parse_int(&out->ddd, &s, n);
				SKIP_THth(s, n->suffix);
				break;
			case DCH_IDDD:
				from_char_parse_int_len(&out->ddd, &s, 3, n);
				SKIP_THth(s, n->suffix);
				break;
			case DCH_DD:
				from_char_parse_int(&out->dd, &s, n);
				SKIP_THth(s, n->suffix);
				break;
			case DCH_D:
				from_char_parse_int(&out->d, &s, n);
				SKIP_THth(s, n->suffix);
				break;
			case DCH_ID:
				from_char_parse_int_len(&out->d, &s, 1, n);
				/* Shift numbering to match Gregorian where Sunday = 1 */
				if (++out->d > 7)
					out->d = 1;
				SKIP_THth(s, n->suffix);
				break;
			case DCH_WW:
			case DCH_IW:
				from_char_parse_int(&out->ww, &s, n);
				SKIP_THth(s, n->suffix);
				break;
			case DCH_Q:

				/*
				 * We ignore 'Q' when converting to date because it is unclear
				 * which date in the quarter to use, and some people specify
				 * both quarter and month, so if it was honored it might
				 * conflict with the supplied month. That is also why we don't
				 * throw an error.
				 *
				 * We still parse the source string for an integer, but it
				 * isn't stored anywhere in 'out'.
				 */
				from_char_parse_int((int *) NULL, &s, n);
				SKIP_THth(s, n->suffix);
				break;
			case DCH_CC:
				from_char_parse_int(&out->cc, &s, n);
				SKIP_THth(s, n->suffix);
				break;
			case DCH_Y_YYY:
				{
					int			matched,
								years,
								millennia,
								nch;

					matched = sscanf(s, "%d,%03d%n", &millennia, &years, &nch);
					if (matched < 2)
						ereport(ERROR,
								(errcode(ERRCODE_INVALID_DATETIME_FORMAT),
								 errmsg("invalid input string for \"Y,YYY\"")));
					years += (millennia * 1000);
					from_char_set_int(&out->year, years, n);
					out->yysz = 4;
					s += nch;
					SKIP_THth(s, n->suffix);
				}
				break;
			case DCH_YYYY:
			case DCH_IYYY:
				from_char_parse_int(&out->year, &s, n);
				out->yysz = 4;
				SKIP_THth(s, n->suffix);
				break;
			case DCH_YYY:
			case DCH_IYY:
				if (from_char_parse_int(&out->year, &s, n) < 4)
					out->year = adjust_partial_year_to_2020(out->year);
				out->yysz = 3;
				SKIP_THth(s, n->suffix);
				break;
			case DCH_YY:
			case DCH_IY:
				if (from_char_parse_int(&out->year, &s, n) < 4)
					out->year = adjust_partial_year_to_2020(out->year);
				out->yysz = 2;
				SKIP_THth(s, n->suffix);
				break;
			case DCH_Y:
			case DCH_I:
				if (from_char_parse_int(&out->year, &s, n) < 4)
					out->year = adjust_partial_year_to_2020(out->year);
				out->yysz = 1;
				SKIP_THth(s, n->suffix);
				break;
			case DCH_RM:
				from_char_seq_search(&value, &s, rm_months_upper,
									 ALL_UPPER, MAX_RM_LEN, n);
				from_char_set_int(&out->mm, MONTHS_PER_YEAR - value, n);
				break;
			case DCH_rm:
				from_char_seq_search(&value, &s, rm_months_lower,
									 ALL_LOWER, MAX_RM_LEN, n);
				from_char_set_int(&out->mm, MONTHS_PER_YEAR - value, n);
				break;
			case DCH_W:
				from_char_parse_int(&out->w, &s, n);
				SKIP_THth(s, n->suffix);
				break;
			case DCH_J:
				from_char_parse_int(&out->j, &s, n);
				SKIP_THth(s, n->suffix);
				break;
		}

		/* Ignore all spaces after fields */
		if (!fx_mode)
		{
			extra_skip = 0;
			while (*s != '\0' && isspace((unsigned char) *s))
			{
				s++;
				extra_skip++;
			}
		}
	}
}

/*
 * The invariant for DCH cache entry management is that DCHCounter is equal
 * to the maximum age value among the existing entries, and we increment it
 * whenever an access occurs.  If we approach overflow, deal with that by
 * halving all the age values, so that we retain a fairly accurate idea of
 * which entries are oldest.
 */
static inline void
DCH_prevent_counter_overflow(void)
{
	if (DCHCounter >= (INT_MAX - 1))
	{
		for (int i = 0; i < n_DCHCache; i++)
			DCHCache[i]->age >>= 1;
		DCHCounter >>= 1;
	}
}

/* select a DCHCacheEntry to hold the given format picture */
static DCHCacheEntry *
DCH_cache_getnew(const char *str)
{
	DCHCacheEntry *ent;

	/* Ensure we can advance DCHCounter below */
	DCH_prevent_counter_overflow();

	/*
	 * If cache is full, remove oldest entry (or recycle first not-valid one)
	 */
	if (n_DCHCache >= DCH_CACHE_ENTRIES)
	{
		DCHCacheEntry *old = DCHCache[0];

#ifdef DEBUG_TO_FROM_CHAR
		elog(DEBUG_elog_output, "cache is full (%d)", n_DCHCache);
#endif
		if (old->valid)
		{
			for (int i = 1; i < DCH_CACHE_ENTRIES; i++)
			{
				ent = DCHCache[i];
				if (!ent->valid)
				{
					old = ent;
					break;
				}
				if (ent->age < old->age)
					old = ent;
			}
		}
#ifdef DEBUG_TO_FROM_CHAR
		elog(DEBUG_elog_output, "OLD: '%s' AGE: %d", old->str, old->age);
#endif
		old->valid = false;
		StrNCpy(old->str, str, DCH_CACHE_SIZE + 1);
		old->age = (++DCHCounter);
		/* caller is expected to fill format, then set valid */
		return old;
	}
	else
	{
#ifdef DEBUG_TO_FROM_CHAR
		elog(DEBUG_elog_output, "NEW (%d)", n_DCHCache);
#endif
		Assert(DCHCache[n_DCHCache] == NULL);
		DCHCache[n_DCHCache] = ent = (DCHCacheEntry *)
			MemoryContextAllocZero(TopMemoryContext, sizeof(DCHCacheEntry));
		ent->valid = false;
		StrNCpy(ent->str, str, DCH_CACHE_SIZE + 1);
		ent->age = (++DCHCounter);
		/* caller is expected to fill format, then set valid */
		++n_DCHCache;
		return ent;
	}
}

/* look for an existing DCHCacheEntry matching the given format picture */
static DCHCacheEntry *
DCH_cache_search(const char *str)
{
	/* Ensure we can advance DCHCounter below */
	DCH_prevent_counter_overflow();

	for (int i = 0; i < n_DCHCache; i++)
	{
		DCHCacheEntry *ent = DCHCache[i];

		if (ent->valid && strcmp(ent->str, str) == 0)
		{
			ent->age = (++DCHCounter);
			return ent;
		}
	}

	return NULL;
}

/* Find or create a DCHCacheEntry for the given format picture */
static DCHCacheEntry *
DCH_cache_fetch(const char *str)
{
	DCHCacheEntry *ent;

	if ((ent = DCH_cache_search(str)) == NULL)
	{
		/*
		 * Not in the cache, must run parser and save a new format-picture to
		 * the cache.  Do not mark the cache entry valid until parsing
		 * succeeds.
		 */
		ent = DCH_cache_getnew(str);

		parse_format(ent->format, str, DCH_keywords,
					 DCH_suff, DCH_index, DCH_TYPE, NULL);

		ent->valid = true;
	}
	return ent;
}

/*
 * Format a date/time or interval into a string according to fmt.
 * We parse fmt into a list of FormatNodes.  This is then passed to DCH_to_char
 * for formatting.
 */
static text *
datetime_to_char_body(TmToChar *tmtc, text *fmt, bool is_interval, Oid collid)
{
	FormatNode *format;
	char	   *fmt_str,
			   *result;
	bool		incache;
	int			fmt_len;
	text	   *res;

	/*
	 * Convert fmt to C string
	 */
	fmt_str = text_to_cstring(fmt);
	fmt_len = strlen(fmt_str);

	/*
	 * Allocate workspace for result as C string
	 */
	result = palloc((fmt_len * DCH_MAX_ITEM_SIZ) + 1);
	*result = '\0';

	if (fmt_len > DCH_CACHE_SIZE)
	{
		/*
		 * Allocate new memory if format picture is bigger than static cache
		 * and do not use cache (call parser always)
		 */
		incache = false;

		format = (FormatNode *) palloc((fmt_len + 1) * sizeof(FormatNode));

		parse_format(format, fmt_str, DCH_keywords,
					 DCH_suff, DCH_index, DCH_TYPE, NULL);
	}
	else
	{
		/*
		 * Use cache buffers
		 */
		DCHCacheEntry *ent = DCH_cache_fetch(fmt_str);

		incache = true;
		format = ent->format;
	}

	/* The real work is here */
	DCH_to_char(format, is_interval, tmtc, result, collid);

	if (!incache)
		pfree(format);

	pfree(fmt_str);

	/* convert C-string result to TEXT format */
	res = cstring_to_text(result);

	pfree(result);
	return res;
}

/****************************************************************************
 *				Public routines
 ***************************************************************************/

/* -------------------
 * TIMESTAMP to_char()
 * -------------------
 */
Datum
timestamp_to_char(PG_FUNCTION_ARGS)
{
	Timestamp	dt = PG_GETARG_TIMESTAMP(0);
	text	   *fmt = PG_GETARG_TEXT_PP(1),
			   *res;
	TmToChar	tmtc;
	struct pg_tm *tm;
	int			thisdate;

	if (VARSIZE_ANY_EXHDR(fmt) <= 0 || TIMESTAMP_NOT_FINITE(dt))
		PG_RETURN_NULL();

	ZERO_tmtc(&tmtc);
	tm = tmtcTm(&tmtc);

	if (timestamp2tm(dt, NULL, tm, &tmtcFsec(&tmtc), NULL, NULL) != 0)
		ereport(ERROR,
				(errcode(ERRCODE_DATETIME_VALUE_OUT_OF_RANGE),
				 errmsg("timestamp out of range")));

	thisdate = date2j(tm->tm_year, tm->tm_mon, tm->tm_mday);
	tm->tm_wday = (thisdate + 1) % 7;
	tm->tm_yday = thisdate - date2j(tm->tm_year, 1, 1) + 1;

	if (!(res = datetime_to_char_body(&tmtc, fmt, false, PG_GET_COLLATION())))
		PG_RETURN_NULL();

	PG_RETURN_TEXT_P(res);
}

Datum
timestamptz_to_char(PG_FUNCTION_ARGS)
{
	TimestampTz dt = PG_GETARG_TIMESTAMP(0);
	text	   *fmt = PG_GETARG_TEXT_PP(1),
			   *res;
	TmToChar	tmtc;
	int			tz;
	struct pg_tm *tm;
	int			thisdate;

	if (VARSIZE_ANY_EXHDR(fmt) <= 0 || TIMESTAMP_NOT_FINITE(dt))
		PG_RETURN_NULL();

	ZERO_tmtc(&tmtc);
	tm = tmtcTm(&tmtc);

	if (timestamp2tm(dt, &tz, tm, &tmtcFsec(&tmtc), &tmtcTzn(&tmtc), NULL) != 0)
		ereport(ERROR,
				(errcode(ERRCODE_DATETIME_VALUE_OUT_OF_RANGE),
				 errmsg("timestamp out of range")));

	thisdate = date2j(tm->tm_year, tm->tm_mon, tm->tm_mday);
	tm->tm_wday = (thisdate + 1) % 7;
	tm->tm_yday = thisdate - date2j(tm->tm_year, 1, 1) + 1;

	if (!(res = datetime_to_char_body(&tmtc, fmt, false, PG_GET_COLLATION())))
		PG_RETURN_NULL();

	PG_RETURN_TEXT_P(res);
}


/* -------------------
 * INTERVAL to_char()
 * -------------------
 */
Datum
interval_to_char(PG_FUNCTION_ARGS)
{
	Interval   *it = PG_GETARG_INTERVAL_P(0);
	text	   *fmt = PG_GETARG_TEXT_PP(1),
			   *res;
	TmToChar	tmtc;
	struct pg_tm *tm;

	if (VARSIZE_ANY_EXHDR(fmt) <= 0)
		PG_RETURN_NULL();

	ZERO_tmtc(&tmtc);
	tm = tmtcTm(&tmtc);

	if (interval2tm(*it, tm, &tmtcFsec(&tmtc)) != 0)
		PG_RETURN_NULL();

	/* wday is meaningless, yday approximates the total span in days */
	tm->tm_yday = (tm->tm_year * MONTHS_PER_YEAR + tm->tm_mon) * DAYS_PER_MONTH + tm->tm_mday;

	if (!(res = datetime_to_char_body(&tmtc, fmt, true, PG_GET_COLLATION())))
		PG_RETURN_NULL();

	PG_RETURN_TEXT_P(res);
}

/* ---------------------
 * TO_TIMESTAMP()
 *
 * Make Timestamp from date_str which is formatted at argument 'fmt'
 * ( to_timestamp is reverse to_char() )
 * ---------------------
 */
Datum
to_timestamp(PG_FUNCTION_ARGS)
{
	text	   *date_txt = PG_GETARG_TEXT_PP(0);
	text	   *fmt = PG_GETARG_TEXT_PP(1);
	Timestamp	result;
	int			tz;
	struct pg_tm tm;
	fsec_t		fsec;

	do_to_timestamp(date_txt, fmt, &tm, &fsec);

	/* Use the specified time zone, if any. */
	if (tm.tm_zone)
	{
		int			dterr = DecodeTimezone(unconstify(char *, tm.tm_zone), &tz);

		if (dterr)
			DateTimeParseError(dterr, text_to_cstring(date_txt), "timestamptz");
	}
	else
		tz = DetermineTimeZoneOffset(&tm, session_timezone);

	if (tm2timestamp(&tm, fsec, &tz, &result) != 0)
		ereport(ERROR,
				(errcode(ERRCODE_DATETIME_VALUE_OUT_OF_RANGE),
				 errmsg("timestamp out of range")));

	PG_RETURN_TIMESTAMP(result);
}

/* ----------
 * TO_DATE
 *	Make Date from date_str which is formatted at argument 'fmt'
 * ----------
 */
Datum
to_date(PG_FUNCTION_ARGS)
{
	text	   *date_txt = PG_GETARG_TEXT_PP(0);
	text	   *fmt = PG_GETARG_TEXT_PP(1);
	DateADT		result;
	struct pg_tm tm;
	fsec_t		fsec;

	do_to_timestamp(date_txt, fmt, &tm, &fsec);

	/* Prevent overflow in Julian-day routines */
	if (!IS_VALID_JULIAN(tm.tm_year, tm.tm_mon, tm.tm_mday))
		ereport(ERROR,
				(errcode(ERRCODE_DATETIME_VALUE_OUT_OF_RANGE),
				 errmsg("date out of range: \"%s\"",
						text_to_cstring(date_txt))));

	result = date2j(tm.tm_year, tm.tm_mon, tm.tm_mday) - POSTGRES_EPOCH_JDATE;

	/* Now check for just-out-of-range dates */
	if (!IS_VALID_DATE(result))
		ereport(ERROR,
				(errcode(ERRCODE_DATETIME_VALUE_OUT_OF_RANGE),
				 errmsg("date out of range: \"%s\"",
						text_to_cstring(date_txt))));

	PG_RETURN_DATEADT(result);
}

/*
 * do_to_timestamp: shared code for to_timestamp and to_date
 *
 * Parse the 'date_txt' according to 'fmt', return results as a struct pg_tm
 * and fractional seconds.
 *
 * We parse 'fmt' into a list of FormatNodes, which is then passed to
 * DCH_from_char to populate a TmFromChar with the parsed contents of
 * 'date_txt'.
 *
 * The TmFromChar is then analysed and converted into the final results in
 * struct 'tm' and 'fsec'.
 */
static void
do_to_timestamp(text *date_txt, text *fmt,
				struct pg_tm *tm, fsec_t *fsec)
{
	FormatNode *format;
	TmFromChar	tmfc;
	int			fmt_len;
	char	   *date_str;
	int			fmask;

	date_str = text_to_cstring(date_txt);

	ZERO_tmfc(&tmfc);
	ZERO_tm(tm);
	*fsec = 0;
	fmask = 0;					/* bit mask for ValidateDate() */

	fmt_len = VARSIZE_ANY_EXHDR(fmt);

	if (fmt_len)
	{
		char	   *fmt_str;
		bool		incache;

		fmt_str = text_to_cstring(fmt);

		if (fmt_len > DCH_CACHE_SIZE)
		{
			/*
			 * Allocate new memory if format picture is bigger than static
<<<<<<< HEAD
			 * cache and not use cache (call parser always)
			 */
			incache = FALSE;
=======
			 * cache and do not use cache (call parser always)
			 */
			incache = false;

			format = (FormatNode *) palloc((fmt_len + 1) * sizeof(FormatNode));
>>>>>>> 9e1c9f95

			format = (FormatNode *) palloc((fmt_len + 1) * sizeof(FormatNode));

			parse_format(format, fmt_str, DCH_keywords,
						 DCH_suff, DCH_index, DCH_TYPE, NULL);
		}
		else
		{
			/*
			 * Use cache buffers
			 */
			DCHCacheEntry *ent = DCH_cache_fetch(fmt_str);

<<<<<<< HEAD
			incache = TRUE;

			if ((ent = DCH_cache_search(fmt_str)) == NULL)
			{
				/*
				 * Not in the cache, must run parser and save a new
				 * format-picture to the cache.
				 */
				ent = DCH_cache_getnew(fmt_str);

				parse_format(ent->format, fmt_str, DCH_keywords,
							 DCH_suff, DCH_index, DCH_TYPE, NULL);

				(ent->format + fmt_len)->type = NODE_TYPE_END;	/* Paranoia? */
			}
=======
			incache = true;
>>>>>>> 9e1c9f95
			format = ent->format;
		}

#ifdef DEBUG_TO_FROM_CHAR
		/* dump_node(format, fmt_len); */
		/* dump_index(DCH_keywords, DCH_index); */
#endif

		DCH_from_char(format, date_str, &tmfc);

		pfree(fmt_str);
		if (!incache)
			pfree(format);
	}

	DEBUG_TMFC(&tmfc);

	/*
	 * Convert to_date/to_timestamp input fields to standard 'tm'
	 */
	if (tmfc.ssss)
	{
		int			x = tmfc.ssss;

		tm->tm_hour = x / SECS_PER_HOUR;
		x %= SECS_PER_HOUR;
		tm->tm_min = x / SECS_PER_MINUTE;
		x %= SECS_PER_MINUTE;
		tm->tm_sec = x;
	}

	if (tmfc.ss)
		tm->tm_sec = tmfc.ss;
	if (tmfc.mi)
		tm->tm_min = tmfc.mi;
	if (tmfc.hh)
		tm->tm_hour = tmfc.hh;

	if (tmfc.clock == CLOCK_12_HOUR)
	{
		if (tm->tm_hour < 1 || tm->tm_hour > HOURS_PER_DAY / 2)
		{
			if (tm->tm_hour > HOURS_PER_DAY / 2 && !tmfc.pm)
			{
				ereport(WARNING,
						(errcode(ERRCODE_INVALID_DATETIME_FORMAT),
						 errmsg("hour \"%d\" is invalid for the 12-hour clock",
								tm->tm_hour),
						 errhint("Use the 24-hour clock, or give an hour between 1 and 12.")));
				tmfc.pm = TRUE;
				tm->tm_hour = tm->tm_hour - HOURS_PER_DAY / 2;
			}
			else
				ereport(ERROR,
						(errcode(ERRCODE_INVALID_DATETIME_FORMAT),
						 errmsg("hour \"%d\" is invalid for the 12-hour clock",
								tm->tm_hour),
						 errhint("Use the 24-hour clock, or give an hour between 1 and 12.")));
		}

		if (tmfc.pm && tm->tm_hour < HOURS_PER_DAY / 2)
			tm->tm_hour += HOURS_PER_DAY / 2;
		else if (!tmfc.pm && tm->tm_hour == HOURS_PER_DAY / 2)
			tm->tm_hour = 0;
	}

	if (tmfc.year)
	{
		/*
		 * If CC and YY (or Y) are provided, use YY as 2 low-order digits for
		 * the year in the given century.  Keep in mind that the 21st century
		 * AD runs from 2001-2100, not 2000-2099; 6th century BC runs from
		 * 600BC to 501BC.
		 */
		if (tmfc.cc && tmfc.yysz <= 2)
		{
			if (tmfc.bc)
				tmfc.cc = -tmfc.cc;
			tm->tm_year = tmfc.year % 100;
			if (tm->tm_year)
			{
				if (tmfc.cc >= 0)
					tm->tm_year += (tmfc.cc - 1) * 100;
				else
					tm->tm_year = (tmfc.cc + 1) * 100 - tm->tm_year + 1;
			}
			else
			{
				/* find century year for dates ending in "00" */
				tm->tm_year = tmfc.cc * 100 + ((tmfc.cc >= 0) ? 0 : 1);
			}
		}
		else
		{
			/* If a 4-digit year is provided, we use that and ignore CC. */
			tm->tm_year = tmfc.year;
			if (tmfc.bc && tm->tm_year > 0)
				tm->tm_year = -(tm->tm_year - 1);
		}
		fmask |= DTK_M(YEAR);
	}
	else if (tmfc.cc)
	{
		/* use first year of century */
		if (tmfc.bc)
			tmfc.cc = -tmfc.cc;
		if (tmfc.cc >= 0)
			/* +1 because 21st century started in 2001 */
			tm->tm_year = (tmfc.cc - 1) * 100 + 1;
		else
			/* +1 because year == 599 is 600 BC */
			tm->tm_year = tmfc.cc * 100 + 1;
		fmask |= DTK_M(YEAR);
	}

	if (tmfc.j)
	{
		j2date(tmfc.j, &tm->tm_year, &tm->tm_mon, &tm->tm_mday);
		fmask |= DTK_DATE_M;
	}

	if (tmfc.ww)
	{
		if (tmfc.mode == FROM_CHAR_DATE_ISOWEEK)
		{
			/*
			 * If tmfc.d is not set, then the date is left at the beginning of
			 * the ISO week (Monday).
			 */
			if (tmfc.d)
				isoweekdate2date(tmfc.ww, tmfc.d, &tm->tm_year, &tm->tm_mon, &tm->tm_mday);
			else
				isoweek2date(tmfc.ww, &tm->tm_year, &tm->tm_mon, &tm->tm_mday);
			fmask |= DTK_DATE_M;
		}
		else
			tmfc.ddd = (tmfc.ww - 1) * 7 + 1;
	}

	if (tmfc.w)
		tmfc.dd = (tmfc.w - 1) * 7 + 1;
	if (tmfc.dd)
	{
		tm->tm_mday = tmfc.dd;
		fmask |= DTK_M(DAY);
	}
	if (tmfc.mm)
	{
		tm->tm_mon = tmfc.mm;
		fmask |= DTK_M(MONTH);
	}

	if (tmfc.ddd && (tm->tm_mon <= 1 || tm->tm_mday <= 1))
	{
		/*
		 * The month and day field have not been set, so we use the
		 * day-of-year field to populate them.  Depending on the date mode,
		 * this field may be interpreted as a Gregorian day-of-year, or an ISO
		 * week date day-of-year.
		 */

		if (!tm->tm_year && !tmfc.bc)
			ereport(ERROR,
					(errcode(ERRCODE_INVALID_DATETIME_FORMAT),
					 errmsg("cannot calculate day of year without year information")));

		if (tmfc.mode == FROM_CHAR_DATE_ISOWEEK)
		{
			int			j0;		/* zeroth day of the ISO year, in Julian */

			j0 = isoweek2j(tm->tm_year, 1) - 1;

			j2date(j0 + tmfc.ddd, &tm->tm_year, &tm->tm_mon, &tm->tm_mday);
			fmask |= DTK_DATE_M;
		}
		else
		{
			const int  *y;
			int			i;

			static const int ysum[2][13] = {
				{0, 31, 59, 90, 120, 151, 181, 212, 243, 273, 304, 334, 365},
			{0, 31, 60, 91, 121, 152, 182, 213, 244, 274, 305, 335, 366}};

			y = ysum[isleap(tm->tm_year)];

			for (i = 1; i <= MONTHS_PER_YEAR; i++)
			{
				if (tmfc.ddd <= y[i])
					break;
			}
			if (tm->tm_mon <= 1)
				tm->tm_mon = i;

			if (tm->tm_mday <= 1)
				tm->tm_mday = tmfc.ddd - y[i - 1];

			fmask |= DTK_M(MONTH) | DTK_M(DAY);
		}
	}

	if (tmfc.ms)
		*fsec += tmfc.ms * 1000;
	if (tmfc.us)
		*fsec += tmfc.us;

	/* Range-check date fields according to bit mask computed above */
	if (fmask != 0)
	{
		/* We already dealt with AD/BC, so pass isjulian = true */
		int			dterr = ValidateDate(fmask, true, false, false, tm);

		if (dterr != 0)
		{
			/*
			 * Force the error to be DTERR_FIELD_OVERFLOW even if ValidateDate
			 * said DTERR_MD_FIELD_OVERFLOW, because we don't want to print an
			 * irrelevant hint about datestyle.
			 */
			DateTimeParseError(DTERR_FIELD_OVERFLOW, date_str, "timestamp");
		}
	}

	/* Range-check time fields too */
	if (tm->tm_hour < 0 || tm->tm_hour >= HOURS_PER_DAY ||
		tm->tm_min < 0 || tm->tm_min >= MINS_PER_HOUR ||
		tm->tm_sec < 0 || tm->tm_sec >= SECS_PER_MINUTE ||
		*fsec < INT64CONST(0) || *fsec >= USECS_PER_SEC)
		DateTimeParseError(DTERR_FIELD_OVERFLOW, date_str, "timestamp");

	/* Save parsed time-zone into tm->tm_zone if it was specified */
	if (tmfc.tzsign)
	{
		char	   *tz;

		if (tmfc.tzh < 0 || tmfc.tzh > MAX_TZDISP_HOUR ||
			tmfc.tzm < 0 || tmfc.tzm >= MINS_PER_HOUR)
			DateTimeParseError(DTERR_TZDISP_OVERFLOW, date_str, "timestamp");

		tz = psprintf("%c%02d:%02d",
					  tmfc.tzsign > 0 ? '+' : '-', tmfc.tzh, tmfc.tzm);

		tm->tm_zone = tz;
	}

	/* Range-check date fields according to bit mask computed above */
	if (fmask != 0)
	{
		/* We already dealt with AD/BC, so pass isjulian = true */
		int			dterr = ValidateDate(fmask, true, false, false, tm);

		if (dterr != 0)
		{
			/*
			 * Force the error to be DTERR_FIELD_OVERFLOW even if ValidateDate
			 * said DTERR_MD_FIELD_OVERFLOW, because we don't want to print an
			 * irrelevant hint about datestyle.
			 */
			DateTimeParseError(DTERR_FIELD_OVERFLOW, date_str, "timestamp");
		}
	}

	/* Range-check time fields too */
	if (tm->tm_hour < 0 || tm->tm_hour >= HOURS_PER_DAY ||
		tm->tm_min < 0 || tm->tm_min >= MINS_PER_HOUR ||
		tm->tm_sec < 0 || tm->tm_sec >= SECS_PER_MINUTE ||
#ifdef HAVE_INT64_TIMESTAMP
		*fsec < INT64CONST(0) || *fsec >= USECS_PER_SEC
#else
		*fsec < 0 || *fsec >= 1
#endif
		)
		DateTimeParseError(DTERR_FIELD_OVERFLOW, date_str, "timestamp");

	DEBUG_TM(tm);

	pfree(date_str);
}


/**********************************************************************
 *	the NUMBER version part
 *********************************************************************/


static char *
fill_str(char *str, int c, int max)
{
	memset(str, c, max);
	*(str + max) = '\0';
	return str;
}

#define zeroize_NUM(_n) \
do { \
	(_n)->flag		= 0;	\
	(_n)->lsign		= 0;	\
	(_n)->pre		= 0;	\
	(_n)->post		= 0;	\
	(_n)->pre_lsign_num = 0;	\
	(_n)->need_locale	= 0;	\
	(_n)->multi		= 0;	\
	(_n)->zero_start	= 0;	\
	(_n)->zero_end		= 0;	\
} while(0)

/* This works the same as DCH_prevent_counter_overflow */
static inline void
NUM_prevent_counter_overflow(void)
{
	if (NUMCounter >= (INT_MAX - 1))
	{
		for (int i = 0; i < n_NUMCache; i++)
			NUMCache[i]->age >>= 1;
		NUMCounter >>= 1;
	}
}

/* select a NUMCacheEntry to hold the given format picture */
static NUMCacheEntry *
NUM_cache_getnew(const char *str)
{
	NUMCacheEntry *ent;

	/* Ensure we can advance NUMCounter below */
	NUM_prevent_counter_overflow();

	/*
	 * If cache is full, remove oldest entry (or recycle first not-valid one)
	 */
	if (n_NUMCache >= NUM_CACHE_ENTRIES)
	{
		NUMCacheEntry *old = NUMCache[0];

#ifdef DEBUG_TO_FROM_CHAR
		elog(DEBUG_elog_output, "Cache is full (%d)", n_NUMCache);
#endif
		if (old->valid)
		{
			for (int i = 1; i < NUM_CACHE_ENTRIES; i++)
			{
				ent = NUMCache[i];
				if (!ent->valid)
				{
					old = ent;
					break;
				}
				if (ent->age < old->age)
					old = ent;
			}
		}
#ifdef DEBUG_TO_FROM_CHAR
		elog(DEBUG_elog_output, "OLD: \"%s\" AGE: %d", old->str, old->age);
#endif
		old->valid = false;
		StrNCpy(old->str, str, NUM_CACHE_SIZE + 1);
		old->age = (++NUMCounter);
		/* caller is expected to fill format and Num, then set valid */
		return old;
	}
	else
	{
#ifdef DEBUG_TO_FROM_CHAR
		elog(DEBUG_elog_output, "NEW (%d)", n_NUMCache);
#endif
		Assert(NUMCache[n_NUMCache] == NULL);
		NUMCache[n_NUMCache] = ent = (NUMCacheEntry *)
			MemoryContextAllocZero(TopMemoryContext, sizeof(NUMCacheEntry));
		ent->valid = false;
		StrNCpy(ent->str, str, NUM_CACHE_SIZE + 1);
		ent->age = (++NUMCounter);
		/* caller is expected to fill format and Num, then set valid */
		++n_NUMCache;
		return ent;
	}
}

/* look for an existing NUMCacheEntry matching the given format picture */
static NUMCacheEntry *
NUM_cache_search(const char *str)
{
	/* Ensure we can advance NUMCounter below */
	NUM_prevent_counter_overflow();

	for (int i = 0; i < n_NUMCache; i++)
	{
		NUMCacheEntry *ent = NUMCache[i];

		if (ent->valid && strcmp(ent->str, str) == 0)
		{
			ent->age = (++NUMCounter);
			return ent;
		}
	}

	return NULL;
}

/* Find or create a NUMCacheEntry for the given format picture */
static NUMCacheEntry *
NUM_cache_fetch(const char *str)
{
	NUMCacheEntry *ent;

	if ((ent = NUM_cache_search(str)) == NULL)
	{
		/*
		 * Not in the cache, must run parser and save a new format-picture to
		 * the cache.  Do not mark the cache entry valid until parsing
		 * succeeds.
		 */
		ent = NUM_cache_getnew(str);

		zeroize_NUM(&ent->Num);

		parse_format(ent->format, str, NUM_keywords,
					 NULL, NUM_index, NUM_TYPE, &ent->Num);

		ent->valid = true;
	}
	return ent;
}

/* ----------
 * Cache routine for NUM to_char version
 * ----------
 */
static FormatNode *
NUM_cache(int len, NUMDesc *Num, text *pars_str, bool *shouldFree)
{
	FormatNode *format = NULL;
	char	   *str;

	str = text_to_cstring(pars_str);

	if (len > NUM_CACHE_SIZE)
	{
		/*
		 * Allocate new memory if format picture is bigger than static cache
		 * and do not use cache (call parser always)
		 */
		format = (FormatNode *) palloc((len + 1) * sizeof(FormatNode));

		*shouldFree = true;

		zeroize_NUM(Num);

		parse_format(format, str, NUM_keywords,
					 NULL, NUM_index, NUM_TYPE, Num);
	}
	else
	{
		/*
		 * Use cache buffers
		 */
		NUMCacheEntry *ent = NUM_cache_fetch(str);

		*shouldFree = false;

		format = ent->format;

		/*
		 * Copy cache to used struct
		 */
		Num->flag = ent->Num.flag;
		Num->lsign = ent->Num.lsign;
		Num->pre = ent->Num.pre;
		Num->post = ent->Num.post;
		Num->pre_lsign_num = ent->Num.pre_lsign_num;
		Num->need_locale = ent->Num.need_locale;
		Num->multi = ent->Num.multi;
		Num->zero_start = ent->Num.zero_start;
		Num->zero_end = ent->Num.zero_end;
	}

#ifdef DEBUG_TO_FROM_CHAR
	/* dump_node(format, len); */
	dump_index(NUM_keywords, NUM_index);
#endif

	pfree(str);
	return format;
}


static char *
int_to_roman(int number)
{
	int			len = 0,
				num = 0;
	char	   *p = NULL,
			   *result,
				numstr[12];

	result = (char *) palloc(16);
	*result = '\0';

	if (number > 3999 || number < 1)
	{
		fill_str(result, '#', 15);
		return result;
	}
	len = snprintf(numstr, sizeof(numstr), "%d", number);

	for (p = numstr; *p != '\0'; p++, --len)
	{
		num = *p - 49;			/* 48 ascii + 1 */
		if (num < 0)
			continue;

		if (len > 3)
		{
			while (num-- != -1)
				strcat(result, "M");
		}
		else
		{
			if (len == 3)
				strcat(result, rm100[num]);
			else if (len == 2)
				strcat(result, rm10[num]);
			else if (len == 1)
				strcat(result, rm1[num]);
		}
	}
	return result;
}



/* ----------
 * Locale
 * ----------
 */
static void
NUM_prepare_locale(NUMProc *Np)
{
	if (Np->Num->need_locale)
	{
		struct lconv *lconv;

		/*
		 * Get locales
		 */
		lconv = PGLC_localeconv();

		/*
		 * Positive / Negative number sign
		 */
		if (lconv->negative_sign && *lconv->negative_sign)
			Np->L_negative_sign = lconv->negative_sign;
		else
			Np->L_negative_sign = "-";

		if (lconv->positive_sign && *lconv->positive_sign)
			Np->L_positive_sign = lconv->positive_sign;
		else
			Np->L_positive_sign = "+";

		/*
		 * Number decimal point
		 */
		if (lconv->decimal_point && *lconv->decimal_point)
			Np->decimal = lconv->decimal_point;

		else
			Np->decimal = ".";

		if (!IS_LDECIMAL(Np->Num))
			Np->decimal = ".";

		/*
		 * Number thousands separator
		 *
		 * Some locales (e.g. broken glibc pt_BR), have a comma for decimal,
		 * but "" for thousands_sep, so we set the thousands_sep too.
		 * http://archives.postgresql.org/pgsql-hackers/2007-11/msg00772.php
		 */
		if (lconv->thousands_sep && *lconv->thousands_sep)
			Np->L_thousands_sep = lconv->thousands_sep;
		/* Make sure thousands separator doesn't match decimal point symbol. */
		else if (strcmp(Np->decimal, ",") !=0)
			Np->L_thousands_sep = ",";
		else
			Np->L_thousands_sep = ".";

		/*
		 * Currency symbol
		 */
		if (lconv->currency_symbol && *lconv->currency_symbol)
			Np->L_currency_symbol = lconv->currency_symbol;
		else
			Np->L_currency_symbol = " ";
	}
	else
	{
		/*
		 * Default values
		 */
		Np->L_negative_sign = "-";
		Np->L_positive_sign = "+";
		Np->decimal = ".";

		Np->L_thousands_sep = ",";
		Np->L_currency_symbol = " ";
	}
}

/* ----------
 * Return pointer of last relevant number after decimal point
 *	12.0500 --> last relevant is '5'
 *	12.0000 --> last relevant is '.'
 * If there is no decimal point, return NULL (which will result in same
 * behavior as if FM hadn't been specified).
 * ----------
 */
static char *
get_last_relevant_decnum(char *num)
{
	char	   *result,
			   *p = strchr(num, '.');

#ifdef DEBUG_TO_FROM_CHAR
	elog(DEBUG_elog_output, "get_last_relevant_decnum()");
#endif

	if (!p)
		return NULL;

	result = p;

	while (*(++p))
	{
		if (*p != '0')
			result = p;
	}

	return result;
}

/*
 * These macros are used in NUM_processor() and its subsidiary routines.
 * OVERLOAD_TEST: true if we've reached end of input string
 * AMOUNT_TEST(s): true if at least s bytes remain in string
 */
#define OVERLOAD_TEST	(Np->inout_p >= Np->inout + input_len)
#define AMOUNT_TEST(s)	(Np->inout_p <= Np->inout + (input_len - (s)))

/* ----------
 * Number extraction for TO_NUMBER()
 * ----------
 */
static void
NUM_numpart_from_char(NUMProc *Np, int id, int input_len)
{
	bool		isread = false;

#ifdef DEBUG_TO_FROM_CHAR
	elog(DEBUG_elog_output, " --- scan start --- id=%s",
		 (id == NUM_0 || id == NUM_9) ? "NUM_0/9" : id == NUM_DEC ? "NUM_DEC" : "???");
#endif

	if (OVERLOAD_TEST)
		return;

	if (*Np->inout_p == ' ')
		Np->inout_p++;

	if (OVERLOAD_TEST)
		return;

	/*
	 * read sign before number
	 */
	if (*Np->number == ' ' && (id == NUM_0 || id == NUM_9) &&
		(Np->read_pre + Np->read_post) == 0)
	{
#ifdef DEBUG_TO_FROM_CHAR
		elog(DEBUG_elog_output, "Try read sign (%c), locale positive: %s, negative: %s",
			 *Np->inout_p, Np->L_positive_sign, Np->L_negative_sign);
#endif

		/*
		 * locale sign
		 */
		if (IS_LSIGN(Np->Num) && Np->Num->lsign == NUM_LSIGN_PRE)
		{
			int			x = 0;

#ifdef DEBUG_TO_FROM_CHAR
			elog(DEBUG_elog_output, "Try read locale pre-sign (%c)", *Np->inout_p);
#endif
			if ((x = strlen(Np->L_negative_sign)) &&
				AMOUNT_TEST(x) &&
				strncmp(Np->inout_p, Np->L_negative_sign, x) == 0)
			{
				Np->inout_p += x;
				*Np->number = '-';
			}
			else if ((x = strlen(Np->L_positive_sign)) &&
					 AMOUNT_TEST(x) &&
					 strncmp(Np->inout_p, Np->L_positive_sign, x) == 0)
			{
				Np->inout_p += x;
				*Np->number = '+';
			}
		}
		else
		{
#ifdef DEBUG_TO_FROM_CHAR
			elog(DEBUG_elog_output, "Try read simple sign (%c)", *Np->inout_p);
#endif

			/*
			 * simple + - < >
			 */
			if (*Np->inout_p == '-' || (IS_BRACKET(Np->Num) &&
										*Np->inout_p == '<'))
			{
				*Np->number = '-';	/* set - */
				Np->inout_p++;
			}
			else if (*Np->inout_p == '+')
			{
				*Np->number = '+';	/* set + */
				Np->inout_p++;
			}
		}
	}

	if (OVERLOAD_TEST)
		return;

#ifdef DEBUG_TO_FROM_CHAR
	elog(DEBUG_elog_output, "Scan for numbers (%c), current number: '%s'", *Np->inout_p, Np->number);
#endif

	/*
	 * read digit or decimal point
	 */
	if (isdigit((unsigned char) *Np->inout_p))
	{
		if (Np->read_dec && Np->read_post == Np->Num->post)
			return;

		*Np->number_p = *Np->inout_p;
		Np->number_p++;

		if (Np->read_dec)
			Np->read_post++;
		else
			Np->read_pre++;

		isread = true;

#ifdef DEBUG_TO_FROM_CHAR
		elog(DEBUG_elog_output, "Read digit (%c)", *Np->inout_p);
#endif
	}
	else if (IS_DECIMAL(Np->Num) && Np->read_dec == false)
	{
		/*
		 * We need not test IS_LDECIMAL(Np->Num) explicitly here, because
		 * Np->decimal is always just "." if we don't have a D format token.
		 * So we just unconditionally match to Np->decimal.
		 */
		int			x = strlen(Np->decimal);

#ifdef DEBUG_TO_FROM_CHAR
		elog(DEBUG_elog_output, "Try read decimal point (%c)",
			 *Np->inout_p);
#endif
		if (x && AMOUNT_TEST(x) && strncmp(Np->inout_p, Np->decimal, x) == 0)
		{
			Np->inout_p += x - 1;
			*Np->number_p = '.';
			Np->number_p++;
			Np->read_dec = true;
			isread = true;
		}
	}

	if (OVERLOAD_TEST)
		return;

	/*
	 * Read sign behind "last" number
	 *
	 * We need sign detection because determine exact position of post-sign is
	 * difficult:
	 *
	 * FM9999.9999999S	   -> 123.001- 9.9S			   -> .5- FM9.999999MI ->
	 * 5.01-
	 */
	if (*Np->number == ' ' && Np->read_pre + Np->read_post > 0)
	{
		/*
		 * locale sign (NUM_S) is always anchored behind a last number, if: -
		 * locale sign expected - last read char was NUM_0/9 or NUM_DEC - and
		 * next char is not digit
		 */
		if (IS_LSIGN(Np->Num) && isread &&
			(Np->inout_p + 1) < Np->inout + input_len &&
			!isdigit((unsigned char) *(Np->inout_p + 1)))
		{
			int			x;
			char	   *tmp = Np->inout_p++;

#ifdef DEBUG_TO_FROM_CHAR
			elog(DEBUG_elog_output, "Try read locale post-sign (%c)", *Np->inout_p);
#endif
			if ((x = strlen(Np->L_negative_sign)) &&
				AMOUNT_TEST(x) &&
				strncmp(Np->inout_p, Np->L_negative_sign, x) == 0)
			{
				Np->inout_p += x - 1;	/* -1 .. NUM_processor() do inout_p++ */
				*Np->number = '-';
			}
			else if ((x = strlen(Np->L_positive_sign)) &&
					 AMOUNT_TEST(x) &&
					 strncmp(Np->inout_p, Np->L_positive_sign, x) == 0)
			{
				Np->inout_p += x - 1;	/* -1 .. NUM_processor() do inout_p++ */
				*Np->number = '+';
			}
			if (*Np->number == ' ')
				/* no sign read */
				Np->inout_p = tmp;
		}

		/*
		 * try read non-locale sign, it's happen only if format is not exact
		 * and we cannot determine sign position of MI/PL/SG, an example:
		 *
		 * FM9.999999MI			   -> 5.01-
		 *
		 * if (.... && IS_LSIGN(Np->Num)==false) prevents read wrong formats
		 * like to_number('1 -', '9S') where sign is not anchored to last
		 * number.
		 */
		else if (isread == false && IS_LSIGN(Np->Num) == false &&
				 (IS_PLUS(Np->Num) || IS_MINUS(Np->Num)))
		{
#ifdef DEBUG_TO_FROM_CHAR
			elog(DEBUG_elog_output, "Try read simple post-sign (%c)", *Np->inout_p);
#endif

			/*
			 * simple + -
			 */
			if (*Np->inout_p == '-' || *Np->inout_p == '+')
				/* NUM_processor() do inout_p++ */
				*Np->number = *Np->inout_p;
		}
	}
}

#define IS_PREDEC_SPACE(_n) \
		(IS_ZERO((_n)->Num)==false && \
		 (_n)->number == (_n)->number_p && \
		 *(_n)->number == '0' && \
				 (_n)->Num->post != 0)

/* ----------
 * Add digit or sign to number-string
 * ----------
 */
static void
NUM_numpart_to_char(NUMProc *Np, int id)
{
	int			end;

	if (IS_ROMAN(Np->Num))
		return;

	/* Note: in this elog() output not set '\0' in 'inout' */

#ifdef DEBUG_TO_FROM_CHAR

	/*
	 * Np->num_curr is number of current item in format-picture, it is not
	 * current position in inout!
	 */
	elog(DEBUG_elog_output,
		 "SIGN_WROTE: %d, CURRENT: %d, NUMBER_P: \"%s\", INOUT: \"%s\"",
		 Np->sign_wrote,
		 Np->num_curr,
		 Np->number_p,
		 Np->inout);
#endif
	Np->num_in = false;

	/*
	 * Write sign if real number will write to output Note: IS_PREDEC_SPACE()
	 * handle "9.9" --> " .1"
	 */
	if (Np->sign_wrote == false &&
		(Np->num_curr >= Np->out_pre_spaces || (IS_ZERO(Np->Num) && Np->Num->zero_start == Np->num_curr)) &&
		(IS_PREDEC_SPACE(Np) == false || (Np->last_relevant && *Np->last_relevant == '.')))
	{
		if (IS_LSIGN(Np->Num))
		{
			if (Np->Num->lsign == NUM_LSIGN_PRE)
			{
				if (Np->sign == '-')
					strcpy(Np->inout_p, Np->L_negative_sign);
				else
					strcpy(Np->inout_p, Np->L_positive_sign);
				Np->inout_p += strlen(Np->inout_p);
				Np->sign_wrote = true;
			}
		}
		else if (IS_BRACKET(Np->Num))
		{
			*Np->inout_p = Np->sign == '+' ? ' ' : '<';
			++Np->inout_p;
			Np->sign_wrote = true;
		}
		else if (Np->sign == '+')
		{
			if (!IS_FILLMODE(Np->Num))
			{
				*Np->inout_p = ' '; /* Write + */
				++Np->inout_p;
			}
			Np->sign_wrote = true;
		}
		else if (Np->sign == '-')
		{						/* Write - */
			*Np->inout_p = '-';
			++Np->inout_p;
			Np->sign_wrote = true;
		}
	}


	/*
	 * digits / FM / Zero / Dec. point
	 */
	if (id == NUM_9 || id == NUM_0 || id == NUM_D || id == NUM_DEC)
	{
		if (Np->num_curr < Np->out_pre_spaces &&
			(Np->Num->zero_start > Np->num_curr || !IS_ZERO(Np->Num)))
		{
			/*
			 * Write blank space
			 */
			if (!IS_FILLMODE(Np->Num))
			{
				*Np->inout_p = ' '; /* Write ' ' */
				++Np->inout_p;
			}
		}
		else if (IS_ZERO(Np->Num) &&
				 Np->num_curr < Np->out_pre_spaces &&
				 Np->Num->zero_start <= Np->num_curr)
		{
			/*
			 * Write ZERO
			 */
			*Np->inout_p = '0'; /* Write '0' */
			++Np->inout_p;
			Np->num_in = true;
		}
		else
		{
			/*
			 * Write Decimal point
			 */
			if (*Np->number_p == '.')
			{
				if (!Np->last_relevant || *Np->last_relevant != '.')
				{
					strcpy(Np->inout_p, Np->decimal);	/* Write DEC/D */
					Np->inout_p += strlen(Np->inout_p);
				}

				/*
				 * Ora 'n' -- FM9.9 --> 'n.'
				 */
				else if (IS_FILLMODE(Np->Num) &&
						 Np->last_relevant && *Np->last_relevant == '.')
				{
					strcpy(Np->inout_p, Np->decimal);	/* Write DEC/D */
					Np->inout_p += strlen(Np->inout_p);
				}
			}
			else
			{
				/*
				 * Write Digits
				 */
				if (Np->last_relevant && Np->number_p > Np->last_relevant &&
					id != NUM_0)
					;

				/*
				 * '0.1' -- 9.9 --> '  .1'
				 */
				else if (IS_PREDEC_SPACE(Np))
				{
					if (!IS_FILLMODE(Np->Num))
					{
						*Np->inout_p = ' ';
						++Np->inout_p;
					}

					/*
					 * '0' -- FM9.9 --> '0.'
					 */
					else if (Np->last_relevant && *Np->last_relevant == '.')
					{
						*Np->inout_p = '0';
						++Np->inout_p;
					}
				}
				else
				{
					*Np->inout_p = *Np->number_p;	/* Write DIGIT */
					++Np->inout_p;
					Np->num_in = true;
				}
			}
			/* do no exceed string length */
			if (*Np->number_p)
				++Np->number_p;
		}

		end = Np->num_count + (Np->out_pre_spaces ? 1 : 0) + (IS_DECIMAL(Np->Num) ? 1 : 0);

		if (Np->last_relevant && Np->last_relevant == Np->number_p)
			end = Np->num_curr;

		if (Np->num_curr + 1 == end)
		{
			if (Np->sign_wrote == true && IS_BRACKET(Np->Num))
			{
				*Np->inout_p = Np->sign == '+' ? ' ' : '>';
				++Np->inout_p;
			}
			else if (IS_LSIGN(Np->Num) && Np->Num->lsign == NUM_LSIGN_POST)
			{
				if (Np->sign == '-')
					strcpy(Np->inout_p, Np->L_negative_sign);
				else
					strcpy(Np->inout_p, Np->L_positive_sign);
				Np->inout_p += strlen(Np->inout_p);
			}
		}
	}

	++Np->num_curr;
}

/*
 * Skip over "n" input characters, but only if they aren't numeric data
 */
static void
NUM_eat_non_data_chars(NUMProc *Np, int n, int input_len)
{
	while (n-- > 0)
	{
		if (OVERLOAD_TEST)
			break;				/* end of input */
		if (strchr("0123456789.,+-", *Np->inout_p) != NULL)
			break;				/* it's a data character */
		Np->inout_p += pg_mblen(Np->inout_p);
	}
}

static char *
NUM_processor(FormatNode *node, NUMDesc *Num, char *inout,
			  char *number, int input_len, int to_char_out_pre_spaces,
			  int sign, bool is_to_char, Oid collid)
{
	FormatNode *n;
	NUMProc		_Np,
			   *Np = &_Np;
	const char *pattern;
	int			pattern_len;

	MemSet(Np, 0, sizeof(NUMProc));

	Np->Num = Num;
	Np->is_to_char = is_to_char;
	Np->number = number;
	Np->inout = inout;
	Np->last_relevant = NULL;
	Np->read_post = 0;
	Np->read_pre = 0;
	Np->read_dec = false;

	if (Np->Num->zero_start)
		--Np->Num->zero_start;

	if (IS_EEEE(Np->Num))
	{
		if (!Np->is_to_char)
			ereport(ERROR,
					(errcode(ERRCODE_FEATURE_NOT_SUPPORTED),
					 errmsg("\"EEEE\" not supported for input")));
		return strcpy(inout, number);
	}

	/*
	 * Roman correction
	 */
	if (IS_ROMAN(Np->Num))
	{
		if (!Np->is_to_char)
			ereport(ERROR,
					(errcode(ERRCODE_FEATURE_NOT_SUPPORTED),
					 errmsg("\"RN\" not supported for input")));

		Np->Num->lsign = Np->Num->pre_lsign_num = Np->Num->post =
			Np->Num->pre = Np->out_pre_spaces = Np->sign = 0;

		if (IS_FILLMODE(Np->Num))
		{
			Np->Num->flag = 0;
			Np->Num->flag |= NUM_F_FILLMODE;
		}
		else
			Np->Num->flag = 0;
		Np->Num->flag |= NUM_F_ROMAN;
	}

	/*
	 * Sign
	 */
	if (is_to_char)
	{
		Np->sign = sign;

		/* MI/PL/SG - write sign itself and not in number */
		if (IS_PLUS(Np->Num) || IS_MINUS(Np->Num))
		{
			if (IS_PLUS(Np->Num) && IS_MINUS(Np->Num) == false)
				Np->sign_wrote = false; /* need sign */
			else
				Np->sign_wrote = true;	/* needn't sign */
		}
		else
		{
			if (Np->sign != '-')
			{
				if (IS_BRACKET(Np->Num) && IS_FILLMODE(Np->Num))
					Np->Num->flag &= ~NUM_F_BRACKET;
				if (IS_MINUS(Np->Num))
					Np->Num->flag &= ~NUM_F_MINUS;
			}
			else if (Np->sign != '+' && IS_PLUS(Np->Num))
				Np->Num->flag &= ~NUM_F_PLUS;

			if (Np->sign == '+' && IS_FILLMODE(Np->Num) && IS_LSIGN(Np->Num) == false)
				Np->sign_wrote = true;	/* needn't sign */
			else
				Np->sign_wrote = false; /* need sign */

			if (Np->Num->lsign == NUM_LSIGN_PRE && Np->Num->pre == Np->Num->pre_lsign_num)
				Np->Num->lsign = NUM_LSIGN_POST;
		}
	}
	else
		Np->sign = false;

	/*
	 * Count
	 */
	Np->num_count = Np->Num->post + Np->Num->pre - 1;

	if (is_to_char)
	{
		Np->out_pre_spaces = to_char_out_pre_spaces;

		if (IS_FILLMODE(Np->Num) && IS_DECIMAL(Np->Num))
		{
			Np->last_relevant = get_last_relevant_decnum(Np->number);

			/*
			 * If any '0' specifiers are present, make sure we don't strip
			 * those digits.
			 */
			if (Np->last_relevant && Np->Num->zero_end > Np->out_pre_spaces)
			{
				char	   *last_zero;

				last_zero = Np->number + (Np->Num->zero_end - Np->out_pre_spaces);
				if (Np->last_relevant < last_zero)
					Np->last_relevant = last_zero;
			}
		}

		if (Np->sign_wrote == false && Np->out_pre_spaces == 0)
			++Np->num_count;
	}
	else
	{
		Np->out_pre_spaces = 0;
		*Np->number = ' ';		/* sign space */
		*(Np->number + 1) = '\0';
	}

	Np->num_in = 0;
	Np->num_curr = 0;

#ifdef DEBUG_TO_FROM_CHAR
	elog(DEBUG_elog_output,
		 "\n\tSIGN: '%c'\n\tNUM: '%s'\n\tPRE: %d\n\tPOST: %d\n\tNUM_COUNT: %d\n\tNUM_PRE: %d\n\tSIGN_WROTE: %s\n\tZERO: %s\n\tZERO_START: %d\n\tZERO_END: %d\n\tLAST_RELEVANT: %s\n\tBRACKET: %s\n\tPLUS: %s\n\tMINUS: %s\n\tFILLMODE: %s\n\tROMAN: %s\n\tEEEE: %s",
		 Np->sign,
		 Np->number,
		 Np->Num->pre,
		 Np->Num->post,
		 Np->num_count,
		 Np->out_pre_spaces,
		 Np->sign_wrote ? "Yes" : "No",
		 IS_ZERO(Np->Num) ? "Yes" : "No",
		 Np->Num->zero_start,
		 Np->Num->zero_end,
		 Np->last_relevant ? Np->last_relevant : "<not set>",
		 IS_BRACKET(Np->Num) ? "Yes" : "No",
		 IS_PLUS(Np->Num) ? "Yes" : "No",
		 IS_MINUS(Np->Num) ? "Yes" : "No",
		 IS_FILLMODE(Np->Num) ? "Yes" : "No",
		 IS_ROMAN(Np->Num) ? "Yes" : "No",
		 IS_EEEE(Np->Num) ? "Yes" : "No"
		);
#endif

	/*
	 * Locale
	 */
	NUM_prepare_locale(Np);

	/*
	 * Processor direct cycle
	 */
	if (Np->is_to_char)
		Np->number_p = Np->number;
	else
		Np->number_p = Np->number + 1;	/* first char is space for sign */

	for (n = node, Np->inout_p = Np->inout; n->type != NODE_TYPE_END; n++)
	{
		if (!Np->is_to_char)
		{
			/*
			 * Check at least one byte remains to be scanned.  (In actions
			 * below, must use AMOUNT_TEST if we want to read more bytes than
			 * that.)
			 */
			if (OVERLOAD_TEST)
				break;
		}

		/*
		 * Format pictures actions
		 */
		if (n->type == NODE_TYPE_ACTION)
		{
			/*
			 * Create/read digit/zero/blank/sign/special-case
			 *
			 * 'NUM_S' note: The locale sign is anchored to number and we
			 * read/write it when we work with first or last number
			 * (NUM_0/NUM_9).  This is why NUM_S is missing in switch().
			 *
			 * Notice the "Np->inout_p++" at the bottom of the loop.  This is
			 * why most of the actions advance inout_p one less than you might
			 * expect.  In cases where we don't want that increment to happen,
			 * a switch case ends with "continue" not "break".
			 */
			switch (n->key->id)
			{
				case NUM_9:
				case NUM_0:
				case NUM_DEC:
				case NUM_D:
					if (Np->is_to_char)
					{
						NUM_numpart_to_char(Np, n->key->id);
						continue;	/* for() */
					}
					else
					{
						NUM_numpart_from_char(Np, n->key->id, input_len);
						break;	/* switch() case: */
					}

				case NUM_COMMA:
					if (Np->is_to_char)
					{
						if (!Np->num_in)
						{
							if (IS_FILLMODE(Np->Num))
								continue;
							else
								*Np->inout_p = ' ';
						}
						else
							*Np->inout_p = ',';
					}
					else
					{
						if (!Np->num_in)
						{
							if (IS_FILLMODE(Np->Num))
								continue;
						}
						if (*Np->inout_p != ',')
							continue;
					}
					break;

				case NUM_G:
					pattern = Np->L_thousands_sep;
					pattern_len = strlen(pattern);
					if (Np->is_to_char)
					{
						if (!Np->num_in)
						{
							if (IS_FILLMODE(Np->Num))
								continue;
							else
							{
								/* just in case there are MB chars */
								pattern_len = pg_mbstrlen(pattern);
								memset(Np->inout_p, ' ', pattern_len);
								Np->inout_p += pattern_len - 1;
							}
						}
						else
						{
							strcpy(Np->inout_p, pattern);
							Np->inout_p += pattern_len - 1;
						}
					}
					else
					{
						if (!Np->num_in)
						{
							if (IS_FILLMODE(Np->Num))
								continue;
						}

						/*
						 * Because L_thousands_sep typically contains data
						 * characters (either '.' or ','), we can't use
						 * NUM_eat_non_data_chars here.  Instead skip only if
						 * the input matches L_thousands_sep.
						 */
						if (AMOUNT_TEST(pattern_len) &&
							strncmp(Np->inout_p, pattern, pattern_len) == 0)
							Np->inout_p += pattern_len - 1;
						else
							continue;
					}
					break;

				case NUM_L:
					pattern = Np->L_currency_symbol;
					if (Np->is_to_char)
					{
						strcpy(Np->inout_p, pattern);
						Np->inout_p += strlen(pattern) - 1;
					}
					else
					{
						NUM_eat_non_data_chars(Np, pg_mbstrlen(pattern), input_len);
						continue;
					}
					break;

				case NUM_RN:
					if (IS_FILLMODE(Np->Num))
					{
						strcpy(Np->inout_p, Np->number_p);
						Np->inout_p += strlen(Np->inout_p) - 1;
					}
					else
					{
						sprintf(Np->inout_p, "%15s", Np->number_p);
						Np->inout_p += strlen(Np->inout_p) - 1;
					}
					break;

				case NUM_rn:
					if (IS_FILLMODE(Np->Num))
					{
						strcpy(Np->inout_p, asc_tolower_z(Np->number_p));
						Np->inout_p += strlen(Np->inout_p) - 1;
					}
					else
					{
						sprintf(Np->inout_p, "%15s", asc_tolower_z(Np->number_p));
						Np->inout_p += strlen(Np->inout_p) - 1;
					}
					break;

				case NUM_th:
					if (IS_ROMAN(Np->Num) || *Np->number == '#' ||
						Np->sign == '-' || IS_DECIMAL(Np->Num))
						continue;

					if (Np->is_to_char)
					{
						strcpy(Np->inout_p, get_th(Np->number, TH_LOWER));
						Np->inout_p += 1;
					}
					else
					{
						/* All variants of 'th' occupy 2 characters */
						NUM_eat_non_data_chars(Np, 2, input_len);
						continue;
					}
					break;

				case NUM_TH:
					if (IS_ROMAN(Np->Num) || *Np->number == '#' ||
						Np->sign == '-' || IS_DECIMAL(Np->Num))
						continue;

					if (Np->is_to_char)
					{
						strcpy(Np->inout_p, get_th(Np->number, TH_UPPER));
						Np->inout_p += 1;
					}
					else
					{
						/* All variants of 'TH' occupy 2 characters */
						NUM_eat_non_data_chars(Np, 2, input_len);
						continue;
					}
					break;

				case NUM_MI:
					if (Np->is_to_char)
					{
						if (Np->sign == '-')
							*Np->inout_p = '-';
						else if (IS_FILLMODE(Np->Num))
							continue;
						else
							*Np->inout_p = ' ';
					}
					else
					{
						if (*Np->inout_p == '-')
							*Np->number = '-';
						else
						{
							NUM_eat_non_data_chars(Np, 1, input_len);
							continue;
						}
					}
					break;

				case NUM_PL:
					if (Np->is_to_char)
					{
						if (Np->sign == '+')
							*Np->inout_p = '+';
						else if (IS_FILLMODE(Np->Num))
							continue;
						else
							*Np->inout_p = ' ';
					}
					else
					{
						if (*Np->inout_p == '+')
							*Np->number = '+';
						else
						{
							NUM_eat_non_data_chars(Np, 1, input_len);
							continue;
						}
					}
					break;

				case NUM_SG:
					if (Np->is_to_char)
						*Np->inout_p = Np->sign;
					else
					{
						if (*Np->inout_p == '-')
							*Np->number = '-';
						else if (*Np->inout_p == '+')
							*Np->number = '+';
						else
						{
							NUM_eat_non_data_chars(Np, 1, input_len);
							continue;
						}
					}
					break;

				default:
					continue;
					break;
			}
		}
		else
		{
			/*
			 * In TO_CHAR, non-pattern characters in the format are copied to
			 * the output.  In TO_NUMBER, we skip one input character for each
			 * non-pattern format character, whether or not it matches the
			 * format character.
			 */
			if (Np->is_to_char)
			{
				strcpy(Np->inout_p, n->character);
				Np->inout_p += strlen(Np->inout_p);
			}
			else
			{
				Np->inout_p += pg_mblen(Np->inout_p);
			}
			continue;
		}
		Np->inout_p++;
	}

	if (Np->is_to_char)
	{
		*Np->inout_p = '\0';
		return Np->inout;
	}
	else
	{
		if (*(Np->number_p - 1) == '.')
			*(Np->number_p - 1) = '\0';
		else
			*Np->number_p = '\0';

		/*
		 * Correction - precision of dec. number
		 */
		Np->Num->post = Np->read_post;

#ifdef DEBUG_TO_FROM_CHAR
		elog(DEBUG_elog_output, "TO_NUMBER (number): '%s'", Np->number);
#endif
		return Np->number;
	}
}

/* ----------
 * MACRO: Start part of NUM - for all NUM's to_char variants
 *	(sorry, but I hate copy same code - macro is better..)
 * ----------
 */
#define NUM_TOCHAR_prepare \
do { \
	int len = VARSIZE_ANY_EXHDR(fmt); \
	if (len <= 0 || len >= (INT_MAX-VARHDRSZ)/NUM_MAX_ITEM_SIZ)		\
		PG_RETURN_TEXT_P(cstring_to_text("")); \
	result	= (text *) palloc0((len * NUM_MAX_ITEM_SIZ) + 1 + VARHDRSZ);	\
	format	= NUM_cache(len, &Num, fmt, &shouldFree);		\
} while (0)

/* ----------
 * MACRO: Finish part of NUM
 * ----------
 */
#define NUM_TOCHAR_finish \
do { \
	int		len; \
									\
	NUM_processor(format, &Num, VARDATA(result), numstr, 0, out_pre_spaces, sign, true, PG_GET_COLLATION()); \
									\
	if (shouldFree)					\
		pfree(format);				\
									\
	/*								\
	 * Convert null-terminated representation of result to standard text. \
	 * The result is usually much bigger than it needs to be, but there \
	 * seems little point in realloc'ing it smaller. \
	 */								\
	len = strlen(VARDATA(result));	\
	SET_VARSIZE(result, len + VARHDRSZ); \
} while (0)

/* -------------------
 * NUMERIC to_number() (convert string to numeric)
 * -------------------
 */
Datum
numeric_to_number(PG_FUNCTION_ARGS)
{
	text	   *value = PG_GETARG_TEXT_PP(0);
	text	   *fmt = PG_GETARG_TEXT_PP(1);
	NUMDesc		Num;
	Datum		result;
	FormatNode *format;
	char	   *numstr;
	bool		shouldFree;
	int			len = 0;
	int			scale,
				precision;

	len = VARSIZE_ANY_EXHDR(fmt);

	if (len <= 0 || len >= INT_MAX / NUM_MAX_ITEM_SIZ)
		PG_RETURN_NULL();

	format = NUM_cache(len, &Num, fmt, &shouldFree);

	numstr = (char *) palloc((len * NUM_MAX_ITEM_SIZ) + 1);

	NUM_processor(format, &Num, VARDATA_ANY(value), numstr,
				  VARSIZE_ANY_EXHDR(value), 0, 0, false, PG_GET_COLLATION());

	scale = Num.post;
	precision = Num.pre + Num.multi + scale;

	if (shouldFree)
		pfree(format);

	result = DirectFunctionCall3(numeric_in,
								 CStringGetDatum(numstr),
								 ObjectIdGetDatum(InvalidOid),
								 Int32GetDatum(((precision << 16) | scale) + VARHDRSZ));

	if (IS_MULTI(&Num))
	{
		Numeric		x;
		Numeric		a = DatumGetNumeric(DirectFunctionCall1(int4_numeric,
															Int32GetDatum(10)));
		Numeric		b = DatumGetNumeric(DirectFunctionCall1(int4_numeric,
															Int32GetDatum(-Num.multi)));

		x = DatumGetNumeric(DirectFunctionCall2(numeric_power,
												NumericGetDatum(a),
												NumericGetDatum(b)));
		result = DirectFunctionCall2(numeric_mul,
									 result,
									 NumericGetDatum(x));
	}

	pfree(numstr);
	return result;
}

/* ------------------
 * NUMERIC to_char()
 * ------------------
 */
Datum
numeric_to_char(PG_FUNCTION_ARGS)
{
	Numeric		value = PG_GETARG_NUMERIC(0);
	text	   *fmt = PG_GETARG_TEXT_PP(1);
	NUMDesc		Num;
	FormatNode *format;
	text	   *result;
	bool		shouldFree;
	int			out_pre_spaces = 0,
				sign = 0;
	char	   *numstr,
			   *orgnum,
			   *p;
	Numeric		x;

	NUM_TOCHAR_prepare;

	/*
	 * On DateType depend part (numeric)
	 */
	if (IS_ROMAN(&Num))
	{
		x = DatumGetNumeric(DirectFunctionCall2(numeric_round,
												NumericGetDatum(value),
												Int32GetDatum(0)));
		numstr = orgnum =
			int_to_roman(DatumGetInt32(DirectFunctionCall1(numeric_int4,
														   NumericGetDatum(x))));
	}
	else if (IS_EEEE(&Num))
	{
		orgnum = numeric_out_sci(value, Num.post);

		/*
		 * numeric_out_sci() does not emit a sign for positive numbers.  We
		 * need to add a space in this case so that positive and negative
		 * numbers are aligned.  We also have to do the right thing for NaN.
		 */
		if (strcmp(orgnum, "NaN") == 0)
		{
			/*
			 * Allow 6 characters for the leading sign, the decimal point,
			 * "e", the exponent's sign and two exponent digits.
			 */
			numstr = (char *) palloc(Num.pre + Num.post + 7);
			fill_str(numstr, '#', Num.pre + Num.post + 6);
			*numstr = ' ';
			*(numstr + Num.pre + 1) = '.';
		}
		else if (*orgnum != '-')
		{
			numstr = (char *) palloc(strlen(orgnum) + 2);
			*numstr = ' ';
			strcpy(numstr + 1, orgnum);
		}
		else
		{
			numstr = orgnum;
		}
	}
	else
	{
		int			numstr_pre_len;
		Numeric		val = value;

		if (IS_MULTI(&Num))
		{
			Numeric		a = DatumGetNumeric(DirectFunctionCall1(int4_numeric,
																Int32GetDatum(10)));
			Numeric		b = DatumGetNumeric(DirectFunctionCall1(int4_numeric,
																Int32GetDatum(Num.multi)));

			x = DatumGetNumeric(DirectFunctionCall2(numeric_power,
													NumericGetDatum(a),
													NumericGetDatum(b)));
			val = DatumGetNumeric(DirectFunctionCall2(numeric_mul,
													  NumericGetDatum(value),
													  NumericGetDatum(x)));
			Num.pre += Num.multi;
		}

		x = DatumGetNumeric(DirectFunctionCall2(numeric_round,
												NumericGetDatum(val),
												Int32GetDatum(Num.post)));
		orgnum = DatumGetCString(DirectFunctionCall1(numeric_out,
													 NumericGetDatum(x)));

		if (*orgnum == '-')
		{
			sign = '-';
			numstr = orgnum + 1;
		}
		else
		{
			sign = '+';
			numstr = orgnum;
		}

		if ((p = strchr(numstr, '.')))
			numstr_pre_len = p - numstr;
		else
			numstr_pre_len = strlen(numstr);

		/* needs padding? */
		if (numstr_pre_len < Num.pre)
			out_pre_spaces = Num.pre - numstr_pre_len;
		/* overflowed prefix digit format? */
		else if (numstr_pre_len > Num.pre)
		{
			numstr = (char *) palloc(Num.pre + Num.post + 2);
			fill_str(numstr, '#', Num.pre + Num.post + 1);
			*(numstr + Num.pre) = '.';
		}
	}

	NUM_TOCHAR_finish;
	PG_RETURN_TEXT_P(result);
}

/* ---------------
 * INT4 to_char()
 * ---------------
 */
Datum
int4_to_char(PG_FUNCTION_ARGS)
{
	int32		value = PG_GETARG_INT32(0);
	text	   *fmt = PG_GETARG_TEXT_PP(1);
	NUMDesc		Num;
	FormatNode *format;
	text	   *result;
	bool		shouldFree;
	int			out_pre_spaces = 0,
				sign = 0;
	char	   *numstr,
			   *orgnum;

	NUM_TOCHAR_prepare;

	/*
	 * On DateType depend part (int32)
	 */
	if (IS_ROMAN(&Num))
		numstr = orgnum = int_to_roman(value);
	else if (IS_EEEE(&Num))
	{
		/* we can do it easily because float8 won't lose any precision */
		float8		val = (float8) value;

		orgnum = (char *) psprintf("%+.*e", Num.post, val);

		/*
		 * Swap a leading positive sign for a space.
		 */
		if (*orgnum == '+')
			*orgnum = ' ';

		numstr = orgnum;
	}
	else
	{
		int			numstr_pre_len;

		if (IS_MULTI(&Num))
		{
			orgnum = DatumGetCString(DirectFunctionCall1(int4out,
														 Int32GetDatum(value * ((int32) pow((double) 10, (double) Num.multi)))));
			Num.pre += Num.multi;
		}
		else
		{
			orgnum = DatumGetCString(DirectFunctionCall1(int4out,
														 Int32GetDatum(value)));
		}

		if (*orgnum == '-')
		{
			sign = '-';
			orgnum++;
		}
		else
			sign = '+';

		numstr_pre_len = strlen(orgnum);

		/* post-decimal digits?  Pad out with zeros. */
		if (Num.post)
		{
			numstr = (char *) palloc(numstr_pre_len + Num.post + 2);
			strcpy(numstr, orgnum);
			*(numstr + numstr_pre_len) = '.';
			memset(numstr + numstr_pre_len + 1, '0', Num.post);
			*(numstr + numstr_pre_len + Num.post + 1) = '\0';
		}
		else
			numstr = orgnum;

		/* needs padding? */
		if (numstr_pre_len < Num.pre)
			out_pre_spaces = Num.pre - numstr_pre_len;
		/* overflowed prefix digit format? */
		else if (numstr_pre_len > Num.pre)
		{
			numstr = (char *) palloc(Num.pre + Num.post + 2);
			fill_str(numstr, '#', Num.pre + Num.post + 1);
			*(numstr + Num.pre) = '.';
		}
	}

	NUM_TOCHAR_finish;
	PG_RETURN_TEXT_P(result);
}

/* ---------------
 * INT8 to_char()
 * ---------------
 */
Datum
int8_to_char(PG_FUNCTION_ARGS)
{
	int64		value = PG_GETARG_INT64(0);
	text	   *fmt = PG_GETARG_TEXT_PP(1);
	NUMDesc		Num;
	FormatNode *format;
	text	   *result;
	bool		shouldFree;
	int			out_pre_spaces = 0,
				sign = 0;
	char	   *numstr,
			   *orgnum;

	NUM_TOCHAR_prepare;

	/*
	 * On DateType depend part (int32)
	 */
	if (IS_ROMAN(&Num))
	{
		/* Currently don't support int8 conversion to roman... */
		numstr = orgnum = int_to_roman(DatumGetInt32(
													 DirectFunctionCall1(int84, Int64GetDatum(value))));
	}
	else if (IS_EEEE(&Num))
	{
		/* to avoid loss of precision, must go via numeric not float8 */
		Numeric		val;

		val = DatumGetNumeric(DirectFunctionCall1(int8_numeric,
												  Int64GetDatum(value)));
		orgnum = numeric_out_sci(val, Num.post);

		/*
		 * numeric_out_sci() does not emit a sign for positive numbers.  We
		 * need to add a space in this case so that positive and negative
		 * numbers are aligned.  We don't have to worry about NaN here.
		 */
		if (*orgnum != '-')
		{
			numstr = (char *) palloc(strlen(orgnum) + 2);
			*numstr = ' ';
			strcpy(numstr + 1, orgnum);
		}
		else
		{
			numstr = orgnum;
		}
	}
	else
	{
		int			numstr_pre_len;

		if (IS_MULTI(&Num))
		{
			double		multi = pow((double) 10, (double) Num.multi);

			value = DatumGetInt64(DirectFunctionCall2(int8mul,
													  Int64GetDatum(value),
													  DirectFunctionCall1(dtoi8,
																		  Float8GetDatum(multi))));
			Num.pre += Num.multi;
		}

		orgnum = DatumGetCString(DirectFunctionCall1(int8out,
													 Int64GetDatum(value)));

		if (*orgnum == '-')
		{
			sign = '-';
			orgnum++;
		}
		else
			sign = '+';

		numstr_pre_len = strlen(orgnum);

		/* post-decimal digits?  Pad out with zeros. */
		if (Num.post)
		{
			numstr = (char *) palloc(numstr_pre_len + Num.post + 2);
			strcpy(numstr, orgnum);
			*(numstr + numstr_pre_len) = '.';
			memset(numstr + numstr_pre_len + 1, '0', Num.post);
			*(numstr + numstr_pre_len + Num.post + 1) = '\0';
		}
		else
			numstr = orgnum;

		/* needs padding? */
		if (numstr_pre_len < Num.pre)
			out_pre_spaces = Num.pre - numstr_pre_len;
		/* overflowed prefix digit format? */
		else if (numstr_pre_len > Num.pre)
		{
			numstr = (char *) palloc(Num.pre + Num.post + 2);
			fill_str(numstr, '#', Num.pre + Num.post + 1);
			*(numstr + Num.pre) = '.';
		}
	}

	NUM_TOCHAR_finish;
	PG_RETURN_TEXT_P(result);
}

/* -----------------
 * FLOAT4 to_char()
 * -----------------
 */
Datum
float4_to_char(PG_FUNCTION_ARGS)
{
	float4		value = PG_GETARG_FLOAT4(0);
	text	   *fmt = PG_GETARG_TEXT_PP(1);
	NUMDesc		Num;
	FormatNode *format;
	text	   *result;
	bool		shouldFree;
	int			out_pre_spaces = 0,
				sign = 0;
	char	   *numstr,
			   *orgnum,
			   *p;

	NUM_TOCHAR_prepare;

	if (IS_ROMAN(&Num))
		numstr = orgnum = int_to_roman((int) rint(value));
	else if (IS_EEEE(&Num))
	{
		if (isnan(value) || isinf(value))
		{
			/*
			 * Allow 6 characters for the leading sign, the decimal point,
			 * "e", the exponent's sign and two exponent digits.
			 */
			numstr = (char *) palloc(Num.pre + Num.post + 7);
			fill_str(numstr, '#', Num.pre + Num.post + 6);
			*numstr = ' ';
			*(numstr + Num.pre + 1) = '.';
		}
		else
		{
			numstr = orgnum = psprintf("%+.*e", Num.post, value);

			/*
			 * Swap a leading positive sign for a space.
			 */
			if (*orgnum == '+')
				*orgnum = ' ';

			numstr = orgnum;
		}
	}
	else
	{
		float4		val = value;
		int			numstr_pre_len;

		if (IS_MULTI(&Num))
		{
			float		multi = pow((double) 10, (double) Num.multi);

			val = value * multi;
			Num.pre += Num.multi;
		}

		orgnum = (char *) psprintf("%.0f", fabs(val));
		numstr_pre_len = strlen(orgnum);

		/* adjust post digits to fit max float digits */
		if (numstr_pre_len >= FLT_DIG)
			Num.post = 0;
		else if (numstr_pre_len + Num.post > FLT_DIG)
			Num.post = FLT_DIG - numstr_pre_len;
		orgnum = psprintf("%.*f", Num.post, val);

		if (*orgnum == '-')
		{						/* < 0 */
			sign = '-';
			numstr = orgnum + 1;
		}
		else
		{
			sign = '+';
			numstr = orgnum;
		}

		if ((p = strchr(numstr, '.')))
			numstr_pre_len = p - numstr;
		else
			numstr_pre_len = strlen(numstr);

		/* needs padding? */
		if (numstr_pre_len < Num.pre)
			out_pre_spaces = Num.pre - numstr_pre_len;
		/* overflowed prefix digit format? */
		else if (numstr_pre_len > Num.pre)
		{
			numstr = (char *) palloc(Num.pre + Num.post + 2);
			fill_str(numstr, '#', Num.pre + Num.post + 1);
			*(numstr + Num.pre) = '.';
		}
	}

	NUM_TOCHAR_finish;
	PG_RETURN_TEXT_P(result);
}

/* -----------------
 * FLOAT8 to_char()
 * -----------------
 */
Datum
float8_to_char(PG_FUNCTION_ARGS)
{
	float8		value = PG_GETARG_FLOAT8(0);
	text	   *fmt = PG_GETARG_TEXT_PP(1);
	NUMDesc		Num;
	FormatNode *format;
	text	   *result;
	bool		shouldFree;
	int			out_pre_spaces = 0,
				sign = 0;
	char	   *numstr,
			   *orgnum,
			   *p;

	NUM_TOCHAR_prepare;

	if (IS_ROMAN(&Num))
		numstr = orgnum = int_to_roman((int) rint(value));
	else if (IS_EEEE(&Num))
	{
		if (isnan(value) || isinf(value))
		{
			/*
			 * Allow 6 characters for the leading sign, the decimal point,
			 * "e", the exponent's sign and two exponent digits.
			 */
			numstr = (char *) palloc(Num.pre + Num.post + 7);
			fill_str(numstr, '#', Num.pre + Num.post + 6);
			*numstr = ' ';
			*(numstr + Num.pre + 1) = '.';
		}
		else
		{
			numstr = orgnum = (char *) psprintf("%+.*e", Num.post, value);

			/*
			 * Swap a leading positive sign for a space.
			 */
			if (*orgnum == '+')
				*orgnum = ' ';

			numstr = orgnum;
		}
	}
	else
	{
		float8		val = value;
		int			numstr_pre_len;

		if (IS_MULTI(&Num))
		{
			double		multi = pow((double) 10, (double) Num.multi);

			val = value * multi;
			Num.pre += Num.multi;
		}
		orgnum = psprintf("%.0f", fabs(val));
		numstr_pre_len = strlen(orgnum);

		/* adjust post digits to fit max double digits */
		if (numstr_pre_len >= DBL_DIG)
			Num.post = 0;
		else if (numstr_pre_len + Num.post > DBL_DIG)
			Num.post = DBL_DIG - numstr_pre_len;
		orgnum = psprintf("%.*f", Num.post, val);

		if (*orgnum == '-')
		{						/* < 0 */
			sign = '-';
			numstr = orgnum + 1;
		}
		else
		{
			sign = '+';
			numstr = orgnum;
		}

		if ((p = strchr(numstr, '.')))
			numstr_pre_len = p - numstr;
		else
			numstr_pre_len = strlen(numstr);

		/* needs padding? */
		if (numstr_pre_len < Num.pre)
			out_pre_spaces = Num.pre - numstr_pre_len;
		/* overflowed prefix digit format? */
		else if (numstr_pre_len > Num.pre)
		{
			numstr = (char *) palloc(Num.pre + Num.post + 2);
			fill_str(numstr, '#', Num.pre + Num.post + 1);
			*(numstr + Num.pre) = '.';
		}
	}

	NUM_TOCHAR_finish;
	PG_RETURN_TEXT_P(result);
}<|MERGE_RESOLUTION|>--- conflicted
+++ resolved
@@ -1586,6 +1586,7 @@
 										&buff_conv, buff_uchar, len_uchar);
 			icu_from_uchar(&result, buff_conv, len_conv);
 			pfree(buff_uchar);
+			pfree(buff_conv);
 		}
 		else
 #endif
@@ -1709,6 +1710,7 @@
 										&buff_conv, buff_uchar, len_uchar);
 			icu_from_uchar(&result, buff_conv, len_conv);
 			pfree(buff_uchar);
+			pfree(buff_conv);
 		}
 		else
 #endif
@@ -1833,6 +1835,7 @@
 										&buff_conv, buff_uchar, len_uchar);
 			icu_from_uchar(&result, buff_conv, len_conv);
 			pfree(buff_uchar);
+			pfree(buff_conv);
 		}
 		else
 #endif
@@ -3173,9 +3176,6 @@
 			case DCH_OF:
 				ereport(ERROR,
 						(errcode(ERRCODE_FEATURE_NOT_SUPPORTED),
-<<<<<<< HEAD
-						 errmsg("\"TZ\"/\"tz\"/\"OF\" format patterns are not supported in to_date")));
-=======
 						 errmsg("formatting field \"%s\" is only supported in to_char",
 								n->key->name)));
 				break;
@@ -3208,7 +3208,6 @@
 				if (!out->tzsign)
 					out->tzsign = +1;
 				from_char_parse_int_len(&out->tzm, &s, 2, n);
->>>>>>> 9e1c9f95
 				break;
 			case DCH_A_D:
 			case DCH_B_C:
@@ -3792,17 +3791,9 @@
 		{
 			/*
 			 * Allocate new memory if format picture is bigger than static
-<<<<<<< HEAD
-			 * cache and not use cache (call parser always)
-			 */
-			incache = FALSE;
-=======
 			 * cache and do not use cache (call parser always)
 			 */
 			incache = false;
-
-			format = (FormatNode *) palloc((fmt_len + 1) * sizeof(FormatNode));
->>>>>>> 9e1c9f95
 
 			format = (FormatNode *) palloc((fmt_len + 1) * sizeof(FormatNode));
 
@@ -3816,25 +3807,7 @@
 			 */
 			DCHCacheEntry *ent = DCH_cache_fetch(fmt_str);
 
-<<<<<<< HEAD
-			incache = TRUE;
-
-			if ((ent = DCH_cache_search(fmt_str)) == NULL)
-			{
-				/*
-				 * Not in the cache, must run parser and save a new
-				 * format-picture to the cache.
-				 */
-				ent = DCH_cache_getnew(fmt_str);
-
-				parse_format(ent->format, fmt_str, DCH_keywords,
-							 DCH_suff, DCH_index, DCH_TYPE, NULL);
-
-				(ent->format + fmt_len)->type = NODE_TYPE_END;	/* Paranoia? */
-			}
-=======
 			incache = true;
->>>>>>> 9e1c9f95
 			format = ent->format;
 		}
 
@@ -3884,7 +3857,7 @@
 						 errmsg("hour \"%d\" is invalid for the 12-hour clock",
 								tm->tm_hour),
 						 errhint("Use the 24-hour clock, or give an hour between 1 and 12.")));
-				tmfc.pm = TRUE;
+				tmfc.pm = true;
 				tm->tm_hour = tm->tm_hour - HOURS_PER_DAY / 2;
 			}
 			else
@@ -4079,35 +4052,6 @@
 
 		tm->tm_zone = tz;
 	}
-
-	/* Range-check date fields according to bit mask computed above */
-	if (fmask != 0)
-	{
-		/* We already dealt with AD/BC, so pass isjulian = true */
-		int			dterr = ValidateDate(fmask, true, false, false, tm);
-
-		if (dterr != 0)
-		{
-			/*
-			 * Force the error to be DTERR_FIELD_OVERFLOW even if ValidateDate
-			 * said DTERR_MD_FIELD_OVERFLOW, because we don't want to print an
-			 * irrelevant hint about datestyle.
-			 */
-			DateTimeParseError(DTERR_FIELD_OVERFLOW, date_str, "timestamp");
-		}
-	}
-
-	/* Range-check time fields too */
-	if (tm->tm_hour < 0 || tm->tm_hour >= HOURS_PER_DAY ||
-		tm->tm_min < 0 || tm->tm_min >= MINS_PER_HOUR ||
-		tm->tm_sec < 0 || tm->tm_sec >= SECS_PER_MINUTE ||
-#ifdef HAVE_INT64_TIMESTAMP
-		*fsec < INT64CONST(0) || *fsec >= USECS_PER_SEC
-#else
-		*fsec < 0 || *fsec >= 1
-#endif
-		)
-		DateTimeParseError(DTERR_FIELD_OVERFLOW, date_str, "timestamp");
 
 	DEBUG_TM(tm);
 
