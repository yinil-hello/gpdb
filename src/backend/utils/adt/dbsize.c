/*
 * dbsize.c
 *		object size functions
 *
 * Copyright (c) 2002-2008, PostgreSQL Global Development Group
 *
 * IDENTIFICATION
 *	  $PostgreSQL: pgsql/src/backend/utils/adt/dbsize.c,v 1.22 2008/10/06 14:13:17 heikki Exp $
 *
 */

#include "postgres.h"

#include <sys/types.h>
#include <sys/stat.h>
#include <glob.h>

#include "lib/stringinfo.h"

#include "access/heapam.h"
#include "access/appendonlywriter.h"
#include "access/aocssegfiles.h"
#include "catalog/catalog.h"
#include "catalog/namespace.h"
#include "catalog/pg_appendonly_fn.h"
#include "catalog/pg_tablespace.h"
#include "commands/dbcommands.h"
#include "commands/tablespace.h"
#include "executor/spi.h"
#include "miscadmin.h"
#include "storage/fd.h"
#include "utils/acl.h"
#include "utils/builtins.h"
#include "utils/int8.h"
#include "utils/inval.h"
#include "utils/lsyscache.h"
#include "utils/rel.h"
#include "utils/relcache.h"
#include "utils/syscache.h"

#include "cdb/cdbvars.h"
#include "cdb/cdbpersistenttablespace.h"


static int64
get_size_from_segDBs(const char * cmd)
{
	int			spiresult;
	bool		succeeded = false;
	int64		result = 0;
	volatile bool connected = false;

	Assert(Gp_role == GP_ROLE_DISPATCH);

	PG_TRY();
	{
		HeapTuple	tup;
		TupleDesc	tupdesc;
		bool		isnull;
		Datum		size;

		do
		{
			/* Establish an SPI session as a client of myself. */
			if (SPI_connect() != SPI_OK_CONNECT)
				break;

			connected = true;

			/* Do the query. */
			spiresult = SPI_execute(cmd, false, 0);

			/* Did the query succeed? */
			if (spiresult != SPI_OK_SELECT)
				break;

			if (SPI_processed < 1)
				break;

			tup = SPI_tuptable->vals[0];
			tupdesc = SPI_tuptable->tupdesc;

			size = heap_getattr(SPI_tuptable->vals[0], 1, SPI_tuptable->tupdesc, &isnull);
			if (isnull)
				break;

			result = DatumGetInt64(size);

			succeeded = true;
		}
		while (0);

		/* End recursive session. */
		connected = false;
		SPI_finish();

		if (!succeeded)
			elog(ERROR, "Unable to get sizes from segments");
	}
	/* Clean up in case of error. */
	PG_CATCH();
	{
		/* End recursive session. */
		if (connected)
			SPI_finish();

		/* Carry on with error handling. */
		PG_RE_THROW();
	}
	PG_END_TRY();

	return result;
}

/* Return physical size of directory contents, or 0 if dir doesn't exist */
int64
db_dir_size(const char *path)
{
	int64		dirsize = 0;
	struct dirent *direntry;
	DIR		   *dirdesc;
	char		filename[MAXPGPATH];

	dirdesc = AllocateDir(path);

	if (!dirdesc)
		return 0;

	while ((direntry = ReadDir(dirdesc, path)) != NULL)
	{
		struct stat fst;

		CHECK_FOR_INTERRUPTS();

		if (strcmp(direntry->d_name, ".") == 0 ||
			strcmp(direntry->d_name, "..") == 0)
			continue;

		snprintf(filename, MAXPGPATH, "%s/%s", path, direntry->d_name);

		if (stat(filename, &fst) < 0)
		{
			if (errno == ENOENT)
				continue;
			else
				ereport(ERROR,
						(errcode_for_file_access(),
						 errmsg("could not stat file \"%s\": %m", filename)));
		}
		dirsize += fst.st_size;
	}

	FreeDir(dirdesc);
	return dirsize;
}

/*
 * calculate size of database in all tablespaces
 */
static int64
calculate_database_size(Oid dbOid)
{
	int64		totalsize;
	char		pathname[MAXPGPATH];
	Relation    rel;
	HeapScanDesc scandesc;
	HeapTuple   tuple;
	AclResult	aclresult;

	/* User must have connect privilege for target database */
	aclresult = pg_database_aclcheck(dbOid, GetUserId(), ACL_CONNECT);
	if (aclresult != ACLCHECK_OK)
		aclcheck_error(aclresult, ACL_KIND_DATABASE,
					   get_database_name(dbOid));

	/* Scan through all tablespaces */
	rel = heap_open(TableSpaceRelationId, AccessShareLock);
	scandesc = heap_beginscan(rel, SnapshotNow, 0, NULL);
	tuple = heap_getnext(scandesc, ForwardScanDirection);
	totalsize = 0;
	while (HeapTupleIsValid(tuple))
	{
		char *priFilespace, *mirFilespace;
		Oid   tsOid;
		
		tsOid = HeapTupleGetOid(tuple);
		
		/* Don't include shared relations */
		if (tsOid != GLOBALTABLESPACE_OID)
		{			
			/* Find the filespace path for this tablespace */
			PersistentTablespace_GetPrimaryAndMirrorFilespaces(
				tsOid, &priFilespace, &mirFilespace);

			/* Build the path for this database in this tablespace */
			FormDatabasePath(pathname, priFilespace, tsOid, dbOid);
			
			totalsize += db_dir_size(pathname);
		}

		tuple = heap_getnext(scandesc, ForwardScanDirection);
	}
	heap_endscan(scandesc);
	heap_close(rel, AccessShareLock);

	/* Complain if we found no trace of the DB at all */
	if (totalsize == 0)
		ereport(ERROR,
				(ERRCODE_UNDEFINED_DATABASE,
				 errmsg("database with OID %u does not exist", dbOid)));

	return totalsize;
}

Datum
pg_database_size_oid(PG_FUNCTION_ARGS)
{
	int64		size = 0;
	Oid			dbOid = PG_GETARG_OID(0);
	size = calculate_database_size(dbOid);
	
	if (Gp_role == GP_ROLE_DISPATCH)
	{
		StringInfoData buffer;
		
		initStringInfo(&buffer);

		appendStringInfo(&buffer, "select sum(pg_database_size(%u))::int8 from gp_dist_random('gp_id');", dbOid);

		size += get_size_from_segDBs(buffer.data);
	}

	PG_RETURN_INT64(size);
}

Datum
pg_database_size_name(PG_FUNCTION_ARGS)
{
	int64		size = 0;
	Name		dbName = PG_GETARG_NAME(0);
	Oid			dbOid = get_database_oid(NameStr(*dbName), false);
						
	size = calculate_database_size(dbOid);
	
	if (Gp_role == GP_ROLE_DISPATCH)
	{
		StringInfoData buffer;
		
		initStringInfo(&buffer);

		appendStringInfo(&buffer, "select sum(pg_database_size('%s'))::int8 from gp_dist_random('gp_id');", NameStr(*dbName));

		size += get_size_from_segDBs(buffer.data);
	}

	PG_RETURN_INT64(size);
}


/*
 * calculate total size of tablespace
 */
static int64
calculate_tablespace_size(Oid tblspcOid)
{
	char		tblspcPath[MAXPGPATH];
	char		pathname[MAXPGPATH];
	int64		totalsize = 0;
	DIR		   *dirdesc;
	struct dirent *direntry;
	AclResult	aclresult;

	/*
	 * User must have CREATE privilege for target tablespace, either
	 * explicitly granted or implicitly because it is default for current
	 * database.
	 */
	if (tblspcOid != MyDatabaseTableSpace)
	{
		aclresult = pg_tablespace_aclcheck(tblspcOid, GetUserId(), ACL_CREATE);
		if (aclresult != ACLCHECK_OK)
			aclcheck_error(aclresult, ACL_KIND_TABLESPACE,
						   get_tablespace_name(tblspcOid));
	}

	if (tblspcOid == DEFAULTTABLESPACE_OID)
		snprintf(tblspcPath, MAXPGPATH, "base");
	else if (tblspcOid == GLOBALTABLESPACE_OID)
		snprintf(tblspcPath, MAXPGPATH, "global");
	else
		snprintf(tblspcPath, MAXPGPATH, "pg_tblspc/%u", tblspcOid);

	dirdesc = AllocateDir(tblspcPath);

	if (!dirdesc)
		ereport(ERROR,
				(errcode_for_file_access(),
				 errmsg("could not open tablespace directory \"%s\": %m",
						tblspcPath)));

	while ((direntry = ReadDir(dirdesc, tblspcPath)) != NULL)
	{
		struct stat fst;

		CHECK_FOR_INTERRUPTS();

		if (strcmp(direntry->d_name, ".") == 0 ||
			strcmp(direntry->d_name, "..") == 0)
			continue;

		snprintf(pathname, MAXPGPATH, "%s/%s", tblspcPath, direntry->d_name);

		if (stat(pathname, &fst) < 0)
		{
			if (errno == ENOENT)
				continue;
			else
				ereport(ERROR,
						(errcode_for_file_access(),
						 errmsg("could not stat file \"%s\": %m", pathname)));
		}

		if (S_ISDIR(fst.st_mode))
			totalsize += db_dir_size(pathname);

		totalsize += fst.st_size;
	}

	FreeDir(dirdesc);

	return totalsize;
}

Datum
pg_tablespace_size_oid(PG_FUNCTION_ARGS)
{
	int64		size = 0;
	Oid			tblspcOid = PG_GETARG_OID(0);

	size = calculate_tablespace_size(tblspcOid);
	
	if (Gp_role == GP_ROLE_DISPATCH)
	{
		StringInfoData buffer;
		
		initStringInfo(&buffer);

		appendStringInfo(&buffer, "select sum(pg_tablespace_size(%u))::int8 from gp_dist_random('gp_id');", tblspcOid);

		size += get_size_from_segDBs(buffer.data);
	}

	PG_RETURN_INT64(size);
}

Datum
pg_tablespace_size_name(PG_FUNCTION_ARGS)
{
	int64		size = 0;
	Name		tblspcName = PG_GETARG_NAME(0);
	Oid			tblspcOid = get_tablespace_oid(NameStr(*tblspcName), false);

	size = calculate_tablespace_size(tblspcOid);
	
	if (Gp_role == GP_ROLE_DISPATCH)
	{
		StringInfoData buffer;
		
		initStringInfo(&buffer);

		appendStringInfo(&buffer, "select sum(pg_tablespace_size('%s'))::int8 from gp_dist_random('gp_id');", NameStr(*tblspcName));

		size += get_size_from_segDBs(buffer.data);
	}

	PG_RETURN_INT64(size);
}

/*
 * calculate size of a relation
 *
 * Iterator over all files belong to the relation and do stat.
 * The obviously better way is to use glob.  For whatever reason,
 * glob is extremely slow if there are lots of relations in the
 * database.  So we handle all cases, instead. 
 */
static int64
<<<<<<< HEAD
calculate_relation_size(Relation rel)
=======
calculate_relation_size(RelFileNode *rfn, ForkNumber forknum)
>>>>>>> 38e93482
{
	int64		totalsize = 0;
	char	   *relationpath;
	char		pathname[MAXPGPATH];

<<<<<<< HEAD
    struct stat fst;
    int i;

	relationpath = relpath(rel->rd_node);

    if(RelationIsHeap(rel))
    {
        /* Ordinary relation, including heap and index.
         * They take form of relationpath, or relationpath.%d
         * There will be no holes, therefore, we can stop we
         * we reach the first non-exist file.
         */
        for(i=0; ; ++i)
        {
            if (i==0)
                snprintf(pathname, MAXPGPATH, "%s", relationpath); 
            else
                snprintf(pathname, MAXPGPATH, "%s.%d", relationpath, i);

            if (stat(pathname, &fst) >= 0)
                totalsize += fst.st_size;
            else
            {
                if (errno == ENOENT)
                    break;
                else
                    ereport(ERROR, (errcode_for_file_access(), 
                                    errmsg("could not stat file %s: %m", pathname)
                                ));
            }
        }
    }
	else if (RelationIsAoRows(rel))
		totalsize = GetAOTotalBytes(rel, SnapshotNow);
	else if (RelationIsAoCols(rel))
		totalsize = GetAOCSTotalBytes(rel, SnapshotNow, true);
           
    /* RELSTORAGE_VIRTUAL has no space usage */
    return totalsize;
}

=======
	relationpath = relpath(*rfn, forknum);
>>>>>>> 38e93482

Datum
pg_relation_size_oid(PG_FUNCTION_ARGS)
{
	Oid			relOid = PG_GETARG_OID(0);
	Relation	rel;
	int64		size = 0;
	
	/**
	 * This function is peculiar in that it does its own dispatching.
	 * It does not work on entry db since we do not support dispatching
	 * from entry-db currently.
	 */
	if (Gp_role == GP_ROLE_EXECUTE && Gp_segment == -1)
	{
		elog(ERROR, "This query is not currently supported by GPDB.");
	}

	rel = try_relation_open(relOid, AccessShareLock, false);
		
	/*
	 * While we scan pg_class with an MVCC snapshot,
 	 * someone else might drop the table. It's better to return NULL for
	 * already-dropped tables than throw an error and abort the whole query.
	 */
	if (!RelationIsValid(rel))
  		PG_RETURN_NULL();
	
	if (relOid == 0 || rel->rd_node.relNode == 0)
		size = 0;
	else
		size = calculate_relation_size(rel); 
	
	if (Gp_role == GP_ROLE_DISPATCH)
	{
		StringInfoData buffer;
		char *schemaName;
		char *relName;

		schemaName = get_namespace_name(get_rel_namespace(relOid));
		if (schemaName == NULL)
		{
			elog(ERROR, "Cannot find schema for oid %d", relOid);
		}

		relName = get_rel_name(relOid);
		if (relName == NULL)
		{
			elog(ERROR, "Cannot find relation for oid %d", relOid);
		}

<<<<<<< HEAD
		initStringInfo(&buffer);
=======
Datum
pg_relation_size(PG_FUNCTION_ARGS)
{
	Oid			relOid = PG_GETARG_OID(0);
	text	   *forkName = PG_GETARG_TEXT_P(1);
	Relation	rel;
	int64		size;
>>>>>>> 38e93482

		appendStringInfo(&buffer, "select sum(pg_relation_size('%s.%s'))::int8 from gp_dist_random('gp_id');", quote_identifier(schemaName), quote_identifier(relName));

<<<<<<< HEAD
		size += get_size_from_segDBs(buffer.data);
	}

	relation_close(rel, AccessShareLock);

	PG_RETURN_INT64(size);
}

Datum
pg_relation_size_name(PG_FUNCTION_ARGS)
{
	text	   *relname = PG_GETARG_TEXT_P(0);
	RangeVar   *relrv;
	Relation	rel;
	int64		size;
	
	/**
	 * This function is peculiar in that it does its own dispatching.
	 * It does not work on entry db since we do not support dispatching
	 * from entry-db currently.
	 */
	if (Gp_role == GP_ROLE_EXECUTE && Gp_segment == -1)
	{
		elog(ERROR, "This query is not currently supported by GPDB.");
	}
	
	relrv = makeRangeVarFromNameList(textToQualifiedNameList(relname));
	
	if (Gp_role == GP_ROLE_EXECUTE && relrv->schemaname != NULL)
	{
		Oid namespaceId;
		Oid relOid;
		/*
		 * Do this the hard way, because the optimizer wants to be
		 * able to use this function on relations the user might not
		 * have direct access to.
		 */

		AcceptInvalidationMessages();

		namespaceId = GetSysCacheOid1(NAMESPACENAME,
									  CStringGetDatum(relrv->schemaname));
		relOid = get_relname_relid(relrv->relname, namespaceId);
		if (!OidIsValid(relOid))
		{
			size = 0;
			PG_RETURN_INT64(size);
		}
		
		/* Let relation_open do the rest */
		rel = try_relation_open(relOid, AccessShareLock, false);
	}
	else
		rel = try_relation_openrv(relrv, AccessShareLock, false);
		
	/*
	 * While we scan pg_class with an MVCC snapshot,
	 * someone else might drop the table. It's better to return NULL for
	 * already-dropped tables than throw an error and abort the whole query.
	 */
	if (!RelationIsValid(rel))
  		PG_RETURN_NULL();
	
	if (rel->rd_node.relNode == 0)
		size = 0;
	else
		size = calculate_relation_size(rel); 
	
	if (Gp_role == GP_ROLE_DISPATCH)
	{
		char * rawname;
		StringInfoData buffer;
		
		initStringInfo(&buffer);
		
		rawname = DatumGetCString(DirectFunctionCall1(textout,
													  PointerGetDatum(relname)));
		
		initStringInfo(&buffer);

		appendStringInfo(&buffer, "select sum(pg_relation_size('%s'))::int8 from gp_dist_random('gp_id');", rawname);

		size += get_size_from_segDBs(buffer.data);
	}
=======
	size = calculate_relation_size(&(rel->rd_node),
							   forkname_to_number(text_to_cstring(forkName)));
>>>>>>> 38e93482

	relation_close(rel, AccessShareLock);

	PG_RETURN_INT64(size);
}


/*
 *	Compute the on-disk size of files for the relation according to the
 *	stat function, including heap data, index data, toast data, aoseg data,
 *  aoblkdir data, and aovisimap data.
 */
static int64
calculate_total_relation_size(Oid Relid)
{
	Relation	heapRel;
	Oid			toastOid;
	int64		size;
	ListCell   *cell;
	ForkNumber	forkNum;

	heapRel = try_relation_open(Relid, AccessShareLock, false);

	if (!RelationIsValid(heapRel))
		return 0;

	toastOid = heapRel->rd_rel->reltoastrelid;
	
	/* Get the heap size */
<<<<<<< HEAD
	if (Relid == 0 || heapRel->rd_node.relNode == 0)
		size = 0;
	else
		size = calculate_relation_size(heapRel); 
=======
	size = 0;
	for (forkNum = 0; forkNum <= MAX_FORKNUM; forkNum++)
		size += calculate_relation_size(&(heapRel->rd_node), forkNum);
>>>>>>> 38e93482

	/* Include any dependent indexes */
	if (heapRel->rd_rel->relhasindex)
	{
		List	   *index_oids = RelationGetIndexList(heapRel);

		foreach(cell, index_oids)
		{
			Oid			idxOid = lfirst_oid(cell);
			Relation	iRel;

			iRel = try_relation_open(idxOid, AccessShareLock, false);

<<<<<<< HEAD
			if (RelationIsValid(iRel))
			{
				size += calculate_relation_size(iRel); 
=======
			for (forkNum = 0; forkNum <= MAX_FORKNUM; forkNum++)
				size += calculate_relation_size(&(iRel->rd_node), forkNum);
>>>>>>> 38e93482

				relation_close(iRel, AccessShareLock);
			}
		}

		list_free(index_oids);
	}

	/* Recursively include toast table (and index) size */
	if (OidIsValid(toastOid))
		size += calculate_total_relation_size(toastOid);

	if (RelationIsAoRows(heapRel) || RelationIsAoCols(heapRel))
	{
		Assert(OidIsValid(heapRel->rd_appendonly->segrelid));
		size += calculate_total_relation_size(heapRel->rd_appendonly->segrelid);

        /* block directory may not exist, post upgrade or new table that never has indexes */
   		if (OidIsValid(heapRel->rd_appendonly->blkdirrelid))
        {
     		size += calculate_total_relation_size(heapRel->rd_appendonly->blkdirrelid);
        }
		if (OidIsValid(heapRel->rd_appendonly->visimaprelid))
		{
			size += calculate_total_relation_size(heapRel->rd_appendonly->visimaprelid);
		}
	}

	relation_close(heapRel, AccessShareLock);

	return size;
}

Datum
pg_total_relation_size(PG_FUNCTION_ARGS)
{
	int64		size = 0;
	Oid			relOid = PG_GETARG_OID(0);

	/*
	 * While we scan pg_class with an MVCC snapshot,
	 * someone else might drop the table. It's better to return NULL for
	 * already-dropped tables than throw an error and abort the whole query.
	 */
	if (!OidIsValid(get_rel_name(relOid)))
		PG_RETURN_NULL();

	size = calculate_total_relation_size(relOid);
	
	if (Gp_role == GP_ROLE_DISPATCH)
	{
		StringInfoData buffer;
		char *schemaName;
		char *relName;

		schemaName = get_namespace_name(get_rel_namespace(relOid));
		if (schemaName == NULL)
		{
			elog(ERROR, "Cannot find schema for oid %d", relOid);
		}

		relName = get_rel_name(relOid);
		if (relName == NULL)
		{
			elog(ERROR, "Cannot find relation for oid %d", relOid);
		}

		initStringInfo(&buffer);

		appendStringInfo(&buffer, "select sum(pg_total_relation_size('%s.%s'))::int8 from gp_dist_random('gp_id');", quote_identifier(schemaName), quote_identifier(relName));

		size += get_size_from_segDBs(buffer.data);
	}

	PG_RETURN_INT64(size);
}

<<<<<<< HEAD
Datum
pg_total_relation_size_name(PG_FUNCTION_ARGS)
{
	int64		size = 0;
	text	   *relname = PG_GETARG_TEXT_P(0);
	RangeVar   *relrv;
	Oid			relid;

	relrv = makeRangeVarFromNameList(textToQualifiedNameList(relname));
	
	if (Gp_role == GP_ROLE_EXECUTE && relrv->schemaname != NULL)
	{
		Oid namespaceId;
		/*
		 * Do this the hard way to avoid access check we don't want
		 */
		AcceptInvalidationMessages();

		namespaceId = GetSysCacheOid1(NAMESPACENAME,
									  CStringGetDatum(relrv->schemaname));
		relid = get_relname_relid(relrv->relname, namespaceId);
	}
	else
		relid = RangeVarGetRelid(relrv, true);

	if (!OidIsValid(relid))
		PG_RETURN_NULL();

	size = calculate_total_relation_size(relid);
	
	if (Gp_role == GP_ROLE_DISPATCH)
	{
		char * rawname;
		StringInfoData buffer;
		
		initStringInfo(&buffer);
		
		rawname = DatumGetCString(DirectFunctionCall1(textout,
													  PointerGetDatum(relname)));
		
		appendStringInfo(&buffer, "select sum(pg_total_relation_size('%s'))::int8 from gp_dist_random('gp_id');", rawname);
		
		size += get_size_from_segDBs(buffer.data);
	}

	PG_RETURN_INT64(size);
}

=======
>>>>>>> 38e93482
/*
 * formatting with size units
 */
Datum
pg_size_pretty(PG_FUNCTION_ARGS)
{
	int64		size = PG_GETARG_INT64(0);
	char		buf[64];
	int64		limit = 10 * 1024;
	int64		limit2 = limit * 2 - 1;

	if (size < limit)
		snprintf(buf, sizeof(buf), INT64_FORMAT " bytes", size);
	else
	{
		size >>= 9;				/* keep one extra bit for rounding */
		if (size < limit2)
			snprintf(buf, sizeof(buf), INT64_FORMAT " kB",
					 (size + 1) / 2);
		else
		{
			size >>= 10;
			if (size < limit2)
				snprintf(buf, sizeof(buf), INT64_FORMAT " MB",
						 (size + 1) / 2);
			else
			{
				size >>= 10;
				if (size < limit2)
					snprintf(buf, sizeof(buf), INT64_FORMAT " GB",
							 (size + 1) / 2);
				else
				{
					size >>= 10;
					snprintf(buf, sizeof(buf), INT64_FORMAT " TB",
							 (size + 1) / 2);
				}
			}
		}
	}

	PG_RETURN_TEXT_P(cstring_to_text(buf));
}<|MERGE_RESOLUTION|>--- conflicted
+++ resolved
@@ -385,81 +385,74 @@
  * database.  So we handle all cases, instead. 
  */
 static int64
-<<<<<<< HEAD
-calculate_relation_size(Relation rel)
-=======
-calculate_relation_size(RelFileNode *rfn, ForkNumber forknum)
->>>>>>> 38e93482
+calculate_relation_size(Relation rel, ForkNumber forknum)
 {
 	int64		totalsize = 0;
 	char	   *relationpath;
 	char		pathname[MAXPGPATH];
-
-<<<<<<< HEAD
-    struct stat fst;
-    int i;
-
-	relationpath = relpath(rel->rd_node);
-
-    if(RelationIsHeap(rel))
-    {
-        /* Ordinary relation, including heap and index.
-         * They take form of relationpath, or relationpath.%d
-         * There will be no holes, therefore, we can stop we
-         * we reach the first non-exist file.
-         */
-        for(i=0; ; ++i)
-        {
-            if (i==0)
-                snprintf(pathname, MAXPGPATH, "%s", relationpath); 
-            else
-                snprintf(pathname, MAXPGPATH, "%s.%d", relationpath, i);
-
-            if (stat(pathname, &fst) >= 0)
-                totalsize += fst.st_size;
-            else
-            {
-                if (errno == ENOENT)
-                    break;
-                else
-                    ereport(ERROR, (errcode_for_file_access(), 
-                                    errmsg("could not stat file %s: %m", pathname)
-                                ));
-            }
-        }
-    }
-	else if (RelationIsAoRows(rel))
-		totalsize = GetAOTotalBytes(rel, SnapshotNow);
-	else if (RelationIsAoCols(rel))
-		totalsize = GetAOCSTotalBytes(rel, SnapshotNow, true);
-           
+	unsigned int segcount = 0;
+
+	relationpath = relpath(rel->rd_node, forknum);
+
+if (RelationIsHeap(rel))
+{
+	/* Ordinary relation, including heap and index.
+	 * They take form of relationpath, or relationpath.%d
+	 * There will be no holes, therefore, we can stop we
+	 * we reach the first non-exist file.
+	 */
+	for (segcount = 0;; segcount++)
+	{
+		struct stat fst;
+
+		CHECK_FOR_INTERRUPTS();
+
+		if (segcount == 0)
+			snprintf(pathname, MAXPGPATH, "%s",
+					 relationpath);
+		else
+			snprintf(pathname, MAXPGPATH, "%s.%u",
+					 relationpath, segcount);
+
+		if (stat(pathname, &fst) < 0)
+		{
+			if (errno == ENOENT)
+				break;
+			else
+				ereport(ERROR,
+						(errcode_for_file_access(),
+						 errmsg("could not stat file %s: %m", pathname)));
+		}
+		totalsize += fst.st_size;
+	}
+}
+else if (RelationIsAoRows(rel))
+	totalsize = GetAOTotalBytes(rel, SnapshotNow);
+else if (RelationIsAoCols(rel))
+	totalsize = GetAOCSTotalBytes(rel, SnapshotNow, true);
+
     /* RELSTORAGE_VIRTUAL has no space usage */
     return totalsize;
 }
 
-=======
-	relationpath = relpath(*rfn, forknum);
->>>>>>> 38e93482
-
 Datum
-pg_relation_size_oid(PG_FUNCTION_ARGS)
+pg_relation_size(PG_FUNCTION_ARGS)
 {
 	Oid			relOid = PG_GETARG_OID(0);
+	text	   *forkName = PG_GETARG_TEXT_P(1);
 	Relation	rel;
 	int64		size = 0;
-	
+
 	/**
 	 * This function is peculiar in that it does its own dispatching.
 	 * It does not work on entry db since we do not support dispatching
 	 * from entry-db currently.
 	 */
 	if (Gp_role == GP_ROLE_EXECUTE && Gp_segment == -1)
-	{
 		elog(ERROR, "This query is not currently supported by GPDB.");
-	}
 
 	rel = try_relation_open(relOid, AccessShareLock, false);
-		
+
 	/*
 	 * While we scan pg_class with an MVCC snapshot,
  	 * someone else might drop the table. It's better to return NULL for
@@ -467,12 +460,13 @@
 	 */
 	if (!RelationIsValid(rel))
   		PG_RETURN_NULL();
-	
+
 	if (relOid == 0 || rel->rd_node.relNode == 0)
 		size = 0;
 	else
-		size = calculate_relation_size(rel); 
-	
+		size = calculate_relation_size(rel,
+									   forkname_to_number(text_to_cstring(forkName)));
+
 	if (Gp_role == GP_ROLE_DISPATCH)
 	{
 		StringInfoData buffer;
@@ -481,31 +475,15 @@
 
 		schemaName = get_namespace_name(get_rel_namespace(relOid));
 		if (schemaName == NULL)
-		{
 			elog(ERROR, "Cannot find schema for oid %d", relOid);
-		}
-
 		relName = get_rel_name(relOid);
 		if (relName == NULL)
-		{
 			elog(ERROR, "Cannot find relation for oid %d", relOid);
-		}
-
-<<<<<<< HEAD
+
 		initStringInfo(&buffer);
-=======
-Datum
-pg_relation_size(PG_FUNCTION_ARGS)
-{
-	Oid			relOid = PG_GETARG_OID(0);
-	text	   *forkName = PG_GETARG_TEXT_P(1);
-	Relation	rel;
-	int64		size;
->>>>>>> 38e93482
 
 		appendStringInfo(&buffer, "select sum(pg_relation_size('%s.%s'))::int8 from gp_dist_random('gp_id');", quote_identifier(schemaName), quote_identifier(relName));
 
-<<<<<<< HEAD
 		size += get_size_from_segDBs(buffer.data);
 	}
 
@@ -513,93 +491,6 @@
 
 	PG_RETURN_INT64(size);
 }
-
-Datum
-pg_relation_size_name(PG_FUNCTION_ARGS)
-{
-	text	   *relname = PG_GETARG_TEXT_P(0);
-	RangeVar   *relrv;
-	Relation	rel;
-	int64		size;
-	
-	/**
-	 * This function is peculiar in that it does its own dispatching.
-	 * It does not work on entry db since we do not support dispatching
-	 * from entry-db currently.
-	 */
-	if (Gp_role == GP_ROLE_EXECUTE && Gp_segment == -1)
-	{
-		elog(ERROR, "This query is not currently supported by GPDB.");
-	}
-	
-	relrv = makeRangeVarFromNameList(textToQualifiedNameList(relname));
-	
-	if (Gp_role == GP_ROLE_EXECUTE && relrv->schemaname != NULL)
-	{
-		Oid namespaceId;
-		Oid relOid;
-		/*
-		 * Do this the hard way, because the optimizer wants to be
-		 * able to use this function on relations the user might not
-		 * have direct access to.
-		 */
-
-		AcceptInvalidationMessages();
-
-		namespaceId = GetSysCacheOid1(NAMESPACENAME,
-									  CStringGetDatum(relrv->schemaname));
-		relOid = get_relname_relid(relrv->relname, namespaceId);
-		if (!OidIsValid(relOid))
-		{
-			size = 0;
-			PG_RETURN_INT64(size);
-		}
-		
-		/* Let relation_open do the rest */
-		rel = try_relation_open(relOid, AccessShareLock, false);
-	}
-	else
-		rel = try_relation_openrv(relrv, AccessShareLock, false);
-		
-	/*
-	 * While we scan pg_class with an MVCC snapshot,
-	 * someone else might drop the table. It's better to return NULL for
-	 * already-dropped tables than throw an error and abort the whole query.
-	 */
-	if (!RelationIsValid(rel))
-  		PG_RETURN_NULL();
-	
-	if (rel->rd_node.relNode == 0)
-		size = 0;
-	else
-		size = calculate_relation_size(rel); 
-	
-	if (Gp_role == GP_ROLE_DISPATCH)
-	{
-		char * rawname;
-		StringInfoData buffer;
-		
-		initStringInfo(&buffer);
-		
-		rawname = DatumGetCString(DirectFunctionCall1(textout,
-													  PointerGetDatum(relname)));
-		
-		initStringInfo(&buffer);
-
-		appendStringInfo(&buffer, "select sum(pg_relation_size('%s'))::int8 from gp_dist_random('gp_id');", rawname);
-
-		size += get_size_from_segDBs(buffer.data);
-	}
-=======
-	size = calculate_relation_size(&(rel->rd_node),
-							   forkname_to_number(text_to_cstring(forkName)));
->>>>>>> 38e93482
-
-	relation_close(rel, AccessShareLock);
-
-	PG_RETURN_INT64(size);
-}
-
 
 /*
  *	Compute the on-disk size of files for the relation according to the
@@ -621,18 +512,16 @@
 		return 0;
 
 	toastOid = heapRel->rd_rel->reltoastrelid;
-	
+
 	/* Get the heap size */
-<<<<<<< HEAD
 	if (Relid == 0 || heapRel->rd_node.relNode == 0)
 		size = 0;
 	else
-		size = calculate_relation_size(heapRel); 
-=======
-	size = 0;
-	for (forkNum = 0; forkNum <= MAX_FORKNUM; forkNum++)
-		size += calculate_relation_size(&(heapRel->rd_node), forkNum);
->>>>>>> 38e93482
+	{
+		size = 0;
+		for (forkNum = 0; forkNum <= MAX_FORKNUM; forkNum++)
+			size += calculate_relation_size(heapRel, forkNum);
+	}
 
 	/* Include any dependent indexes */
 	if (heapRel->rd_rel->relhasindex)
@@ -646,14 +535,10 @@
 
 			iRel = try_relation_open(idxOid, AccessShareLock, false);
 
-<<<<<<< HEAD
 			if (RelationIsValid(iRel))
 			{
-				size += calculate_relation_size(iRel); 
-=======
-			for (forkNum = 0; forkNum <= MAX_FORKNUM; forkNum++)
-				size += calculate_relation_size(&(iRel->rd_node), forkNum);
->>>>>>> 38e93482
+				for (forkNum = 0; forkNum <= MAX_FORKNUM; forkNum++)
+					size += calculate_relation_size(iRel, forkNum);
 
 				relation_close(iRel, AccessShareLock);
 			}
@@ -731,57 +616,6 @@
 	PG_RETURN_INT64(size);
 }
 
-<<<<<<< HEAD
-Datum
-pg_total_relation_size_name(PG_FUNCTION_ARGS)
-{
-	int64		size = 0;
-	text	   *relname = PG_GETARG_TEXT_P(0);
-	RangeVar   *relrv;
-	Oid			relid;
-
-	relrv = makeRangeVarFromNameList(textToQualifiedNameList(relname));
-	
-	if (Gp_role == GP_ROLE_EXECUTE && relrv->schemaname != NULL)
-	{
-		Oid namespaceId;
-		/*
-		 * Do this the hard way to avoid access check we don't want
-		 */
-		AcceptInvalidationMessages();
-
-		namespaceId = GetSysCacheOid1(NAMESPACENAME,
-									  CStringGetDatum(relrv->schemaname));
-		relid = get_relname_relid(relrv->relname, namespaceId);
-	}
-	else
-		relid = RangeVarGetRelid(relrv, true);
-
-	if (!OidIsValid(relid))
-		PG_RETURN_NULL();
-
-	size = calculate_total_relation_size(relid);
-	
-	if (Gp_role == GP_ROLE_DISPATCH)
-	{
-		char * rawname;
-		StringInfoData buffer;
-		
-		initStringInfo(&buffer);
-		
-		rawname = DatumGetCString(DirectFunctionCall1(textout,
-													  PointerGetDatum(relname)));
-		
-		appendStringInfo(&buffer, "select sum(pg_total_relation_size('%s'))::int8 from gp_dist_random('gp_id');", rawname);
-		
-		size += get_size_from_segDBs(buffer.data);
-	}
-
-	PG_RETURN_INT64(size);
-}
-
-=======
->>>>>>> 38e93482
 /*
  * formatting with size units
  */
