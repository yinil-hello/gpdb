/*-------------------------------------------------------------------------
 *
 * misc.c
 *
 *
 * Portions Copyright (c) 1996-2014, PostgreSQL Global Development Group
 * Portions Copyright (c) 1994, Regents of the University of California
 *
 *
 * IDENTIFICATION
 *	  src/backend/utils/adt/misc.c
 *
 *-------------------------------------------------------------------------
 */
#include "postgres.h"

#include <sys/file.h>
#include <signal.h>
#include <dirent.h>
#include <math.h>
#include <unistd.h>

#include "access/sysattr.h"
#include "catalog/catalog.h"
#include "catalog/pg_tablespace.h"
#include "catalog/pg_type.h"
#include "commands/dbcommands.h"
#include "funcapi.h"
#include "miscadmin.h"
#include "parser/keywords.h"
#include "postmaster/syslogger.h"
#include "rewrite/rewriteHandler.h"
#include "storage/fd.h"
#include "storage/pmsignal.h"
#include "storage/proc.h"
#include "storage/procarray.h"
#include "utils/backend_cancel.h"
#include "utils/lsyscache.h"
#include "tcop/tcopprot.h"
#include "utils/builtins.h"
#include "utils/timestamp.h"

#define atooid(x)  ((Oid) strtoul((x), NULL, 10))


/*
 * current_database()
 *	Expose the current database to the user
 */
Datum
current_database(PG_FUNCTION_ARGS)
{
	Name		db;

	db = (Name) palloc(NAMEDATALEN);

	namestrcpy(db, get_database_name(MyDatabaseId));
	PG_RETURN_NAME(db);
}


/*
 * current_query()
 *	Expose the current query to the user (useful in stored procedures)
 *	We might want to use ActivePortal->sourceText someday.
 */
Datum
current_query(PG_FUNCTION_ARGS)
{
	/* there is no easy way to access the more concise 'query_string' */
	if (debug_query_string)
		PG_RETURN_TEXT_P(cstring_to_text(debug_query_string));
	else
		PG_RETURN_NULL();
}

/*
 * Send a signal to another backend.
 *
 * The signal is delivered if the user is either a superuser or the same
 * role as the backend being signaled. For "dangerous" signals, an explicit
 * check for superuser needs to be done prior to calling this function.
 *
 * Returns 0 on success, 1 on general failure, and 2 on permission error.
 * In the event of a general failure (return code 1), a warning message will
 * be emitted. For permission errors, doing that is the responsibility of
 * the caller.
 */
#define SIGNAL_BACKEND_SUCCESS 0
#define SIGNAL_BACKEND_ERROR 1
#define SIGNAL_BACKEND_NOPERMISSION 2
static int
pg_signal_backend(int pid, int sig, char *msg)
{
	PGPROC	   *proc = BackendPidGetProc(pid);

	/*
	 * BackendPidGetProc returns NULL if the pid isn't valid; but by the time
	 * we reach kill(), a process for which we get a valid proc here might
	 * have terminated on its own.  There's no way to acquire a lock on an
	 * arbitrary process to prevent that. But since so far all the callers of
	 * this mechanism involve some request for ending the process anyway, that
	 * it might end on its own first is not a problem.
	 */
	if (proc == NULL)
	{
		/*
		 * This is just a warning so a loop-through-resultset will not abort
		 * if one backend terminated on its own during the run.
		 */
		ereport(WARNING,
				(errmsg("PID %d is not a PostgreSQL server process", pid)));
		return SIGNAL_BACKEND_ERROR;
	}

	if (!(superuser() || proc->roleId == GetUserId()))
		return SIGNAL_BACKEND_NOPERMISSION;

	/* If the user supplied a message to the signalled backend */
	if (msg != NULL)
	{
		int		r;

		r = SetBackendCancelMessage(pid, msg);

		if (r != -1 && r != strlen(msg))
			ereport(NOTICE,
					(errmsg("message is too long and has been truncated")));
	}

	/*
	 * Can the process we just validated above end, followed by the pid being
	 * recycled for a new process, before reaching here?  Then we'd be trying
	 * to kill the wrong thing.  Seems near impossible when sequential pid
	 * assignment and wraparound is used.  Perhaps it could happen on a system
	 * where pid re-use is randomized.  That race condition possibility seems
	 * too unlikely to worry about.
	 */

	/* If we have setsid(), signal the backend's whole process group */
#ifdef HAVE_SETSID
	if (kill(-pid, sig))
#else
	if (kill(pid, sig))
#endif
	{
		/* Again, just a warning to allow loops */
		ereport(WARNING,
				(errmsg("could not send signal to process %d: %m", pid)));
		return SIGNAL_BACKEND_ERROR;
	}
	return SIGNAL_BACKEND_SUCCESS;
}

/*
 * Signal to cancel a backend process.  This is allowed if you are superuser or
 * have the same role as the process being canceled.
 */
Datum
pg_cancel_backend(PG_FUNCTION_ARGS)
{
	int			r = pg_signal_backend(PG_GETARG_INT32(0), SIGINT, NULL);

	if (r == SIGNAL_BACKEND_NOPERMISSION)
		ereport(ERROR,
				(errcode(ERRCODE_INSUFFICIENT_PRIVILEGE),
				 (errmsg("must be superuser or have the same role to cancel queries running in other server processes"))));

	PG_RETURN_BOOL(r == SIGNAL_BACKEND_SUCCESS);
}

Datum
pg_cancel_backend_msg(PG_FUNCTION_ARGS)
{
	pid_t		pid = PG_GETARG_INT32(0);
	char 	   *msg = text_to_cstring(PG_GETARG_TEXT_PP(1));

	int			r = pg_signal_backend(pid, SIGINT, msg);

	if (r == SIGNAL_BACKEND_NOPERMISSION)
		ereport(ERROR,
				(errcode(ERRCODE_INSUFFICIENT_PRIVILEGE),
				 (errmsg("must be superuser or have the same role to cancel queries running in other server processes"))));

	PG_RETURN_BOOL(r == SIGNAL_BACKEND_SUCCESS);
}

/*
 * Signal to terminate a backend process.  This is allowed if you are superuser
 * or have the same role as the process being terminated.
 */
Datum
pg_terminate_backend(PG_FUNCTION_ARGS)
{
	int			r = pg_signal_backend(PG_GETARG_INT32(0), SIGTERM, NULL);

	if (r == SIGNAL_BACKEND_NOPERMISSION)
		ereport(ERROR,
				(errcode(ERRCODE_INSUFFICIENT_PRIVILEGE),
				 (errmsg("must be superuser or have the same role to terminate other server processes"))));

	PG_RETURN_BOOL(r == SIGNAL_BACKEND_SUCCESS);
}

Datum
pg_terminate_backend_msg(PG_FUNCTION_ARGS)
{
	pid_t		pid = PG_GETARG_INT32(0);
	char 	   *msg = text_to_cstring(PG_GETARG_TEXT_PP(1));
	int			r;

	r = pg_signal_backend(pid, SIGTERM, msg);

	if (r == SIGNAL_BACKEND_NOPERMISSION)
		ereport(ERROR,
				(errcode(ERRCODE_INSUFFICIENT_PRIVILEGE),
				 (errmsg("must be superuser or have the same role to terminate other server processes"))));

	PG_RETURN_BOOL(r == SIGNAL_BACKEND_SUCCESS);
}

/*
 * Signal to reload the database configuration
 */
Datum
pg_reload_conf(PG_FUNCTION_ARGS)
{
	if (!superuser())
		ereport(ERROR,
				(errcode(ERRCODE_INSUFFICIENT_PRIVILEGE),
				 (errmsg("must be superuser to signal the postmaster"))));

	if (kill(PostmasterPid, SIGHUP))
	{
		ereport(WARNING,
				(errmsg("failed to send signal to postmaster: %m")));
		PG_RETURN_BOOL(false);
	}

	PG_RETURN_BOOL(true);
}


/*
 * Rotate log file
 */
Datum
pg_rotate_logfile(PG_FUNCTION_ARGS)
{
	if (!superuser())
		ereport(ERROR,
				(errcode(ERRCODE_INSUFFICIENT_PRIVILEGE),
				 (errmsg("must be superuser to rotate log files"))));

	if (!Logging_collector)
	{
		ereport(WARNING,
		(errmsg("rotation not possible because log collection not active")));
		PG_RETURN_BOOL(false);
	}

	SendPostmasterSignal(PMSIGNAL_ROTATE_LOGFILE);
	PG_RETURN_BOOL(true);
}

/* Function to find out which databases make use of a tablespace */

typedef struct
{
	char	   *location;
	DIR		   *dirdesc;
} ts_db_fctx;

Datum
pg_tablespace_databases(PG_FUNCTION_ARGS)
{
	FuncCallContext *funcctx;
	struct dirent *de;
	ts_db_fctx *fctx;

	if (SRF_IS_FIRSTCALL())
	{
		MemoryContext oldcontext;
		Oid			tablespaceOid = PG_GETARG_OID(0);

		funcctx = SRF_FIRSTCALL_INIT();
		oldcontext = MemoryContextSwitchTo(funcctx->multi_call_memory_ctx);

		fctx = palloc(sizeof(ts_db_fctx));

<<<<<<< HEAD
		/*
		 * size = tablespace dirname length + dir sep char + oid + terminator
		 */
		fctx->location = (char *) palloc(9 + 1 + OIDCHARS + 1 +
										 strlen(tablespace_version_directory()) + 1);
=======
>>>>>>> ab76208e
		if (tablespaceOid == GLOBALTABLESPACE_OID)
		{
			fctx->dirdesc = NULL;
			ereport(WARNING,
					(errmsg("global tablespace never has databases")));
		}
		else
		{
			if (tablespaceOid == DEFAULTTABLESPACE_OID)
				fctx->location = psprintf("base");
			else
<<<<<<< HEAD
				sprintf(fctx->location, "pg_tblspc/%u/%s", tablespaceOid,
						tablespace_version_directory());
=======
				fctx->location = psprintf("pg_tblspc/%u/%s", tablespaceOid,
										  TABLESPACE_VERSION_DIRECTORY);
>>>>>>> ab76208e

			fctx->dirdesc = AllocateDir(fctx->location);

			if (!fctx->dirdesc)
			{
				/* the only expected error is ENOENT */
				if (errno != ENOENT)
					ereport(ERROR,
							(errcode_for_file_access(),
							 errmsg("could not open directory \"%s\": %m",
									fctx->location)));
				ereport(WARNING,
					  (errmsg("%u is not a tablespace OID", tablespaceOid)));
			}
		}
		funcctx->user_fctx = fctx;
		MemoryContextSwitchTo(oldcontext);
	}

	funcctx = SRF_PERCALL_SETUP();
	fctx = (ts_db_fctx *) funcctx->user_fctx;

	if (!fctx->dirdesc)			/* not a tablespace */
		SRF_RETURN_DONE(funcctx);

	while ((de = ReadDir(fctx->dirdesc, fctx->location)) != NULL)
	{
		char	   *subdir;
		DIR		   *dirdesc;
		Oid			datOid = atooid(de->d_name);

		/* this test skips . and .., but is awfully weak */
		if (!datOid)
			continue;

		/* if database subdir is empty, don't report tablespace as used */

		subdir = psprintf("%s/%s", fctx->location, de->d_name);
		dirdesc = AllocateDir(subdir);
		while ((de = ReadDir(dirdesc, subdir)) != NULL)
		{
			if (strcmp(de->d_name, ".") != 0 && strcmp(de->d_name, "..") != 0)
				break;
		}
		FreeDir(dirdesc);
		pfree(subdir);

		if (!de)
			continue;			/* indeed, nothing in it */

		SRF_RETURN_NEXT(funcctx, ObjectIdGetDatum(datOid));
	}

	FreeDir(fctx->dirdesc);
	SRF_RETURN_DONE(funcctx);
}


/*
 * pg_tablespace_location - get location for a tablespace
 */
Datum
pg_tablespace_location(PG_FUNCTION_ARGS)
{
	Oid			tablespaceOid = PG_GETARG_OID(0);
	char		sourcepath[MAXPGPATH];
	char		targetpath[MAXPGPATH];
	int			rllen;

	/*
	 * It's useful to apply this function to pg_class.reltablespace, wherein
	 * zero means "the database's default tablespace".  So, rather than
	 * throwing an error for zero, we choose to assume that's what is meant.
	 */
	if (tablespaceOid == InvalidOid)
		tablespaceOid = MyDatabaseTableSpace;

	/*
	 * Return empty string for the cluster's default tablespaces
	 */
	if (tablespaceOid == DEFAULTTABLESPACE_OID ||
		tablespaceOid == GLOBALTABLESPACE_OID)
		PG_RETURN_TEXT_P(cstring_to_text(""));

#if defined(HAVE_READLINK) || defined(WIN32)

	/*
	 * Find the location of the tablespace by reading the symbolic link that
	 * is in pg_tblspc/<oid>.
	 */
	snprintf(sourcepath, sizeof(sourcepath), "pg_tblspc/%u", tablespaceOid);

	rllen = readlink(sourcepath, targetpath, sizeof(targetpath));
	if (rllen < 0)
		ereport(ERROR,
				(errmsg("could not read symbolic link \"%s\": %m",
						sourcepath)));
	else if (rllen >= sizeof(targetpath))
		ereport(ERROR,
				(errmsg("symbolic link \"%s\" target is too long",
						sourcepath)));
	targetpath[rllen] = '\0';

	PG_RETURN_TEXT_P(cstring_to_text(targetpath));
#else
	ereport(ERROR,
			(errcode(ERRCODE_FEATURE_NOT_SUPPORTED),
			 errmsg("tablespaces are not supported on this platform")));
	PG_RETURN_NULL();
#endif
}

/*
 * pg_sleep - delay for N seconds
 */
Datum
pg_sleep(PG_FUNCTION_ARGS)
{
	float8		secs = PG_GETARG_FLOAT8(0);
	float8		endtime;

	/*
	 * We sleep using WaitLatch, to ensure that we'll wake up promptly if an
	 * important signal (such as SIGALRM or SIGINT) arrives.  Because
	 * WaitLatch's upper limit of delay is INT_MAX milliseconds, and the user
	 * might ask for more than that, we sleep for at most 10 minutes and then
	 * loop.
	 *
	 * By computing the intended stop time initially, we avoid accumulation of
	 * extra delay across multiple sleeps.  This also ensures we won't delay
	 * less than the specified time when WaitLatch is terminated early by a
	 * non-query-cancelling signal such as SIGHUP.
	 */

#ifdef HAVE_INT64_TIMESTAMP
#define GetNowFloat()	((float8) GetCurrentTimestamp() / 1000000.0)
#else
#define GetNowFloat()	GetCurrentTimestamp()
#endif

	endtime = GetNowFloat() + secs;

	for (;;)
	{
		float8		delay;
		long		delay_ms;

		CHECK_FOR_INTERRUPTS();

		delay = endtime - GetNowFloat();
		if (delay >= 600.0)
			delay_ms = 600000;
		else if (delay > 0.0)
			delay_ms = (long) ceil(delay * 1000.0);
		else
			break;

		(void) WaitLatch(&MyProc->procLatch,
						 WL_LATCH_SET | WL_TIMEOUT,
						 delay_ms);
		ResetLatch(&MyProc->procLatch);
	}

	PG_RETURN_VOID();
}

/* Function to return the list of grammar keywords */
Datum
pg_get_keywords(PG_FUNCTION_ARGS)
{
	FuncCallContext *funcctx;

	if (SRF_IS_FIRSTCALL())
	{
		MemoryContext oldcontext;
		TupleDesc	tupdesc;

		funcctx = SRF_FIRSTCALL_INIT();
		oldcontext = MemoryContextSwitchTo(funcctx->multi_call_memory_ctx);

		tupdesc = CreateTemplateTupleDesc(3, false);
		TupleDescInitEntry(tupdesc, (AttrNumber) 1, "word",
						   TEXTOID, -1, 0);
		TupleDescInitEntry(tupdesc, (AttrNumber) 2, "catcode",
						   CHAROID, -1, 0);
		TupleDescInitEntry(tupdesc, (AttrNumber) 3, "catdesc",
						   TEXTOID, -1, 0);

		funcctx->attinmeta = TupleDescGetAttInMetadata(tupdesc);

		MemoryContextSwitchTo(oldcontext);
	}

	funcctx = SRF_PERCALL_SETUP();

	if (funcctx->call_cntr < NumScanKeywords)
	{
		char	   *values[3];
		HeapTuple	tuple;

		/* cast-away-const is ugly but alternatives aren't much better */
		values[0] = (char *) ScanKeywords[funcctx->call_cntr].name;

		switch (ScanKeywords[funcctx->call_cntr].category)
		{
			case UNRESERVED_KEYWORD:
				values[1] = "U";
				values[2] = _("unreserved");
				break;
			case COL_NAME_KEYWORD:
				values[1] = "C";
				values[2] = _("unreserved (cannot be function or type name)");
				break;
			case TYPE_FUNC_NAME_KEYWORD:
				values[1] = "T";
				values[2] = _("reserved (can be function or type name)");
				break;
			case RESERVED_KEYWORD:
				values[1] = "R";
				values[2] = _("reserved");
				break;
			default:			/* shouldn't be possible */
				values[1] = NULL;
				values[2] = NULL;
				break;
		}

		tuple = BuildTupleFromCStrings(funcctx->attinmeta, values);

		SRF_RETURN_NEXT(funcctx, HeapTupleGetDatum(tuple));
	}

	SRF_RETURN_DONE(funcctx);
}


/*
 * Return the type of the argument.
 */
Datum
pg_typeof(PG_FUNCTION_ARGS)
{
	PG_RETURN_OID(get_fn_expr_argtype(fcinfo->flinfo, 0));
}


/*
 * Implementation of the COLLATE FOR expression; returns the collation
 * of the argument.
 */
Datum
pg_collation_for(PG_FUNCTION_ARGS)
{
	Oid			typeid;
	Oid			collid;

	typeid = get_fn_expr_argtype(fcinfo->flinfo, 0);
	if (!typeid)
		PG_RETURN_NULL();
	if (!type_is_collatable(typeid) && typeid != UNKNOWNOID)
		ereport(ERROR,
				(errcode(ERRCODE_DATATYPE_MISMATCH),
				 errmsg("collations are not supported by type %s",
						format_type_be(typeid))));

	collid = PG_GET_COLLATION();
	if (!collid)
		PG_RETURN_NULL();
	PG_RETURN_TEXT_P(cstring_to_text(generate_collation_name(collid)));
}


/*
 * pg_relation_is_updatable - determine which update events the specified
 * relation supports.
 *
 * This relies on relation_is_updatable() in rewriteHandler.c, which see
 * for additional information.
 */
Datum
pg_relation_is_updatable(PG_FUNCTION_ARGS)
{
	Oid			reloid = PG_GETARG_OID(0);
	bool		include_triggers = PG_GETARG_BOOL(1);

	PG_RETURN_INT32(relation_is_updatable(reloid, include_triggers, NULL));
}

/*
 * pg_column_is_updatable - determine whether a column is updatable
 *
 * This function encapsulates the decision about just what
 * information_schema.columns.is_updatable actually means.  It's not clear
 * whether deletability of the column's relation should be required, so
 * we want that decision in C code where we could change it without initdb.
 */
Datum
pg_column_is_updatable(PG_FUNCTION_ARGS)
{
	Oid			reloid = PG_GETARG_OID(0);
	AttrNumber	attnum = PG_GETARG_INT16(1);
	AttrNumber	col = attnum - FirstLowInvalidHeapAttributeNumber;
	bool		include_triggers = PG_GETARG_BOOL(2);
	int			events;

	/* System columns are never updatable */
	if (attnum <= 0)
		PG_RETURN_BOOL(false);

	events = relation_is_updatable(reloid, include_triggers,
								   bms_make_singleton(col));

	/* We require both updatability and deletability of the relation */
#define REQ_EVENTS ((1 << CMD_UPDATE) | (1 << CMD_DELETE))

	PG_RETURN_BOOL((events & REQ_EVENTS) == REQ_EVENTS);
}<|MERGE_RESOLUTION|>--- conflicted
+++ resolved
@@ -288,14 +288,6 @@
 
 		fctx = palloc(sizeof(ts_db_fctx));
 
-<<<<<<< HEAD
-		/*
-		 * size = tablespace dirname length + dir sep char + oid + terminator
-		 */
-		fctx->location = (char *) palloc(9 + 1 + OIDCHARS + 1 +
-										 strlen(tablespace_version_directory()) + 1);
-=======
->>>>>>> ab76208e
 		if (tablespaceOid == GLOBALTABLESPACE_OID)
 		{
 			fctx->dirdesc = NULL;
@@ -307,13 +299,8 @@
 			if (tablespaceOid == DEFAULTTABLESPACE_OID)
 				fctx->location = psprintf("base");
 			else
-<<<<<<< HEAD
-				sprintf(fctx->location, "pg_tblspc/%u/%s", tablespaceOid,
-						tablespace_version_directory());
-=======
 				fctx->location = psprintf("pg_tblspc/%u/%s", tablespaceOid,
-										  TABLESPACE_VERSION_DIRECTORY);
->>>>>>> ab76208e
+										  tablespace_version_directory());
 
 			fctx->dirdesc = AllocateDir(fctx->location);
 
