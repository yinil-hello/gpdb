--- conflicted
+++ resolved
@@ -43,11 +43,7 @@
  *
  *
  * IDENTIFICATION
-<<<<<<< HEAD
- *	  $PostgreSQL: pgsql/src/backend/utils/error/elog.c,v 1.178.2.4 2007/07/21 22:12:11 tgl Exp $
-=======
  *	  $PostgreSQL: pgsql/src/backend/utils/error/elog.c,v 1.180 2007/01/20 14:45:35 momjian Exp $
->>>>>>> 978fff79
  *
  *-------------------------------------------------------------------------
  */
@@ -206,7 +202,6 @@
 static const char *useful_strerror(int errnum);
 static const char *error_severity(int elevel);
 static void append_with_tabs(StringInfo buf, const char *str);
-<<<<<<< HEAD
 static bool is_log_level_output(int elevel, int log_min_level);
 static void write_pipe_chunks(char *data, int len);
 static void elog_debug_linger(ErrorData *edata);
@@ -289,9 +284,6 @@
     /* not reached */
     abort();
 }                               /* elog_internalerror */
-=======
-static int is_log_level_output(int elevel, int log_min_level);
->>>>>>> 978fff79
 
 
 /*
@@ -310,7 +302,7 @@
 		 const char *funcname, const char *domain)
 {
 	ErrorData  *edata;
-	bool		output_to_server;
+	bool		output_to_server = false;
 	bool		output_to_client = false;
 	int			i;
 
@@ -405,8 +397,10 @@
 	if (IsPostmasterEnvironment)
 		output_to_server = is_log_level_output(elevel, log_min_messages);
 	else
+	{
 		/* In bootstrap/standalone case, do not sort LOG out-of-order */
 		output_to_server = (elevel >= log_min_messages);
+	}
 
 	/* Determine whether message is enabled for client output */
 	if (whereToSendOutput == DestRemote && elevel != COMMERROR)
@@ -4015,7 +4009,6 @@
 }
 
 
-<<<<<<< HEAD
 /*
  * is_log_level_output -- is elevel logically >= log_min_level?
  *
@@ -4027,14 +4020,6 @@
 static bool
 is_log_level_output(int elevel, int log_min_level)
 {
-=======
-static int is_log_level_output(int elevel, int log_min_level)
-{
-	/*
-	 *	Complicated because LOG is sorted out-of-order here, between
-	 *	ERROR and FATAL.
-	 */
->>>>>>> 978fff79
 	if (elevel == LOG || elevel == COMMERROR)
 	{
 		if (log_min_level == LOG || log_min_level <= ERROR)
@@ -4051,7 +4036,6 @@
 		return true;
 
 	return false;
-<<<<<<< HEAD
 }
 
 /*
@@ -4493,6 +4477,4 @@
 
 	/* re-raise the signal to OS */
 	raise(postgres_signal_arg);
-=======
->>>>>>> 978fff79
 }