/*-------------------------------------------------------------------------
 *
 * tqual.c
 *	  POSTGRES "time qualification" code, ie, tuple visibility rules.
 *
 * NOTE: all the HeapTupleSatisfies routines will update the tuple's
 * "hint" status bits if we see that the inserting or deleting transaction
 * has now committed or aborted (and it is safe to set the hint bits).
 * If the hint bits are changed, MarkBufferDirtyHint is called on
 * the passed-in buffer.  The caller must hold not only a pin, but at least
 * shared buffer content lock on the buffer containing the tuple.
 *
 * NOTE: must check TransactionIdIsInProgress (which looks in PGPROC array)
 * before TransactionIdDidCommit/TransactionIdDidAbort (which look in
 * pg_clog).  Otherwise we have a race condition: we might decide that a
 * just-committed transaction crashed, because none of the tests succeed.
 * xact.c is careful to record commit/abort in pg_clog before it unsets
 * MyProc->xid in PGPROC array.  That fixes that problem, but it also
 * means there is a window where TransactionIdIsInProgress and
 * TransactionIdDidCommit will both return true.  If we check only
 * TransactionIdDidCommit, we could consider a tuple committed when a
 * later GetSnapshotData call will still think the originating transaction
 * is in progress, which leads to application-level inconsistency.	The
 * upshot is that we gotta check TransactionIdIsInProgress first in all
 * code paths, except for a few cases where we are looking at
 * subtransactions of our own main transaction and so there can't be any
 * race condition.
 *
 * Summary of visibility functions:
 *
 *   HeapTupleSatisfiesMVCC()
 *        visible to supplied snapshot, excludes current command
 *   HeapTupleSatisfiesNow()
 *        visible to instant snapshot, excludes current command
 *   HeapTupleSatisfiesUpdate()
 *        like HeapTupleSatisfiesNow(), but with user-supplied command
 *        counter and more complex result
 *   HeapTupleSatisfiesSelf()
 *        visible to instant snapshot and current command
 *   HeapTupleSatisfiesDirty()
 *        like HeapTupleSatisfiesSelf(), but includes open transactions
 *   HeapTupleSatisfiesVacuum()
 *        visible to any running transaction, used by VACUUM
 *   HeapTupleSatisfiesToast()
 *        visible unless part of interrupted vacuum, used for TOAST
 *   HeapTupleSatisfiesAny()
 *        all tuples are visible
 *
 * Portions Copyright (c) 1996-2009, PostgreSQL Global Development Group
 * Portions Copyright (c) 1994, Regents of the University of California
 *
 * IDENTIFICATION
<<<<<<< HEAD
 *	  $PostgreSQL: pgsql/src/backend/utils/time/tqual.c,v 1.109.2.1 2008/09/11 14:01:35 alvherre Exp $
=======
 *	  $PostgreSQL: pgsql/src/backend/utils/time/tqual.c,v 1.110 2008/03/26 16:20:47 alvherre Exp $
>>>>>>> f260edb1
 *
 *-------------------------------------------------------------------------
 */

#include "postgres.h"

#include "access/multixact.h"
#include "access/subtrans.h"
#include "access/transam.h"
#include "access/xact.h"
#include "storage/bufmgr.h"
#include "storage/procarray.h"
#include "utils/tqual.h"

#include "cdb/cdbtm.h"
#include "cdb/cdbvars.h"

#include "access/clog.h"

/* Static variables representing various special snapshot semantics */
SnapshotData SnapshotNowData = {HeapTupleSatisfiesNow};
SnapshotData SnapshotSelfData = {HeapTupleSatisfiesSelf};
SnapshotData SnapshotAnyData = {HeapTupleSatisfiesAny};
SnapshotData SnapshotToastData = {HeapTupleSatisfiesToast};

<<<<<<< HEAD
/*
 * These SnapshotData structs are static to simplify memory allocation
 * (see the hack in GetSnapshotData to avoid repeated malloc/free).
 */
static SnapshotData SerializableSnapshotData = {HeapTupleSatisfiesMVCC};
static SnapshotData LatestSnapshotData = {HeapTupleSatisfiesMVCC};

/* Externally visible pointers to valid snapshots: */
Snapshot	SerializableSnapshot = NULL;
Snapshot	LatestSnapshot = NULL;

/*
 * This pointer is not maintained by this module, but it's convenient
 * to declare it here anyway.  Callers typically assign a copy of
 * GetTransactionSnapshot's result to ActiveSnapshot.
 */
Snapshot	ActiveSnapshot = NULL;

/*
 * These are updated by GetSnapshotData.  We initialize them this way
 * for the convenience of TransactionIdIsInProgress: even in bootstrap
 * mode, we don't want it to say that BootstrapTransactionId is in progress.
 *
 * RecentGlobalXmin is initialized to InvalidTransactionId, to ensure that no
 * one tries to use a stale value.  Readers should ensure that it has been set
 * to something else before using it.
 */
TransactionId TransactionXmin = FirstNormalTransactionId;
TransactionId RecentXmin = FirstNormalTransactionId;
TransactionId RecentGlobalXmin = InvalidTransactionId;

=======
>>>>>>> f260edb1
/* local functions */
static bool XidInMVCCSnapshot(TransactionId xid, Snapshot snapshot,
			  bool distributedSnapshotIgnore, bool *setDistributedSnapshotIgnore);
static bool XidInMVCCSnapshot_Local(TransactionId xid, Snapshot snapshot);

/*
 * Set the buffer dirty after setting t_infomask
 */
static inline void
markDirty(Buffer buffer, Relation relation, HeapTupleHeader tuple, bool isXmin)
{
	TransactionId xid;

	if (!gp_disable_tuple_hints)
	{
		MarkBufferDirtyHint(buffer, relation);
	}

	/*
	 * The GUC gp_disable_tuple_hints is on.  Do further evaluation whether we want to write out the
	 * buffer or not.
	 */
	Assert(relation != NULL);

	if (relation->rd_issyscat)
	{
		/* Assume we want to always mark the buffer dirty */
		MarkBufferDirtyHint(buffer, relation);
		return;
	}

	/*
	 * Get the xid whose hint bits were just set.
	 */
	if (isXmin)
		xid = HeapTupleHeaderGetXmin(tuple);
	else
		xid = HeapTupleHeaderGetXmax(tuple);

	if (xid == InvalidTransactionId)
	{
		MarkBufferDirtyHint(buffer, relation);
		return;
	}

	/*
	 * Check age of the affected xid.  If it is too old, mark the buffer to be written.
	 */
	if (CLOGTransactionIsOld(xid))
	{
		MarkBufferDirtyHint(buffer, relation);
		return;
	}
}

/*
 * SetHintBits()
 *
 * Set commit/abort hint bits on a tuple, if appropriate at this time.
 *
 * It is only safe to set a transaction-committed hint bit if we know the
 * transaction's commit record has been flushed to disk.  We cannot change
 * the LSN of the page here because we may hold only a share lock on the
 * buffer, so we can't use the LSN to interlock this; we have to just refrain
 * from setting the hint bit until some future re-examination of the tuple.
 *
 * We can always set hint bits when marking a transaction aborted.	(Some
 * code in heapam.c relies on that!)
 *
 * Also, if we are cleaning up HEAP_MOVED_IN or HEAP_MOVED_OFF entries, then
 * we can always set the hint bits, since VACUUM FULL always uses synchronous
 * commits and doesn't move tuples that weren't previously hinted.	(This is
 * not known by this subroutine, but is applied by its callers.)
 *
 * Normal commits may be asynchronous, so for those we need to get the LSN
 * of the transaction and then check whether this is flushed.
 *
 * The caller should pass xid as the XID of the transaction to check, or
 * InvalidTransactionId if no check is needed.
 */
static inline void
SetHintBits(HeapTupleHeader tuple, Buffer buffer, Relation rel,
			uint16 infomask, TransactionId xid)
{
	bool		isXmin;

	if (TransactionIdIsValid(xid))
	{
		/* NB: xid must be known committed here! */
		XLogRecPtr	commitLSN = TransactionIdGetCommitLSN(xid);

		if (XLogNeedsFlush(commitLSN))
			return;				/* not flushed yet, so don't set hint */
	}

	tuple->t_infomask |= infomask;

	switch(infomask)
	{
		case HEAP_XMIN_INVALID:
		case HEAP_XMIN_COMMITTED:
			isXmin = true;
			break;
		case HEAP_XMAX_INVALID:
		case HEAP_XMAX_COMMITTED:
			isXmin = false;
			break;
		default:
			elog(ERROR, "unexpected infomask while setting hint bits: %d", infomask);
			isXmin = false; /* keep compiler quiet */
	}

	markDirty(buffer, rel, tuple, isXmin);
}

/*
 * HeapTupleSetHintBits --- exported version of SetHintBits()
 *
 * This must be separate because of C99's brain-dead notions about how to
 * implement inline functions.
 */
void
HeapTupleSetHintBits(HeapTupleHeader tuple, Buffer buffer, Relation rel,
					 uint16 infomask, TransactionId xid)
{
	SetHintBits(tuple, buffer, rel, infomask, xid);
}

/*
 * HeapTupleSatisfiesSelf
 *		True iff heap tuple is valid "for itself".
 *
 *	Here, we consider the effects of:
 *		all committed transactions (as of the current instant)
 *		previous commands of this transaction
 *		changes made by the current command
 *
 * Note:
 *		Assumes heap tuple is valid.
 *
 * The satisfaction of "itself" requires the following:
 *
 * ((Xmin == my-transaction &&				the row was updated by the current transaction, and
 *		(Xmax is null						it was not deleted
 *		 [|| Xmax != my-transaction)])			[or it was deleted by another transaction]
 * ||
 *
 * (Xmin is committed &&					the row was modified by a committed transaction, and
 *		(Xmax is null ||					the row has not been deleted, or
 *			(Xmax != my-transaction &&			the row was deleted by another transaction
 *			 Xmax is not committed)))			that has not been committed
 */
bool
HeapTupleSatisfiesSelf(Relation relation, HeapTupleHeader tuple, Snapshot snapshot, Buffer buffer)
{
	if (!(tuple->t_infomask & HEAP_XMIN_COMMITTED))
	{
		if (tuple->t_infomask & HEAP_XMIN_INVALID)
			return false;

		if (tuple->t_infomask & HEAP_MOVED_OFF)
		{
			TransactionId xvac = HeapTupleHeaderGetXvac(tuple);

			if (TransactionIdIsCurrentTransactionId(xvac))
				return false;
			if (!TransactionIdIsInProgress(xvac))
			{
				if (TransactionIdDidCommit(xvac))
				{
					SetHintBits(tuple, buffer, relation, HEAP_XMIN_INVALID,
								InvalidTransactionId);
					return false;
				}
				SetHintBits(tuple, buffer, relation, HEAP_XMIN_COMMITTED,
							InvalidTransactionId);
			}
		}
		else if (tuple->t_infomask & HEAP_MOVED_IN)
		{
			TransactionId xvac = HeapTupleHeaderGetXvac(tuple);

			if (!TransactionIdIsCurrentTransactionId(xvac))
			{
				if (TransactionIdIsInProgress(xvac))
					return false;
				if (TransactionIdDidCommit(xvac))
					SetHintBits(tuple, buffer, relation, HEAP_XMIN_COMMITTED,
								InvalidTransactionId);
				else
				{
					SetHintBits(tuple, buffer, relation, HEAP_XMIN_INVALID,
								InvalidTransactionId);
					return false;
				}
			}
		}
		else if (TransactionIdIsCurrentTransactionId(HeapTupleHeaderGetXmin(tuple)))
		{
			if (tuple->t_infomask & HEAP_XMAX_INVALID)	/* xid invalid */
				return true;

			if (tuple->t_infomask & HEAP_IS_LOCKED)		/* not deleter */
				return true;

			Assert(!(tuple->t_infomask & HEAP_XMAX_IS_MULTI));

			if (!TransactionIdIsCurrentTransactionId(HeapTupleHeaderGetXmax(tuple)))
			{
				/* deleting subtransaction must have aborted */
				SetHintBits(tuple, buffer, relation, HEAP_XMAX_INVALID,
							InvalidTransactionId);
				return true;
			}

			return false;
		}
		else if (TransactionIdIsInProgress(HeapTupleHeaderGetXmin(tuple)))
			return false;
		else if (TransactionIdDidCommit(HeapTupleHeaderGetXmin(tuple)))
			SetHintBits(tuple, buffer, relation, HEAP_XMIN_COMMITTED,
						HeapTupleHeaderGetXmin(tuple));
		else
		{
			/* it must have aborted or crashed */
			SetHintBits(tuple, buffer, relation, HEAP_XMIN_INVALID,
						InvalidTransactionId);
			return false;
		}
	}

	/* by here, the inserting transaction has committed */

	if (tuple->t_infomask & HEAP_XMAX_INVALID)	/* xid invalid or aborted */
		return true;

	if (tuple->t_infomask & HEAP_XMAX_COMMITTED)
	{
		if (tuple->t_infomask & HEAP_IS_LOCKED)
			return true;
		return false;			/* updated by other */
	}

	if (tuple->t_infomask & HEAP_XMAX_IS_MULTI)
	{
		/* MultiXacts are currently only allowed to lock tuples */
		Assert(tuple->t_infomask & HEAP_IS_LOCKED);
		return true;
	}

	if (TransactionIdIsCurrentTransactionId(HeapTupleHeaderGetXmax(tuple)))
	{
		if (tuple->t_infomask & HEAP_IS_LOCKED)
			return true;
		return false;
	}

	if (TransactionIdIsInProgress(HeapTupleHeaderGetXmax(tuple)))
		return true;

	if (!TransactionIdDidCommit(HeapTupleHeaderGetXmax(tuple)))
	{
		/* it must have aborted or crashed */
		SetHintBits(tuple, buffer, relation, HEAP_XMAX_INVALID,
					InvalidTransactionId);
		return true;
	}

	/* xmax transaction committed */

	if (tuple->t_infomask & HEAP_IS_LOCKED)
	{
		SetHintBits(tuple, buffer, relation, HEAP_XMAX_INVALID,
					InvalidTransactionId);
		return true;
	}

	SetHintBits(tuple, buffer, relation, HEAP_XMAX_COMMITTED,
				HeapTupleHeaderGetXmax(tuple));
	return false;
}

/*
 * HeapTupleSatisfiesNow
 *		True iff heap tuple is valid "now".
 *
 *	Here, we consider the effects of:
 *		all committed transactions (as of the current instant)
 *		previous commands of this transaction
 *
 * Note we do _not_ include changes made by the current command.  This
 * solves the "Halloween problem" wherein an UPDATE might try to re-update
 * its own output tuples.
 *
 * Note:
 *		Assumes heap tuple is valid.
 *
 * The satisfaction of "now" requires the following:
 *
 * ((Xmin == my-transaction &&				inserted by the current transaction
 *	 Cmin < my-command &&					before this command, and
 *	 (Xmax is null ||						the row has not been deleted, or
 *	  (Xmax == my-transaction &&			it was deleted by the current transaction
 *	   Cmax >= my-command)))				but not before this command,
 * ||										or
 *	(Xmin is committed &&					the row was inserted by a committed transaction, and
 *		(Xmax is null ||					the row has not been deleted, or
 *		 (Xmax == my-transaction &&			the row is being deleted by this transaction
 *		  Cmax >= my-command) ||			but it's not deleted "yet", or
 *		 (Xmax != my-transaction &&			the row was deleted by another transaction
 *		  Xmax is not committed))))			that has not been committed
 *
 *		mao says 17 march 1993:  the tests in this routine are correct;
 *		if you think they're not, you're wrong, and you should think
 *		about it again.  i know, it happened to me.  we don't need to
 *		check commit time against the start time of this transaction
 *		because 2ph locking protects us from doing the wrong thing.
 *		if you mess around here, you'll break serializability.  the only
 *		problem with this code is that it does the wrong thing for system
 *		catalog updates, because the catalogs aren't subject to 2ph, so
 *		the serializability guarantees we provide don't extend to xacts
 *		that do catalog accesses.  this is unfortunate, but not critical.
 */
bool
HeapTupleSatisfiesNow(Relation relation, HeapTupleHeader tuple, Snapshot snapshot, Buffer buffer)
{
	if (!(tuple->t_infomask & HEAP_XMIN_COMMITTED))
	{
		if (tuple->t_infomask & HEAP_XMIN_INVALID)
			return false;

		if (tuple->t_infomask & HEAP_MOVED_OFF)
		{
			TransactionId xvac = HeapTupleHeaderGetXvac(tuple);

			if (TransactionIdIsCurrentTransactionId(xvac))
				return false;
			if (!TransactionIdIsInProgress(xvac))
			{
				if (TransactionIdDidCommit(xvac))
				{
					SetHintBits(tuple, buffer, relation, HEAP_XMIN_INVALID,
								InvalidTransactionId);
					return false;
				}
				SetHintBits(tuple, buffer, relation, HEAP_XMIN_COMMITTED,
							InvalidTransactionId);
			}
		}
		else if (tuple->t_infomask & HEAP_MOVED_IN)
		{
			TransactionId xvac = HeapTupleHeaderGetXvac(tuple);

			if (!TransactionIdIsCurrentTransactionId(xvac))
			{
				if (TransactionIdIsInProgress(xvac))
					return false;
				if (TransactionIdDidCommit(xvac))
					SetHintBits(tuple, buffer, relation, HEAP_XMIN_COMMITTED,
								InvalidTransactionId);
				else
				{
					SetHintBits(tuple, buffer, relation, HEAP_XMIN_INVALID,
								InvalidTransactionId);
					return false;
				}
			}
		}
		else if (TransactionIdIsCurrentTransactionId(HeapTupleHeaderGetXmin(tuple)))
		{
			if (HeapTupleHeaderGetCmin(tuple) >= GetCurrentCommandId(false))
				return false;	/* inserted after scan started */

			if (tuple->t_infomask & HEAP_XMAX_INVALID)	/* xid invalid */
				return true;

			if (tuple->t_infomask & HEAP_IS_LOCKED)		/* not deleter */
				return true;

			Assert(!(tuple->t_infomask & HEAP_XMAX_IS_MULTI));

			if (!TransactionIdIsCurrentTransactionId(HeapTupleHeaderGetXmax(tuple)))
			{
				/* deleting subtransaction must have aborted */
				SetHintBits(tuple, buffer, relation, HEAP_XMAX_INVALID,
							InvalidTransactionId);
				return true;
			}

			if (HeapTupleHeaderGetCmax(tuple) >= GetCurrentCommandId(false))
				return true;	/* deleted after scan started */
			else
				return false;	/* deleted before scan started */
		}
		else if (TransactionIdIsInProgress(HeapTupleHeaderGetXmin(tuple)))
			return false;
		else if (TransactionIdDidCommit(HeapTupleHeaderGetXmin(tuple)))
			SetHintBits(tuple, buffer, relation, HEAP_XMIN_COMMITTED,
						HeapTupleHeaderGetXmin(tuple));
		else
		{
			/* it must have aborted or crashed */
			SetHintBits(tuple, buffer, relation, HEAP_XMIN_INVALID,
						InvalidTransactionId);
			return false;
		}
	}

	/* by here, the inserting transaction has committed */

	if (tuple->t_infomask & HEAP_XMAX_INVALID)	/* xid invalid or aborted */
		return true;

	if (tuple->t_infomask & HEAP_XMAX_COMMITTED)
	{
		if (tuple->t_infomask & HEAP_IS_LOCKED)
			return true;
		return false;
	}

	if (tuple->t_infomask & HEAP_XMAX_IS_MULTI)
	{
		/* MultiXacts are currently only allowed to lock tuples */
		Assert(tuple->t_infomask & HEAP_IS_LOCKED);
		return true;
	}

	if (TransactionIdIsCurrentTransactionId(HeapTupleHeaderGetXmax(tuple)))
	{
		if (tuple->t_infomask & HEAP_IS_LOCKED)
			return true;
		if (HeapTupleHeaderGetCmax(tuple) >= GetCurrentCommandId(false))
			return true;		/* deleted after scan started */
		else
			return false;		/* deleted before scan started */
	}

	if (TransactionIdIsInProgress(HeapTupleHeaderGetXmax(tuple)))
		return true;

	if (!TransactionIdDidCommit(HeapTupleHeaderGetXmax(tuple)))
	{
		/* it must have aborted or crashed */
		SetHintBits(tuple, buffer, relation, HEAP_XMAX_INVALID,
					InvalidTransactionId);
		return true;
	}

	/* xmax transaction committed */

	if (tuple->t_infomask & HEAP_IS_LOCKED)
	{
		SetHintBits(tuple, buffer, relation, HEAP_XMAX_INVALID,
					InvalidTransactionId);
		return true;
	}

	SetHintBits(tuple, buffer, relation, HEAP_XMAX_COMMITTED,
				HeapTupleHeaderGetXmax(tuple));
	return false;
}

/*
 * HeapTupleSatisfiesAny
 *		Dummy "satisfies" routine: any tuple satisfies SnapshotAny.
 */
bool
HeapTupleSatisfiesAny(Relation relation, HeapTupleHeader tuple, Snapshot snapshot, Buffer buffer)
{
	return true;
}

/*
 * HeapTupleSatisfiesToast
 *		True iff heap tuple is valid as a TOAST row.
 *
 * This is a simplified version that only checks for VACUUM moving conditions.
 * It's appropriate for TOAST usage because TOAST really doesn't want to do
 * its own time qual checks; if you can see the main table row that contains
 * a TOAST reference, you should be able to see the TOASTed value.	However,
 * vacuuming a TOAST table is independent of the main table, and in case such
 * a vacuum fails partway through, we'd better do this much checking.
 *
 * Among other things, this means you can't do UPDATEs of rows in a TOAST
 * table.
 */
bool
HeapTupleSatisfiesToast(Relation relation, HeapTupleHeader tuple, Snapshot snapshot,
						Buffer buffer)
{
	if (!(tuple->t_infomask & HEAP_XMIN_COMMITTED))
	{
		if (tuple->t_infomask & HEAP_XMIN_INVALID)
			return false;

		if (tuple->t_infomask & HEAP_MOVED_OFF)
		{
			TransactionId xvac = HeapTupleHeaderGetXvac(tuple);

			if (TransactionIdIsCurrentTransactionId(xvac))
				return false;
			if (!TransactionIdIsInProgress(xvac))
			{
				if (TransactionIdDidCommit(xvac))
				{
					SetHintBits(tuple, buffer, relation, HEAP_XMIN_INVALID,
								InvalidTransactionId);
					return false;
				}
				SetHintBits(tuple, buffer, relation, HEAP_XMIN_COMMITTED,
							InvalidTransactionId);
			}
		}
		else if (tuple->t_infomask & HEAP_MOVED_IN)
		{
			TransactionId xvac = HeapTupleHeaderGetXvac(tuple);

			if (!TransactionIdIsCurrentTransactionId(xvac))
			{
				if (TransactionIdIsInProgress(xvac))
					return false;
				if (TransactionIdDidCommit(xvac))
					SetHintBits(tuple, buffer, relation, HEAP_XMIN_COMMITTED,
								InvalidTransactionId);
				else
				{
					SetHintBits(tuple, buffer, relation, HEAP_XMIN_INVALID,
								InvalidTransactionId);
					return false;
				}
			}
		}
	}

	/* otherwise assume the tuple is valid for TOAST. */
	return true;
}

/*
 * HeapTupleSatisfiesUpdate
 *
 *	Same logic as HeapTupleSatisfiesNow, but returns a more detailed result
 *	code, since UPDATE needs to know more than "is it visible?".  Also,
 *	tuples of my own xact are tested against the passed CommandId not
 *	CurrentCommandId.
 *
 *	The possible return codes are:
 *
 *	HeapTupleInvisible: the tuple didn't exist at all when the scan started,
 *	e.g. it was created by a later CommandId.
 *
 *	HeapTupleMayBeUpdated: The tuple is valid and visible, so it may be
 *	updated.
 *
 *	HeapTupleSelfUpdated: The tuple was updated by the current transaction,
 *	after the current scan started.
 *
 *	HeapTupleUpdated: The tuple was updated by a committed transaction.
 *
 *	HeapTupleBeingUpdated: The tuple is being updated by an in-progress
 *	transaction other than the current transaction.  (Note: this includes
 *	the case where the tuple is share-locked by a MultiXact, even if the
 *	MultiXact includes the current transaction.  Callers that want to
 *	distinguish that case must test for it themselves.)
 */
HTSU_Result
HeapTupleSatisfiesUpdate(Relation relation, HeapTupleHeader tuple, CommandId curcid,
						 Buffer buffer)
{
	if (!(tuple->t_infomask & HEAP_XMIN_COMMITTED))
	{
		if (tuple->t_infomask & HEAP_XMIN_INVALID)
			return HeapTupleInvisible;

		if (tuple->t_infomask & HEAP_MOVED_OFF)
		{
			TransactionId xvac = HeapTupleHeaderGetXvac(tuple);

			if (TransactionIdIsCurrentTransactionId(xvac))
				return HeapTupleInvisible;
			if (!TransactionIdIsInProgress(xvac))
			{
				if (TransactionIdDidCommit(xvac))
				{
					SetHintBits(tuple, buffer, relation, HEAP_XMIN_INVALID,
								InvalidTransactionId);
					return HeapTupleInvisible;
				}
				SetHintBits(tuple, buffer, relation, HEAP_XMIN_COMMITTED,
							InvalidTransactionId);
			}
		}
		else if (tuple->t_infomask & HEAP_MOVED_IN)
		{
			TransactionId xvac = HeapTupleHeaderGetXvac(tuple);

			if (!TransactionIdIsCurrentTransactionId(xvac))
			{
				if (TransactionIdIsInProgress(xvac))
					return HeapTupleInvisible;
				if (TransactionIdDidCommit(xvac))
					SetHintBits(tuple, buffer, relation, HEAP_XMIN_COMMITTED,
								InvalidTransactionId);
				else
				{
					SetHintBits(tuple, buffer, relation, HEAP_XMIN_INVALID,
								InvalidTransactionId);
					return HeapTupleInvisible;
				}
			}
		}
		else if (TransactionIdIsCurrentTransactionId(HeapTupleHeaderGetXmin(tuple)))
		{
			if (HeapTupleHeaderGetCmin(tuple) >= curcid)
				return HeapTupleInvisible;		/* inserted after scan started */

			if (tuple->t_infomask & HEAP_XMAX_INVALID)	/* xid invalid */
				return HeapTupleMayBeUpdated;

			if (tuple->t_infomask & HEAP_IS_LOCKED)		/* not deleter */
				return HeapTupleMayBeUpdated;

			Assert(!(tuple->t_infomask & HEAP_XMAX_IS_MULTI));

			if (!TransactionIdIsCurrentTransactionId(HeapTupleHeaderGetXmax(tuple)))
			{
				/* deleting subtransaction must have aborted */
				SetHintBits(tuple, buffer, relation, HEAP_XMAX_INVALID,
							InvalidTransactionId);
				return HeapTupleMayBeUpdated;
			}

			if (HeapTupleHeaderGetCmax(tuple) >= curcid)
				return HeapTupleSelfUpdated;	/* updated after scan started */
			else
				return HeapTupleInvisible;		/* updated before scan started */
		}
		else if (TransactionIdIsInProgress(HeapTupleHeaderGetXmin(tuple)))
			return HeapTupleInvisible;
		else if (TransactionIdDidCommit(HeapTupleHeaderGetXmin(tuple)))
			SetHintBits(tuple, buffer, relation, HEAP_XMIN_COMMITTED,
						HeapTupleHeaderGetXmin(tuple));
		else
		{
			/* it must have aborted or crashed */
			SetHintBits(tuple, buffer, relation, HEAP_XMIN_INVALID,
						InvalidTransactionId);
			return HeapTupleInvisible;
		}
	}

	/* by here, the inserting transaction has committed */

	if (tuple->t_infomask & HEAP_XMAX_INVALID)	/* xid invalid or aborted */
		return HeapTupleMayBeUpdated;

	if (tuple->t_infomask & HEAP_XMAX_COMMITTED)
	{
		if (tuple->t_infomask & HEAP_IS_LOCKED)
			return HeapTupleMayBeUpdated;
		return HeapTupleUpdated;	/* updated by other */
	}

	if (tuple->t_infomask & HEAP_XMAX_IS_MULTI)
	{
		/* MultiXacts are currently only allowed to lock tuples */
		Assert(tuple->t_infomask & HEAP_IS_LOCKED);

		if (MultiXactIdIsRunning(HeapTupleHeaderGetXmax(tuple)))
			return HeapTupleBeingUpdated;
		SetHintBits(tuple, buffer, relation, HEAP_XMAX_INVALID,
					InvalidTransactionId);
		return HeapTupleMayBeUpdated;
	}

	if (TransactionIdIsCurrentTransactionId(HeapTupleHeaderGetXmax(tuple)))
	{
		if (tuple->t_infomask & HEAP_IS_LOCKED)
			return HeapTupleMayBeUpdated;
		if (HeapTupleHeaderGetCmax(tuple) >= curcid)
			return HeapTupleSelfUpdated;		/* updated after scan started */
		else
			return HeapTupleInvisible;	/* updated before scan started */
	}

	if (TransactionIdIsInProgress(HeapTupleHeaderGetXmax(tuple)))
		return HeapTupleBeingUpdated;

	if (!TransactionIdDidCommit(HeapTupleHeaderGetXmax(tuple)))
	{
		/* it must have aborted or crashed */
		SetHintBits(tuple, buffer, relation, HEAP_XMAX_INVALID,
					InvalidTransactionId);
		return HeapTupleMayBeUpdated;
	}

	/* xmax transaction committed */

	if (tuple->t_infomask & HEAP_IS_LOCKED)
	{
		SetHintBits(tuple, buffer, relation, HEAP_XMAX_INVALID,
					InvalidTransactionId);
		return HeapTupleMayBeUpdated;
	}

	SetHintBits(tuple, buffer, relation, HEAP_XMAX_COMMITTED,
				HeapTupleHeaderGetXmax(tuple));
	return HeapTupleUpdated;	/* updated by other */
}

/*
 * HeapTupleSatisfiesDirty
 *		True iff heap tuple is valid including effects of open transactions.
 *
 *	Here, we consider the effects of:
 *		all committed and in-progress transactions (as of the current instant)
 *		previous commands of this transaction
 *		changes made by the current command
 *
 * This is essentially like HeapTupleSatisfiesSelf as far as effects of
 * the current transaction and committed/aborted xacts are concerned.
 * However, we also include the effects of other xacts still in progress.
 *
 * A special hack is that the passed-in snapshot struct is used as an
 * output argument to return the xids of concurrent xacts that affected the
 * tuple.  snapshot->xmin is set to the tuple's xmin if that is another
 * transaction that's still in progress; or to InvalidTransactionId if the
 * tuple's xmin is committed good, committed dead, or my own xact.  Similarly
 * for snapshot->xmax and the tuple's xmax.
 */
bool
HeapTupleSatisfiesDirty(Relation relation, HeapTupleHeader tuple, Snapshot snapshot,
						Buffer buffer)
{
	snapshot->xmin = snapshot->xmax = InvalidTransactionId;

	if (!(tuple->t_infomask & HEAP_XMIN_COMMITTED))
	{
		if (tuple->t_infomask & HEAP_XMIN_INVALID)
			return false;

		if (tuple->t_infomask & HEAP_MOVED_OFF)
		{
			TransactionId xvac = HeapTupleHeaderGetXvac(tuple);

			if (TransactionIdIsCurrentTransactionId(xvac))
				return false;
			if (!TransactionIdIsInProgress(xvac))
			{
				if (TransactionIdDidCommit(xvac))
				{
					SetHintBits(tuple, buffer, relation, HEAP_XMIN_INVALID,
								InvalidTransactionId);
					return false;
				}
				SetHintBits(tuple, buffer, relation, HEAP_XMIN_COMMITTED,
							InvalidTransactionId);
			}
		}
		else if (tuple->t_infomask & HEAP_MOVED_IN)
		{
			TransactionId xvac = HeapTupleHeaderGetXvac(tuple);

			if (!TransactionIdIsCurrentTransactionId(xvac))
			{
				if (TransactionIdIsInProgress(xvac))
					return false;
				if (TransactionIdDidCommit(xvac))
					SetHintBits(tuple, buffer, relation, HEAP_XMIN_COMMITTED,
								InvalidTransactionId);
				else
				{
					SetHintBits(tuple, buffer, relation, HEAP_XMIN_INVALID,
								InvalidTransactionId);
					return false;
				}
			}
		}
		else if (TransactionIdIsCurrentTransactionId(HeapTupleHeaderGetXmin(tuple)))
		{
			if (tuple->t_infomask & HEAP_XMAX_INVALID)	/* xid invalid */
				return true;

			if (tuple->t_infomask & HEAP_IS_LOCKED)		/* not deleter */
				return true;

			Assert(!(tuple->t_infomask & HEAP_XMAX_IS_MULTI));

			if (!TransactionIdIsCurrentTransactionId(HeapTupleHeaderGetXmax(tuple)))
			{
				/* deleting subtransaction must have aborted */
				SetHintBits(tuple, buffer, relation, HEAP_XMAX_INVALID,
							InvalidTransactionId);
				return true;
			}

			return false;
		}
		else if (TransactionIdIsInProgress(HeapTupleHeaderGetXmin(tuple)))
		{
			snapshot->xmin = HeapTupleHeaderGetXmin(tuple);
			/* XXX shouldn't we fall through to look at xmax? */
			return true;		/* in insertion by other */
		}
		else if (TransactionIdDidCommit(HeapTupleHeaderGetXmin(tuple)))
			SetHintBits(tuple, buffer, relation, HEAP_XMIN_COMMITTED,
						HeapTupleHeaderGetXmin(tuple));
		else
		{
			/* it must have aborted or crashed */
			SetHintBits(tuple, buffer, relation, HEAP_XMIN_INVALID,
						InvalidTransactionId);
			return false;
		}
	}

	/* by here, the inserting transaction has committed */

	if (tuple->t_infomask & HEAP_XMAX_INVALID)	/* xid invalid or aborted */
		return true;

	if (tuple->t_infomask & HEAP_XMAX_COMMITTED)
	{
		if (tuple->t_infomask & HEAP_IS_LOCKED)
			return true;
		return false;			/* updated by other */
	}

	if (tuple->t_infomask & HEAP_XMAX_IS_MULTI)
	{
		/* MultiXacts are currently only allowed to lock tuples */
		Assert(tuple->t_infomask & HEAP_IS_LOCKED);
		return true;
	}

	if (TransactionIdIsCurrentTransactionId(HeapTupleHeaderGetXmax(tuple)))
	{
		if (tuple->t_infomask & HEAP_IS_LOCKED)
			return true;
		return false;
	}

	if (TransactionIdIsInProgress(HeapTupleHeaderGetXmax(tuple)))
	{
		snapshot->xmax = HeapTupleHeaderGetXmax(tuple);
		return true;
	}

	if (!TransactionIdDidCommit(HeapTupleHeaderGetXmax(tuple)))
	{
		/* it must have aborted or crashed */
		SetHintBits(tuple, buffer, relation, HEAP_XMAX_INVALID,
					InvalidTransactionId);
		return true;
	}

	/* xmax transaction committed */

	if (tuple->t_infomask & HEAP_IS_LOCKED)
	{
		SetHintBits(tuple, buffer, relation, HEAP_XMAX_INVALID,
					InvalidTransactionId);
		return true;
	}

	SetHintBits(tuple, buffer, relation, HEAP_XMAX_COMMITTED,
				HeapTupleHeaderGetXmax(tuple));
	return false;				/* updated by other */
}

/*
 * HeapTupleSatisfiesMVCC
 *		True iff heap tuple is valid for the given MVCC snapshot.
 *
 *	Here, we consider the effects of:
 *		all transactions committed as of the time of the given snapshot
 *		previous commands of this transaction
 *
 *	Does _not_ include:
 *		transactions shown as in-progress by the snapshot
 *		transactions started after the snapshot was taken
 *		changes made by the current command
 *
 * This is the same as HeapTupleSatisfiesNow, except that transactions that
 * were in progress or as yet unstarted when the snapshot was taken will
 * be treated as uncommitted, even if they have committed by now.
 *
 * (Notice, however, that the tuple status hint bits will be updated on the
 * basis of the true state of the transaction, even if we then pretend we
 * can't see it.)
 */
bool
HeapTupleSatisfiesMVCC(Relation relation, HeapTupleHeader tuple, Snapshot snapshot,
					   Buffer buffer)
{
	bool inSnapshot = false;
	bool setDistributedSnapshotIgnore = false;

	if (!(tuple->t_infomask & HEAP_XMIN_COMMITTED))
	{
		if (tuple->t_infomask & HEAP_XMIN_INVALID)
			return false;

		if (tuple->t_infomask & HEAP_MOVED_OFF)
		{
			TransactionId xvac = HeapTupleHeaderGetXvac(tuple);

			if (TransactionIdIsCurrentTransactionId(xvac))
				return false;
			if (!TransactionIdIsInProgress(xvac))
			{
				if (TransactionIdDidCommit(xvac))
				{
					SetHintBits(tuple, buffer, relation, HEAP_XMIN_INVALID,
								InvalidTransactionId);
					return false;
				}
				SetHintBits(tuple, buffer, relation, HEAP_XMIN_COMMITTED,
							InvalidTransactionId);
			}
		}
		else if (tuple->t_infomask & HEAP_MOVED_IN)
		{
			TransactionId xvac = HeapTupleHeaderGetXvac(tuple);

			if (!TransactionIdIsCurrentTransactionId(xvac))
			{
				if (TransactionIdIsInProgress(xvac))
					return false;
				if (TransactionIdDidCommit(xvac))
					SetHintBits(tuple, buffer, relation, HEAP_XMIN_COMMITTED,
								InvalidTransactionId);
				else
				{
					SetHintBits(tuple, buffer, relation, HEAP_XMIN_INVALID,
								InvalidTransactionId);
					return false;
				}
			}
		}
		else if (TransactionIdIsCurrentTransactionId(HeapTupleHeaderGetXmin(tuple)))
		{
			if (HeapTupleHeaderGetCmin(tuple) >= snapshot->curcid)
				return false;	/* inserted after scan started */

			if (tuple->t_infomask & HEAP_XMAX_INVALID)	/* xid invalid */
				return true;

			if (tuple->t_infomask & HEAP_IS_LOCKED)		/* not deleter */
				return true;

			Assert(!(tuple->t_infomask & HEAP_XMAX_IS_MULTI));

			if (!TransactionIdIsCurrentTransactionId(HeapTupleHeaderGetXmax(tuple)))
			{
				/* deleting subtransaction must have aborted */
				SetHintBits(tuple, buffer, relation, HEAP_XMAX_INVALID,
							InvalidTransactionId);
				return true;
			}

			/*
			 * MPP-8317: cursors can't always *tell* that this is the current transaction.
			 */
			Assert(QEDtxContextInfo.cursorContext || TransactionIdIsCurrentTransactionId(HeapTupleHeaderGetXmax(tuple)));

			if (HeapTupleHeaderGetCmax(tuple) >= snapshot->curcid)
				return true;	/* deleted after scan started */
			else
				return false;	/* deleted before scan started */
		}
		else if (TransactionIdIsInProgress(HeapTupleHeaderGetXmin(tuple)))
			return false;
		else if (TransactionIdDidCommit(HeapTupleHeaderGetXmin(tuple)))
			SetHintBits(tuple, buffer, relation, HEAP_XMIN_COMMITTED,
						HeapTupleHeaderGetXmin(tuple));
		else
		{
			/* it must have aborted or crashed */
			SetHintBits(tuple, buffer, relation, HEAP_XMIN_INVALID,
						InvalidTransactionId);
			return false;
		}
	}

	/*
	 * By here, the inserting transaction has committed - have to check
	 * when...
	 */
	inSnapshot =
		XidInMVCCSnapshot(HeapTupleHeaderGetXmin(tuple), snapshot,
						  ((tuple->t_infomask2 & HEAP_XMIN_DISTRIBUTED_SNAPSHOT_IGNORE) != 0),
						  &setDistributedSnapshotIgnore);
	if (setDistributedSnapshotIgnore)
	{
		tuple->t_infomask2 |= HEAP_XMIN_DISTRIBUTED_SNAPSHOT_IGNORE;
		markDirty(buffer, relation, tuple, /* isXmin */ true);
	}

	if (inSnapshot)
		return false;			/* treat as still in progress */

	if (tuple->t_infomask & HEAP_XMAX_INVALID)	/* xid invalid or aborted */
		return true;

	if (tuple->t_infomask & HEAP_IS_LOCKED)
		return true;

	if (tuple->t_infomask & HEAP_XMAX_IS_MULTI)
	{
		/* MultiXacts are currently only allowed to lock tuples */
		Assert(tuple->t_infomask & HEAP_IS_LOCKED);
		return true;
	}

	if (!(tuple->t_infomask & HEAP_XMAX_COMMITTED))
	{
		if (TransactionIdIsCurrentTransactionId(HeapTupleHeaderGetXmax(tuple)))
		{
			if (HeapTupleHeaderGetCmax(tuple) >= snapshot->curcid)
				return true;	/* deleted after scan started */
			else
				return false;	/* deleted before scan started */
		}

		if (TransactionIdIsInProgress(HeapTupleHeaderGetXmax(tuple)))
			return true;

		if (!TransactionIdDidCommit(HeapTupleHeaderGetXmax(tuple)))
		{
			/* it must have aborted or crashed */
			SetHintBits(tuple, buffer, relation, HEAP_XMAX_INVALID,
						InvalidTransactionId);
			return true;
		}

		/* xmax transaction committed */
		SetHintBits(tuple, buffer, relation, HEAP_XMAX_COMMITTED,
					HeapTupleHeaderGetXmax(tuple));
	}

	/*
	 * OK, the deleting transaction committed too ... but when?
	 */
	inSnapshot =
			XidInMVCCSnapshot(HeapTupleHeaderGetXmax(tuple), snapshot,
							  ((tuple->t_infomask2 & HEAP_XMAX_DISTRIBUTED_SNAPSHOT_IGNORE) != 0),
							  &setDistributedSnapshotIgnore);
	if (setDistributedSnapshotIgnore)
	{
		tuple->t_infomask2 |= HEAP_XMAX_DISTRIBUTED_SNAPSHOT_IGNORE;
		markDirty(buffer, relation, tuple, /* isXmin */ false);
	}

	if (inSnapshot)
		return true;			/* treat as still in progress */

	return false;
}


/*
 * HeapTupleSatisfiesVacuum
 *
 *	Determine the status of tuples for VACUUM purposes.  Here, what
 *	we mainly want to know is if a tuple is potentially visible to *any*
 *	running transaction.  If so, it can't be removed yet by VACUUM.
 *
 * OldestXmin is a cutoff XID (obtained from GetOldestXmin()).	Tuples
 * deleted by XIDs >= OldestXmin are deemed "recently dead"; they might
 * still be visible to some open transaction, so we can't remove them,
 * even if we see that the deleting transaction has committed.
 */
HTSV_Result
HeapTupleSatisfiesVacuum(Relation relation, HeapTupleHeader tuple, TransactionId OldestXmin,
						 Buffer buffer)
{
	/*
	 * Has inserting transaction committed?
	 *
	 * If the inserting transaction aborted, then the tuple was never visible
	 * to any other transaction, so we can delete it immediately.
	 */
	if (!(tuple->t_infomask & HEAP_XMIN_COMMITTED))
	{
		if (tuple->t_infomask & HEAP_XMIN_INVALID)
			return HEAPTUPLE_DEAD;
		else if (tuple->t_infomask & HEAP_MOVED_OFF)
		{
			TransactionId xvac = HeapTupleHeaderGetXvac(tuple);

			if (TransactionIdIsCurrentTransactionId(xvac))
				return HEAPTUPLE_DELETE_IN_PROGRESS;
			if (TransactionIdIsInProgress(xvac))
				return HEAPTUPLE_DELETE_IN_PROGRESS;
			if (TransactionIdDidCommit(xvac))
			{
				SetHintBits(tuple, buffer, relation, HEAP_XMIN_INVALID,
							InvalidTransactionId);
				return HEAPTUPLE_DEAD;
			}
			SetHintBits(tuple, buffer, relation, HEAP_XMIN_COMMITTED,
						InvalidTransactionId);
		}
		else if (tuple->t_infomask & HEAP_MOVED_IN)
		{
			TransactionId xvac = HeapTupleHeaderGetXvac(tuple);

			if (TransactionIdIsCurrentTransactionId(xvac))
				return HEAPTUPLE_INSERT_IN_PROGRESS;
			if (TransactionIdIsInProgress(xvac))
				return HEAPTUPLE_INSERT_IN_PROGRESS;
			if (TransactionIdDidCommit(xvac))
				SetHintBits(tuple, buffer, relation, HEAP_XMIN_COMMITTED,
							InvalidTransactionId);
			else
			{
				SetHintBits(tuple, buffer, relation, HEAP_XMIN_INVALID,
							InvalidTransactionId);
				return HEAPTUPLE_DEAD;
			}
		}
		else if (TransactionIdIsInProgress(HeapTupleHeaderGetXmin(tuple)))
		{
			if (tuple->t_infomask & HEAP_XMAX_INVALID)	/* xid invalid */
				return HEAPTUPLE_INSERT_IN_PROGRESS;
			if (tuple->t_infomask & HEAP_IS_LOCKED)
				return HEAPTUPLE_INSERT_IN_PROGRESS;
			/* inserted and then deleted by same xact */
			return HEAPTUPLE_DELETE_IN_PROGRESS;
		}
		else if (TransactionIdDidCommit(HeapTupleHeaderGetXmin(tuple)))
			SetHintBits(tuple, buffer, relation, HEAP_XMIN_COMMITTED,
						HeapTupleHeaderGetXmin(tuple));
		else
		{
			/*
			 * Not in Progress, Not Committed, so either Aborted or crashed
			 */
			SetHintBits(tuple, buffer, relation, HEAP_XMIN_INVALID,
						InvalidTransactionId);
			return HEAPTUPLE_DEAD;
		}

		/*
		 * At this point the xmin is known committed, but we might not have
		 * been able to set the hint bit yet; so we can no longer Assert that
		 * it's set.
		 */
	}

	/*
	 * Okay, the inserter committed, so it was good at some point.	Now what
	 * about the deleting transaction?
	 */
	if (tuple->t_infomask & HEAP_XMAX_INVALID)
		return HEAPTUPLE_LIVE;

	if (tuple->t_infomask & HEAP_IS_LOCKED)
	{
		/*
		 * "Deleting" xact really only locked it, so the tuple is live in any
		 * case.  However, we should make sure that either XMAX_COMMITTED or
		 * XMAX_INVALID gets set once the xact is gone, to reduce the costs of
		 * examining the tuple for future xacts.  Also, marking dead
		 * MultiXacts as invalid here provides defense against MultiXactId
		 * wraparound (see also comments in heap_freeze_tuple()).
		 */
		if (!(tuple->t_infomask & HEAP_XMAX_COMMITTED))
		{
			if (tuple->t_infomask & HEAP_XMAX_IS_MULTI)
			{
				if (MultiXactIdIsRunning(HeapTupleHeaderGetXmax(tuple)))
					return HEAPTUPLE_LIVE;
			}
			else
			{
				if (TransactionIdIsInProgress(HeapTupleHeaderGetXmax(tuple)))
					return HEAPTUPLE_LIVE;
			}

			/*
			 * We don't really care whether xmax did commit, abort or crash.
			 * We know that xmax did lock the tuple, but it did not and will
			 * never actually update it.
			 */
			SetHintBits(tuple, buffer, relation, HEAP_XMAX_INVALID,
						InvalidTransactionId);
		}
		return HEAPTUPLE_LIVE;
	}

	if (tuple->t_infomask & HEAP_XMAX_IS_MULTI)
	{
		/* MultiXacts are currently only allowed to lock tuples */
		Assert(tuple->t_infomask & HEAP_IS_LOCKED);
		return HEAPTUPLE_LIVE;
	}

	if (!(tuple->t_infomask & HEAP_XMAX_COMMITTED))
	{
		if (TransactionIdIsInProgress(HeapTupleHeaderGetXmax(tuple)))
			return HEAPTUPLE_DELETE_IN_PROGRESS;
		else if (TransactionIdDidCommit(HeapTupleHeaderGetXmax(tuple)))
			SetHintBits(tuple, buffer, relation, HEAP_XMAX_COMMITTED,
						HeapTupleHeaderGetXmax(tuple));
		else
		{
			/*
			 * Not in Progress, Not Committed, so either Aborted or crashed
			 */
			SetHintBits(tuple, buffer, relation, HEAP_XMAX_INVALID,
						InvalidTransactionId);
			return HEAPTUPLE_LIVE;
		}

		/*
		 * At this point the xmax is known committed, but we might not have
		 * been able to set the hint bit yet; so we can no longer Assert that
		 * it's set.
		 */
	}

	/*
	 * Deleter committed, but perhaps it was recent enough that some open
	 * transactions could still see the tuple.
	 */
	if (!TransactionIdPrecedes(HeapTupleHeaderGetXmax(tuple), OldestXmin))
		return HEAPTUPLE_RECENTLY_DEAD;

	/*
	 * Okay here means based on local visibility rules the tuple can be
	 * reported as DEAD, lets check from distributed visibility if its still
	 * LIVE. This is performed to avoid removing the tuple still needed based
	 * on distributed snapshot.
	 */
	if (TransactionIdIsNormal(HeapTupleHeaderGetXmax(tuple)) &&
		!(tuple->t_infomask2 & HEAP_XMAX_DISTRIBUTED_SNAPSHOT_IGNORE))
	{
		if (localXidSatisfiesAnyDistributedSnapshot(HeapTupleHeaderGetXmax(tuple)))
			return HEAPTUPLE_RECENTLY_DEAD;

		tuple->t_infomask2 |= HEAP_XMAX_DISTRIBUTED_SNAPSHOT_IGNORE;
		markDirty(buffer, relation, tuple, /* isXmin */ false);
		return HEAPTUPLE_DEAD;
	}

	/* Otherwise, it's dead and removable */
	return HEAPTUPLE_DEAD;
}


/*
<<<<<<< HEAD
 * GetTransactionSnapshot
 *		Get the appropriate snapshot for a new query in a transaction.
 *
 * The SerializableSnapshot is the first one taken in a transaction.
 * In serializable mode we just use that one throughout the transaction.
 * In read-committed mode, we take a new snapshot each time we are called.
 *
 * Note that the return value points at static storage that will be modified
 * by future calls and by CommandCounterIncrement().  Callers should copy
 * the result with CopySnapshot() if it is to be used very long.
 */
Snapshot
GetTransactionSnapshot(void)
{
	/* First call in transaction? */
	if (SerializableSnapshot == NULL)
	{
		SerializableSnapshot = GetSnapshotData(&SerializableSnapshotData, true);
		return SerializableSnapshot;
	}

	if (IsXactIsoLevelSerializable)
	{
		elog((Debug_print_snapshot_dtm ? LOG : DEBUG5),"[Distributed Snapshot #%u] *Serializable Skip* (gxid = %u, '%s')",
			 (SerializableSnapshot == NULL ? 0 : SerializableSnapshot->distribSnapshotWithLocalMapping.ds.distribSnapshotId),
			 getDistributedTransactionId(),
			 DtxContextToString(DistributedTransactionContext));

		UpdateSerializableCommandId();

		return SerializableSnapshot;
	}

	elog((Debug_print_snapshot_dtm ? LOG : DEBUG5),"[Distributed Snapshot #%u] (gxid = %u, '%s')",
		 (LatestSnapshot == NULL ? 0 : LatestSnapshot->distribSnapshotWithLocalMapping.ds.distribSnapshotId),
		 getDistributedTransactionId(),
		 DtxContextToString(DistributedTransactionContext));

	LatestSnapshot = GetSnapshotData(&LatestSnapshotData, false);

	return LatestSnapshot;
}

/*
 * GetLatestSnapshot
 *		Get a snapshot that is up-to-date as of the current instant,
 *		even if we are executing in SERIALIZABLE mode.
 */
Snapshot
GetLatestSnapshot(void)
{
	/* Should not be first call in transaction */
	if (SerializableSnapshot == NULL)
		elog(ERROR, "no snapshot has been set");

	LatestSnapshot = GetSnapshotData(&LatestSnapshotData, false);

	return LatestSnapshot;
}

/*
 * CopySnapshot
 *		Copy the given snapshot.
 *
 * The copy is palloc'd in the current memory context.
 */
Snapshot
CopySnapshot(Snapshot snapshot)
{
	Snapshot	newsnap;
	Size		subxipoff;
	Size		dsoff = 0;
	Size		size;

	if (!IsMVCCSnapshot(snapshot))
		return snapshot;

	/* We allocate any XID arrays needed in the same palloc block. */
	size = subxipoff = sizeof(SnapshotData) +
		snapshot->xcnt * sizeof(TransactionId);
	if (snapshot->subxcnt > 0)
		size += snapshot->subxcnt * sizeof(TransactionId);

	if (snapshot->haveDistribSnapshot &&
		snapshot->distribSnapshotWithLocalMapping.ds.count > 0)
	{
		dsoff = size;
		size += snapshot->distribSnapshotWithLocalMapping.ds.count *
			sizeof(DistributedTransactionId);
		size += snapshot->distribSnapshotWithLocalMapping.currentLocalXidsCount *
			sizeof(TransactionId);
	}

	newsnap = (Snapshot) palloc(size);
	memcpy(newsnap, snapshot, sizeof(SnapshotData));

	/* setup XID array */
	if (snapshot->xcnt > 0)
	{
		newsnap->xip = (TransactionId *) (newsnap + 1);
		memcpy(newsnap->xip, snapshot->xip,
			   snapshot->xcnt * sizeof(TransactionId));
	}
	else
		newsnap->xip = NULL;

	/* setup subXID array */
	if (snapshot->subxcnt > 0)
	{
		newsnap->subxip = (TransactionId *) ((char *) newsnap + subxipoff);
		memcpy(newsnap->subxip, snapshot->subxip,
			   snapshot->subxcnt * sizeof(TransactionId));
	}
	else
		newsnap->subxip = NULL;

	if (snapshot->haveDistribSnapshot &&
		snapshot->distribSnapshotWithLocalMapping.ds.count > 0)
	{
		newsnap->distribSnapshotWithLocalMapping.ds.inProgressXidArray =
			(DistributedTransactionId*) ((char *) newsnap + dsoff);
		memcpy(newsnap->distribSnapshotWithLocalMapping.ds.inProgressXidArray,
			   snapshot->distribSnapshotWithLocalMapping.ds.inProgressXidArray,
			   snapshot->distribSnapshotWithLocalMapping.ds.count *
			   sizeof(DistributedTransactionId));

		/* Update the maxCount as memory was only allocated equal to count */
		newsnap->distribSnapshotWithLocalMapping.ds.maxCount =
			snapshot->distribSnapshotWithLocalMapping.ds.count;

		/*
		 * Increment offset to point to next chunk of memory allocated for
		 * cache.
		 */
		dsoff +=snapshot->distribSnapshotWithLocalMapping.ds.count *
			sizeof(DistributedTransactionId);

		/* Copy the local xid cache */
		newsnap->distribSnapshotWithLocalMapping.inProgressMappedLocalXids =
			(TransactionId*) ((char *) newsnap + dsoff);
		memcpy(newsnap->distribSnapshotWithLocalMapping.inProgressMappedLocalXids,
			   snapshot->distribSnapshotWithLocalMapping.inProgressMappedLocalXids,
			   snapshot->distribSnapshotWithLocalMapping.currentLocalXidsCount *
			   sizeof(TransactionId));

		newsnap->distribSnapshotWithLocalMapping.maxLocalXidsCount =
			snapshot->distribSnapshotWithLocalMapping.currentLocalXidsCount;
	}
	else
	{
		newsnap->distribSnapshotWithLocalMapping.ds.inProgressXidArray = NULL;
	}

	return newsnap;
}

/*
 * FreeSnapshot
 *		Free a snapshot previously copied with CopySnapshot.
 *
 * This is currently identical to pfree, but is provided for cleanliness.
 *
 * Do *not* apply this to the results of GetTransactionSnapshot or
 * GetLatestSnapshot, since those are just static structs.
 */
void
FreeSnapshot(Snapshot snapshot)
{
	if (!IsMVCCSnapshot(snapshot))
		return;

	pfree(snapshot);
}

/*
 * FreeXactSnapshot
 *		Free snapshot(s) at end of transaction.
 */
void
FreeXactSnapshot(void)
{
	/*
	 * We do not free the xip arrays for the static snapshot structs; they
	 * will be reused soon. So this is now just a state change to prevent
	 * outside callers from accessing the snapshots.
	 */
	SerializableSnapshot = NULL;
	LatestSnapshot = NULL;
	ActiveSnapshot = NULL;		/* just for cleanliness */
}

/*
=======
>>>>>>> f260edb1
 * XidInMVCCSnapshot
 *		Is the given XID still-in-progress according to the distributed
 *      and local snapshots?
 */
static bool
XidInMVCCSnapshot(TransactionId xid, Snapshot snapshot,
				  bool distributedSnapshotIgnore, bool *setDistributedSnapshotIgnore)
{
	Assert (setDistributedSnapshotIgnore != NULL);
	*setDistributedSnapshotIgnore = false;

	/*
	 * If we have a distributed snapshot, it takes precedence over the local
	 * snapshot since it covers the correct past view of in-progress distributed
	 * transactions and also the correct future view of in-progress distributed
	 * transactions that may yet arrive.
	 */
	if (snapshot->haveDistribSnapshot && !distributedSnapshotIgnore)
	{
		DistributedSnapshotCommitted	distributedSnapshotCommitted;

		/*
		 * First, check if this committed transaction is a distributed committed
		 * transaction and should be evaluated against the distributed snapshot
		 * instead.
		 */
		distributedSnapshotCommitted =
			DistributedSnapshotWithLocalMapping_CommittedTest(
				&snapshot->distribSnapshotWithLocalMapping,
				xid, false);

		switch (distributedSnapshotCommitted)
		{
			case DISTRIBUTEDSNAPSHOT_COMMITTED_INPROGRESS:
				return true;

			case DISTRIBUTEDSNAPSHOT_COMMITTED_VISIBLE:
				return false;

			case DISTRIBUTEDSNAPSHOT_COMMITTED_IGNORE:
				/*
				 * We can safely skip both of these in the future for distributed
				 * snapshots.
				 */
				*setDistributedSnapshotIgnore = true;
				break;

			default:
				elog(FATAL, "Unrecognized distributed committed test result: %d",
					 (int) distributedSnapshotCommitted);
				break;
		}
	}

	return XidInMVCCSnapshot_Local(xid, snapshot);
}

/*
 * XidInMVCCSnapshot_Local
 *		Is the given XID still-in-progress according to the local snapshot?
 *
 * Note: GetSnapshotData never stores either top xid or subxids of our own
 * backend into a snapshot, so these xids will not be reported as "running"
 * by this function.  This is OK for current uses, because we actually only
 * apply this for known-committed XIDs.
 */
static bool
XidInMVCCSnapshot_Local(TransactionId xid, Snapshot snapshot)
{
	uint32		i;

	/*
	 * Make a quick range check to eliminate most XIDs without looking at the
	 * xip arrays.	Note that this is OK even if we convert a subxact XID to
	 * its parent below, because a subxact with XID < xmin has surely also got
	 * a parent with XID < xmin, while one with XID >= xmax must belong to a
	 * parent that was not yet committed at the time of this snapshot.
	 */

	/* Any xid < xmin is not in-progress */
	if (TransactionIdPrecedes(xid, snapshot->xmin))
		return false;
	/* Any xid >= xmax is in-progress */
	if (TransactionIdFollowsOrEquals(xid, snapshot->xmax))
		return true;

	/*
	 * If the snapshot contains full subxact data, the fastest way to check
	 * things is just to compare the given XID against both subxact XIDs and
	 * top-level XIDs.	If the snapshot overflowed, we have to use pg_subtrans
	 * to convert a subxact XID to its parent XID, but then we need only look
	 * at top-level XIDs not subxacts.
	 */
	if (snapshot->subxcnt >= 0)
	{
		/* full data, so search subxip */
		int32		j;

		for (j = 0; j < snapshot->subxcnt; j++)
		{
			if (TransactionIdEquals(xid, snapshot->subxip[j]))
				return true;
		}

		/* not there, fall through to search xip[] */
	}
	else
	{
		/* overflowed, so convert xid to top-level */
		xid = SubTransGetTopmostTransaction(xid);

		/*
		 * If xid was indeed a subxact, we might now have an xid < xmin, so
		 * recheck to avoid an array scan.	No point in rechecking xmax.
		 */
		if (TransactionIdPrecedes(xid, snapshot->xmin))
			return false;
	}

	for (i = 0; i < snapshot->xcnt; i++)
	{
		if (TransactionIdEquals(xid, snapshot->xip[i]))
			return true;
	}

	return false;
}<|MERGE_RESOLUTION|>--- conflicted
+++ resolved
@@ -50,11 +50,7 @@
  * Portions Copyright (c) 1994, Regents of the University of California
  *
  * IDENTIFICATION
-<<<<<<< HEAD
- *	  $PostgreSQL: pgsql/src/backend/utils/time/tqual.c,v 1.109.2.1 2008/09/11 14:01:35 alvherre Exp $
-=======
  *	  $PostgreSQL: pgsql/src/backend/utils/time/tqual.c,v 1.110 2008/03/26 16:20:47 alvherre Exp $
->>>>>>> f260edb1
  *
  *-------------------------------------------------------------------------
  */
@@ -80,40 +76,6 @@
 SnapshotData SnapshotAnyData = {HeapTupleSatisfiesAny};
 SnapshotData SnapshotToastData = {HeapTupleSatisfiesToast};
 
-<<<<<<< HEAD
-/*
- * These SnapshotData structs are static to simplify memory allocation
- * (see the hack in GetSnapshotData to avoid repeated malloc/free).
- */
-static SnapshotData SerializableSnapshotData = {HeapTupleSatisfiesMVCC};
-static SnapshotData LatestSnapshotData = {HeapTupleSatisfiesMVCC};
-
-/* Externally visible pointers to valid snapshots: */
-Snapshot	SerializableSnapshot = NULL;
-Snapshot	LatestSnapshot = NULL;
-
-/*
- * This pointer is not maintained by this module, but it's convenient
- * to declare it here anyway.  Callers typically assign a copy of
- * GetTransactionSnapshot's result to ActiveSnapshot.
- */
-Snapshot	ActiveSnapshot = NULL;
-
-/*
- * These are updated by GetSnapshotData.  We initialize them this way
- * for the convenience of TransactionIdIsInProgress: even in bootstrap
- * mode, we don't want it to say that BootstrapTransactionId is in progress.
- *
- * RecentGlobalXmin is initialized to InvalidTransactionId, to ensure that no
- * one tries to use a stale value.  Readers should ensure that it has been set
- * to something else before using it.
- */
-TransactionId TransactionXmin = FirstNormalTransactionId;
-TransactionId RecentXmin = FirstNormalTransactionId;
-TransactionId RecentGlobalXmin = InvalidTransactionId;
-
-=======
->>>>>>> f260edb1
 /* local functions */
 static bool XidInMVCCSnapshot(TransactionId xid, Snapshot snapshot,
 			  bool distributedSnapshotIgnore, bool *setDistributedSnapshotIgnore);
@@ -1365,203 +1327,7 @@
 	return HEAPTUPLE_DEAD;
 }
 
-
 /*
-<<<<<<< HEAD
- * GetTransactionSnapshot
- *		Get the appropriate snapshot for a new query in a transaction.
- *
- * The SerializableSnapshot is the first one taken in a transaction.
- * In serializable mode we just use that one throughout the transaction.
- * In read-committed mode, we take a new snapshot each time we are called.
- *
- * Note that the return value points at static storage that will be modified
- * by future calls and by CommandCounterIncrement().  Callers should copy
- * the result with CopySnapshot() if it is to be used very long.
- */
-Snapshot
-GetTransactionSnapshot(void)
-{
-	/* First call in transaction? */
-	if (SerializableSnapshot == NULL)
-	{
-		SerializableSnapshot = GetSnapshotData(&SerializableSnapshotData, true);
-		return SerializableSnapshot;
-	}
-
-	if (IsXactIsoLevelSerializable)
-	{
-		elog((Debug_print_snapshot_dtm ? LOG : DEBUG5),"[Distributed Snapshot #%u] *Serializable Skip* (gxid = %u, '%s')",
-			 (SerializableSnapshot == NULL ? 0 : SerializableSnapshot->distribSnapshotWithLocalMapping.ds.distribSnapshotId),
-			 getDistributedTransactionId(),
-			 DtxContextToString(DistributedTransactionContext));
-
-		UpdateSerializableCommandId();
-
-		return SerializableSnapshot;
-	}
-
-	elog((Debug_print_snapshot_dtm ? LOG : DEBUG5),"[Distributed Snapshot #%u] (gxid = %u, '%s')",
-		 (LatestSnapshot == NULL ? 0 : LatestSnapshot->distribSnapshotWithLocalMapping.ds.distribSnapshotId),
-		 getDistributedTransactionId(),
-		 DtxContextToString(DistributedTransactionContext));
-
-	LatestSnapshot = GetSnapshotData(&LatestSnapshotData, false);
-
-	return LatestSnapshot;
-}
-
-/*
- * GetLatestSnapshot
- *		Get a snapshot that is up-to-date as of the current instant,
- *		even if we are executing in SERIALIZABLE mode.
- */
-Snapshot
-GetLatestSnapshot(void)
-{
-	/* Should not be first call in transaction */
-	if (SerializableSnapshot == NULL)
-		elog(ERROR, "no snapshot has been set");
-
-	LatestSnapshot = GetSnapshotData(&LatestSnapshotData, false);
-
-	return LatestSnapshot;
-}
-
-/*
- * CopySnapshot
- *		Copy the given snapshot.
- *
- * The copy is palloc'd in the current memory context.
- */
-Snapshot
-CopySnapshot(Snapshot snapshot)
-{
-	Snapshot	newsnap;
-	Size		subxipoff;
-	Size		dsoff = 0;
-	Size		size;
-
-	if (!IsMVCCSnapshot(snapshot))
-		return snapshot;
-
-	/* We allocate any XID arrays needed in the same palloc block. */
-	size = subxipoff = sizeof(SnapshotData) +
-		snapshot->xcnt * sizeof(TransactionId);
-	if (snapshot->subxcnt > 0)
-		size += snapshot->subxcnt * sizeof(TransactionId);
-
-	if (snapshot->haveDistribSnapshot &&
-		snapshot->distribSnapshotWithLocalMapping.ds.count > 0)
-	{
-		dsoff = size;
-		size += snapshot->distribSnapshotWithLocalMapping.ds.count *
-			sizeof(DistributedTransactionId);
-		size += snapshot->distribSnapshotWithLocalMapping.currentLocalXidsCount *
-			sizeof(TransactionId);
-	}
-
-	newsnap = (Snapshot) palloc(size);
-	memcpy(newsnap, snapshot, sizeof(SnapshotData));
-
-	/* setup XID array */
-	if (snapshot->xcnt > 0)
-	{
-		newsnap->xip = (TransactionId *) (newsnap + 1);
-		memcpy(newsnap->xip, snapshot->xip,
-			   snapshot->xcnt * sizeof(TransactionId));
-	}
-	else
-		newsnap->xip = NULL;
-
-	/* setup subXID array */
-	if (snapshot->subxcnt > 0)
-	{
-		newsnap->subxip = (TransactionId *) ((char *) newsnap + subxipoff);
-		memcpy(newsnap->subxip, snapshot->subxip,
-			   snapshot->subxcnt * sizeof(TransactionId));
-	}
-	else
-		newsnap->subxip = NULL;
-
-	if (snapshot->haveDistribSnapshot &&
-		snapshot->distribSnapshotWithLocalMapping.ds.count > 0)
-	{
-		newsnap->distribSnapshotWithLocalMapping.ds.inProgressXidArray =
-			(DistributedTransactionId*) ((char *) newsnap + dsoff);
-		memcpy(newsnap->distribSnapshotWithLocalMapping.ds.inProgressXidArray,
-			   snapshot->distribSnapshotWithLocalMapping.ds.inProgressXidArray,
-			   snapshot->distribSnapshotWithLocalMapping.ds.count *
-			   sizeof(DistributedTransactionId));
-
-		/* Update the maxCount as memory was only allocated equal to count */
-		newsnap->distribSnapshotWithLocalMapping.ds.maxCount =
-			snapshot->distribSnapshotWithLocalMapping.ds.count;
-
-		/*
-		 * Increment offset to point to next chunk of memory allocated for
-		 * cache.
-		 */
-		dsoff +=snapshot->distribSnapshotWithLocalMapping.ds.count *
-			sizeof(DistributedTransactionId);
-
-		/* Copy the local xid cache */
-		newsnap->distribSnapshotWithLocalMapping.inProgressMappedLocalXids =
-			(TransactionId*) ((char *) newsnap + dsoff);
-		memcpy(newsnap->distribSnapshotWithLocalMapping.inProgressMappedLocalXids,
-			   snapshot->distribSnapshotWithLocalMapping.inProgressMappedLocalXids,
-			   snapshot->distribSnapshotWithLocalMapping.currentLocalXidsCount *
-			   sizeof(TransactionId));
-
-		newsnap->distribSnapshotWithLocalMapping.maxLocalXidsCount =
-			snapshot->distribSnapshotWithLocalMapping.currentLocalXidsCount;
-	}
-	else
-	{
-		newsnap->distribSnapshotWithLocalMapping.ds.inProgressXidArray = NULL;
-	}
-
-	return newsnap;
-}
-
-/*
- * FreeSnapshot
- *		Free a snapshot previously copied with CopySnapshot.
- *
- * This is currently identical to pfree, but is provided for cleanliness.
- *
- * Do *not* apply this to the results of GetTransactionSnapshot or
- * GetLatestSnapshot, since those are just static structs.
- */
-void
-FreeSnapshot(Snapshot snapshot)
-{
-	if (!IsMVCCSnapshot(snapshot))
-		return;
-
-	pfree(snapshot);
-}
-
-/*
- * FreeXactSnapshot
- *		Free snapshot(s) at end of transaction.
- */
-void
-FreeXactSnapshot(void)
-{
-	/*
-	 * We do not free the xip arrays for the static snapshot structs; they
-	 * will be reused soon. So this is now just a state change to prevent
-	 * outside callers from accessing the snapshots.
-	 */
-	SerializableSnapshot = NULL;
-	LatestSnapshot = NULL;
-	ActiveSnapshot = NULL;		/* just for cleanliness */
-}
-
-/*
-=======
->>>>>>> f260edb1
  * XidInMVCCSnapshot
  *		Is the given XID still-in-progress according to the distributed
  *      and local snapshots?
