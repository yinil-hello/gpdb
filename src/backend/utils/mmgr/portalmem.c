/*-------------------------------------------------------------------------
 *
 * portalmem.c
 *	  backend portal memory management
 *
 * Portals are objects representing the execution state of a query.
 * This module provides memory management services for portals, but it
 * doesn't actually run the executor for them.
 *
<<<<<<< HEAD
 * Portions Copyright (c) 2006-2009, Greenplum inc
 * Portions Copyright (c) 1996-2009, PostgreSQL Global Development Group
 * Portions Copyright (c) 1994, Regents of the University of California
 *
 * IDENTIFICATION
 *	  $PostgreSQL: pgsql/src/backend/utils/mmgr/portalmem.c,v 1.97.2.1 2007/04/26 23:24:57 tgl Exp $
=======
 *
 * Portions Copyright (c) 1996-2008, PostgreSQL Global Development Group
 * Portions Copyright (c) 1994, Regents of the University of California
 *
 * IDENTIFICATION
 *	  $PostgreSQL: pgsql/src/backend/utils/mmgr/portalmem.c,v 1.106.2.5 2010/07/13 09:02:46 heikki Exp $
>>>>>>> d13f41d2
 *
 *-------------------------------------------------------------------------
 */
#include "postgres.h"

#include "access/heapam.h"
#include "access/xact.h"
#include "catalog/pg_type.h"
#include "commands/portalcmds.h"
#include "miscadmin.h"
#include "utils/builtins.h"
#include "utils/memutils.h"
#include "utils/resscheduler.h"

#include "cdb/ml_ipc.h"

/*
 * Estimate of the maximum number of open portals a user would have,
 * used in initially sizing the PortalHashTable in EnablePortalManager().
 * Since the hash table can expand, there's no need to make this overly
 * generous, and keeping it small avoids unnecessary overhead in the
 * hash_seq_search() calls executed during transaction end.
 */
#define PORTALS_PER_USER	   16


/* ----------------
 *		Global state
 * ----------------
 */

#define MAX_PORTALNAME_LEN		NAMEDATALEN

typedef struct portalhashent
{
	char		portalname[MAX_PORTALNAME_LEN];
	Portal		portal;
} PortalHashEnt;

static HTAB *PortalHashTable = NULL;

#define PortalHashTableLookup(NAME, PORTAL) \
do { \
	PortalHashEnt *hentry; \
	\
	hentry = (PortalHashEnt *) hash_search(PortalHashTable, \
										   (NAME), HASH_FIND, NULL); \
	if (hentry) \
		PORTAL = hentry->portal; \
	else \
		PORTAL = NULL; \
} while(0)

#define PortalHashTableInsert(PORTAL, NAME) \
do { \
	PortalHashEnt *hentry; bool found; \
	\
	hentry = (PortalHashEnt *) hash_search(PortalHashTable, \
										   (NAME), HASH_ENTER, &found); \
	if (found) \
		elog(ERROR, "duplicate portal name"); \
	hentry->portal = PORTAL; \
	/* To avoid duplicate storage, make PORTAL->name point to htab entry */ \
	PORTAL->name = hentry->portalname; \
} while(0)

#define PortalHashTableDelete(PORTAL) \
do { \
	PortalHashEnt *hentry; \
	\
	hentry = (PortalHashEnt *) hash_search(PortalHashTable, \
										   PORTAL->name, HASH_REMOVE, NULL); \
	if (hentry == NULL) \
		elog(WARNING, "trying to delete portal name that does not exist"); \
} while(0)

static MemoryContext PortalMemory = NULL;


/* ----------------------------------------------------------------
 *				   public portal interface functions
 * ----------------------------------------------------------------
 */

/*
 * EnablePortalManager
 *		Enables the portal management module at backend startup.
 */
void
EnablePortalManager(void)
{
	HASHCTL		ctl;

	Assert(PortalMemory == NULL);

	PortalMemory = AllocSetContextCreate(TopMemoryContext,
										 "PortalMemory",
										 ALLOCSET_DEFAULT_MINSIZE,
										 ALLOCSET_DEFAULT_INITSIZE,
										 ALLOCSET_DEFAULT_MAXSIZE);

	ctl.keysize = MAX_PORTALNAME_LEN;
	ctl.entrysize = sizeof(PortalHashEnt);

	/*
	 * use PORTALS_PER_USER as a guess of how many hash table entries to
	 * create, initially
	 */
	PortalHashTable = hash_create("Portal hash", PORTALS_PER_USER,
								  &ctl, HASH_ELEM);
}

/*
 * GetPortalByName
 *		Returns a portal given a portal name, or NULL if name not found.
 */
Portal
GetPortalByName(const char *name)
{
	Portal		portal;

	if (PointerIsValid(name))
		PortalHashTableLookup(name, portal);
	else
		portal = NULL;

	return portal;
}

/*
 * PortalListGetPrimaryStmt
 *		Get the "primary" stmt within a portal, ie, the one marked canSetTag.
 *
 * Returns NULL if no such stmt.  If multiple PlannedStmt structs within the
 * portal are marked canSetTag, returns the first one.	Neither of these
 * cases should occur in present usages of this function.
 *
<<<<<<< HEAD
 * Copes if given a list of Querys --- can't happen in a portal, but may
 * occur elsewhere, e.g., PreparedStatement handling or, eventually,
 * plan caching.
 *
 * For use with a portal, use PortalGetPrimaryStmt rather than calling this 
 * directly.
=======
 * Copes if given a list of Querys --- can't happen in a portal, but this
 * code also supports plancache.c, which needs both cases.
 *
 * Note: the reason this is just handed a List is so that plancache.c
 * can share the code.	For use with a portal, use PortalGetPrimaryStmt
 * rather than calling this directly.
>>>>>>> d13f41d2
 */
Node *
PortalListGetPrimaryStmt(List *stmts)
{
	ListCell   *lc;

	foreach(lc, stmts)
	{
		Node	   *stmt = (Node *) lfirst(lc);

		if (IsA(stmt, PlannedStmt))
		{
<<<<<<< HEAD
			if (((PlannedStmt *)stmt)->canSetTag)
=======
			if (((PlannedStmt *) stmt)->canSetTag)
>>>>>>> d13f41d2
				return stmt;
		}
		else if (IsA(stmt, Query))
		{
			if (((Query *) stmt)->canSetTag)
				return stmt;
		}
		else
		{
			/* Utility stmts are assumed canSetTag if they're the only stmt */
			if (list_length(stmts) == 1)
				return stmt;
		}
	}
	return NULL;
}

/*
 * CreatePortal
 *		Returns a new portal given a name.
 *
 * allowDup: if true, automatically drop any pre-existing portal of the
 * same name (if false, an error is raised).
 *
 * dupSilent: if true, don't even emit a WARNING.
 */
Portal
CreatePortal(const char *name, bool allowDup, bool dupSilent)
{
	Portal		portal;

	AssertArg(PointerIsValid(name));

	portal = GetPortalByName(name);
	if (PortalIsValid(portal))
	{
		if (!allowDup)
			ereport(ERROR,
					(errcode(ERRCODE_DUPLICATE_CURSOR),
					 errmsg("cursor \"%s\" already exists", name)));
		if (!dupSilent && Gp_role != GP_ROLE_EXECUTE)
			ereport(WARNING,
					(errcode(ERRCODE_DUPLICATE_CURSOR),
					 errmsg("closing existing cursor \"%s\"",
							name)));
		PortalDrop(portal, false);
	}

	/* make new portal structure */
	portal = (Portal) MemoryContextAllocZero(PortalMemory, sizeof *portal);

	/* initialize portal heap context; typically it won't store much */
	portal->heap = AllocSetContextCreate(PortalMemory,
										 "PortalHeapMemory",
										 ALLOCSET_SMALL_MINSIZE,
										 ALLOCSET_SMALL_INITSIZE,
										 ALLOCSET_SMALL_MAXSIZE);

	/* create a resource owner for the portal */
	portal->resowner = ResourceOwnerCreate(CurTransactionResourceOwner,
										   "Portal");

	/* initialize portal fields that don't start off zero */
	portal->status = PORTAL_NEW;
	portal->cleanup = PortalCleanup;
	portal->createSubid = GetCurrentSubTransactionId();
	portal->strategy = PORTAL_MULTI_QUERY;
	portal->cursorOptions = CURSOR_OPT_NO_SCROLL;
	portal->atStart = true;
	portal->atEnd = true;		/* disallow fetches until query is set */
	portal->visible = true;
	portal->creation_time = GetCurrentStatementStartTimestamp();

	/* set portal id and queue id if have enabled resource scheduling */
	if (Gp_role == GP_ROLE_DISPATCH && ResourceScheduler)
	{
		portal->portalId = ResCreatePortalId(name);
		portal->queueId = GetResQueueId();
	}
	portal->is_extended_query = false; /* default value */

	/* put portal in table (sets portal->name) */
	PortalHashTableInsert(portal, name);

	/* Setup gpmon. Siva - should this be moved elsewhere? */
	gpmon_init();

	/* End Gpmon */

	return portal;
}

/*
 * CreateNewPortal
 *		Create a new portal, assigning it a random nonconflicting name.
 */
Portal
CreateNewPortal(void)
{
	static unsigned int unnamed_portal_count = 0;

	char		portalname[MAX_PORTALNAME_LEN];

	/* Select a nonconflicting name */
	for (;;)
	{
		unnamed_portal_count++;
		sprintf(portalname, "<unnamed portal %u>", unnamed_portal_count);
		if (GetPortalByName(portalname) == NULL)
			break;
	}

	return CreatePortal(portalname, false, false);
}

/*
 * PortalDefineQuery
 *		A simple subroutine to establish a portal's query.
 *
<<<<<<< HEAD
 * Notes: Caller MUST supply a sourceText string; it is no longer okay
 * to pass NULL.  (If you really don't have source text, pass a constant 
 * string, e.g., "(query not available)".) 
 *
 * commandTag shall be NULL if and only if the original query string
 * (before rewriting) was an empty string.	Also, commandTag must be a
 * pointer to a constant string, since it is not copied.  
 *
 * The caller is responsible for ensuring that the passed prepStmtName
 * (if not NULL) and sourceText have adequate lifetime. Also, queryContext 
 * must accurately  describe the location of the stmt list contents.
=======
 * Notes: commandTag shall be NULL if and only if the original query string
 * (before rewriting) was an empty string.	Also, the passed commandTag must
 * be a pointer to a constant string, since it is not copied.
 *
 * If cplan is provided, then it is a cached plan containing the stmts,
 * and the caller must have done RevalidateCachedPlan(), causing a refcount
 * increment.  The refcount will be released when the portal is destroyed.
 *
 * If cplan is NULL, then it is the caller's responsibility to ensure that
 * the passed plan trees have adequate lifetime.  Typically this is done by
 * copying them into the portal's heap context.
 *
 * The caller is also responsible for ensuring that the passed prepStmtName
 * and sourceText (if not NULL) have adequate lifetime.
 *
 * NB: this function mustn't do much beyond storing the passed values; in
 * particular don't do anything that risks elog(ERROR).  If that were to
 * happen here before storing the cplan reference, we'd leak the plancache
 * refcount that the caller is trying to hand off to us.
>>>>>>> d13f41d2
 */
void
PortalDefineQuery(Portal portal,
				  const char *prepStmtName,
				  const char *sourceText,
				  NodeTag	  sourceTag,
				  const char *commandTag,
				  List *stmts,
<<<<<<< HEAD
				  MemoryContext queryContext)
{
	AssertArg(PortalIsValid(portal));
	AssertState(portal->queryContext == NULL);	/* else defined already */

	AssertArg(sourceText != NULL);
	AssertArg(commandTag != NULL || stmts == NIL);
=======
				  CachedPlan *cplan)
{
	AssertArg(PortalIsValid(portal));
	AssertState(portal->status == PORTAL_NEW);

	Assert(commandTag != NULL || stmts == NIL);
>>>>>>> d13f41d2

	portal->prepStmtName = prepStmtName;
	portal->sourceText = sourceText;
	portal->sourceTag = sourceTag;
	portal->commandTag = commandTag;
	portal->stmts = stmts;
<<<<<<< HEAD
	portal->queryContext = queryContext;
=======
	portal->cplan = cplan;
	portal->status = PORTAL_DEFINED;
}

/*
 * PortalReleaseCachedPlan
 *		Release a portal's reference to its cached plan, if any.
 */
static void
PortalReleaseCachedPlan(Portal portal)
{
	if (portal->cplan)
	{
		ReleaseCachedPlan(portal->cplan, false);
		portal->cplan = NULL;

		/*
		 * We must also clear portal->stmts which is now a dangling
		 * reference to the cached plan's plan list.  This protects any
		 * code that might try to examine the Portal later.
		 */
		portal->stmts = NIL;
	}
>>>>>>> d13f41d2
}

/*
 * PortalCreateHoldStore
 *		Create the tuplestore for a portal.
 */
void
PortalCreateHoldStore(Portal portal)
{
	MemoryContext oldcxt;

	Assert(portal->holdContext == NULL);
	Assert(portal->holdStore == NULL);

	/*
	 * Create the memory context that is used for storage of the tuple set.
	 * Note this is NOT a child of the portal's heap memory.
	 */
	portal->holdContext =
		AllocSetContextCreate(PortalMemory,
							  "PortalHoldContext",
							  ALLOCSET_DEFAULT_MINSIZE,
							  ALLOCSET_DEFAULT_INITSIZE,
							  ALLOCSET_DEFAULT_MAXSIZE);

	/* Create the tuple store, selecting cross-transaction temp files. */
	oldcxt = MemoryContextSwitchTo(portal->holdContext);

	/* XXX: Should maintenance_work_mem be used for the portal size? */
	portal->holdStore = tuplestore_begin_heap(true, true, work_mem);

	MemoryContextSwitchTo(oldcxt);
}

/*
 * PinPortal
 *		Protect a portal from dropping.
 *
 * A pinned portal is still unpinned and dropped at transaction or
 * subtransaction abort.
 */
void
PinPortal(Portal portal)
{
	if (portal->portalPinned)
		elog(ERROR, "portal already pinned");

	portal->portalPinned = true;
}

void
UnpinPortal(Portal portal)
{
	if (!portal->portalPinned)
		elog(ERROR, "portal not pinned");

	portal->portalPinned = false;
}

/*
 * PortalDrop
 *		Destroy the portal.
 */
void
PortalDrop(Portal portal, bool isTopCommit)
{
	AssertArg(PortalIsValid(portal));

<<<<<<< HEAD
	/* Not sure if this case can validly happen or not... */
	if (portal->status == PORTAL_ACTIVE)
		elog(ERROR, "cannot drop active or queued portal");

	TeardownSequenceServer();
=======
	/*
	 * Don't allow dropping a pinned portal, it's still needed by whoever
	 * pinned it. Not sure if the PORTAL_ACTIVE case can validly happen or
	 * not...
	 */
	if (portal->portalPinned ||
		portal->status == PORTAL_ACTIVE)
		ereport(ERROR,
				(errcode(ERRCODE_INVALID_CURSOR_STATE),
				 errmsg("cannot drop active portal \"%s\"", portal->name)));
>>>>>>> d13f41d2

	/*
	 * Remove portal from hash table.  Because we do this first, we will not
	 * come back to try to remove the portal again if there's any error in the
	 * subsequent steps.  Better to leak a little memory than to get into an
	 * infinite error-recovery loop.
	 */
	PortalHashTableDelete(portal);

        ResUnLockPortal(portal);

	/* let portalcmds.c clean up the state it knows about */
	if (portal->cleanup)
		(*portal->cleanup) (portal);

	/* drop cached plan reference, if any */
	PortalReleaseCachedPlan(portal);

	/*
	 * Release any resources still attached to the portal.	There are several
	 * cases being covered here:
	 *
	 * Top transaction commit (indicated by isTopCommit): normally we should
	 * do nothing here and let the regular end-of-transaction resource
	 * releasing mechanism handle these resources too.	However, if we have a
	 * FAILED portal (eg, a cursor that got an error), we'd better clean up
	 * its resources to avoid resource-leakage warning messages.
	 *
	 * Sub transaction commit: never comes here at all, since we don't kill
	 * any portals in AtSubCommit_Portals().
	 *
	 * Main or sub transaction abort: we will do nothing here because
	 * portal->resowner was already set NULL; the resources were already
	 * cleaned up in transaction abort.
	 *
	 * Ordinary portal drop: must release resources.  However, if the portal
	 * is not FAILED then we do not release its locks.	The locks become the
	 * responsibility of the transaction's ResourceOwner (since it is the
	 * parent of the portal's owner) and will be released when the transaction
	 * eventually ends.
	 */
	if (portal->resowner &&
		(!isTopCommit || portal->status == PORTAL_FAILED))
	{
		bool		isCommit = (portal->status != PORTAL_FAILED);

		ResourceOwnerRelease(portal->resowner,
							 RESOURCE_RELEASE_BEFORE_LOCKS,
							 isCommit, false);
		ResourceOwnerRelease(portal->resowner,
							 RESOURCE_RELEASE_LOCKS,
							 isCommit, false);
		ResourceOwnerRelease(portal->resowner,
							 RESOURCE_RELEASE_AFTER_LOCKS,
							 isCommit, false);
		ResourceOwnerDelete(portal->resowner);
	}
	portal->resowner = NULL;

	/*
	 * Delete tuplestore if present.  We should do this even under error
	 * conditions; since the tuplestore would have been using cross-
	 * transaction storage, its temp files need to be explicitly deleted.
	 */
	if (portal->holdStore)
	{
		MemoryContext oldcontext;

		oldcontext = MemoryContextSwitchTo(portal->holdContext);
		tuplestore_end(portal->holdStore);
		MemoryContextSwitchTo(oldcontext);
		portal->holdStore = NULL;
	}

	/* delete tuplestore storage, if any */
	if (portal->holdContext)
		MemoryContextDelete(portal->holdContext);

	/* release subsidiary storage */
	MemoryContextDelete(PortalGetHeapMemory(portal));

	/* release portal struct (it's in PortalMemory) */
	pfree(portal);
}

/*
 * Delete all declared cursors.
 *
 * Used by commands: CLOSE ALL, DISCARD ALL
 */
void
PortalHashTableDeleteAll(void)
{
	HASH_SEQ_STATUS status;
	PortalHashEnt *hentry;

	if (PortalHashTable == NULL)
		return;

	hash_seq_init(&status, PortalHashTable);
	while ((hentry = hash_seq_search(&status)) != NULL)
	{
		Portal		portal = hentry->portal;

		if (portal->status != PORTAL_ACTIVE)
			PortalDrop(portal, false);
	}
}


/*
 * Pre-commit processing for portals.
 *
 * Any holdable cursors created in this transaction need to be converted to
 * materialized form, since we are going to close down the executor and
 * release locks.  Other portals are not touched yet.
 *
 * Returns TRUE if any holdable cursors were processed, FALSE if not.
 */
bool
CommitHoldablePortals(void)
{
	bool		result = false;
	HASH_SEQ_STATUS status;
	PortalHashEnt *hentry;

	hash_seq_init(&status, PortalHashTable);

	while ((hentry = (PortalHashEnt *) hash_seq_search(&status)) != NULL)
	{
		Portal		portal = hentry->portal;

		/* Is it a holdable portal created in the current xact? */
		if ((portal->cursorOptions & CURSOR_OPT_HOLD) &&
			portal->createSubid != InvalidSubTransactionId &&
			portal->status == PORTAL_READY)
		{
			/*
			 * We are exiting the transaction that created a holdable cursor.
			 * Instead of dropping the portal, prepare it for access by later
			 * transactions.
			 *
			 * Note that PersistHoldablePortal() must release all resources
			 * used by the portal that are local to the creating transaction.
			 */
			PortalCreateHoldStore(portal);
			PersistHoldablePortal(portal);

			/* drop cached plan reference, if any */
			PortalReleaseCachedPlan(portal);

			/*
			 * Any resources belonging to the portal will be released in the
			 * upcoming transaction-wide cleanup; the portal will no longer
			 * have its own resources.
			 */
			portal->resowner = NULL;

			/*
			 * Having successfully exported the holdable cursor, mark it as
			 * not belonging to this transaction.
			 */
			portal->createSubid = InvalidSubTransactionId;

			result = true;
		}
	}

	return result;
}

/*
 * Pre-prepare processing for portals.
 *
 * Currently we refuse PREPARE if the transaction created any holdable
 * cursors, since it's quite unclear what to do with one.  However, this
 * has the same API as CommitHoldablePortals and is invoked in the same
 * way by xact.c, so that we can easily do something reasonable if anyone
 * comes up with something reasonable to do.
 *
 * Returns TRUE if any holdable cursors were processed, FALSE if not.
 */
bool
PrepareHoldablePortals(void)
{
	bool		result = false;
	HASH_SEQ_STATUS status;
	PortalHashEnt *hentry;

	hash_seq_init(&status, PortalHashTable);

	while ((hentry = (PortalHashEnt *) hash_seq_search(&status)) != NULL)
	{
		Portal		portal = hentry->portal;

		/* Is it a holdable portal created in the current xact? */
		if ((portal->cursorOptions & CURSOR_OPT_HOLD) &&
			portal->createSubid != InvalidSubTransactionId &&
			portal->status == PORTAL_READY)
		{
			/*
			 * We are exiting the transaction that created a holdable cursor.
			 * Can't do PREPARE.
			 */
			ereport(ERROR,
					(errcode(ERRCODE_FEATURE_NOT_SUPPORTED),
					 errmsg("cannot PREPARE a transaction that has created a cursor WITH HOLD")));
		}
	}

	return result;
}

/*
 * Pre-commit processing for portals.
 *
 * Remove all non-holdable portals created in this transaction.
 * Portals remaining from prior transactions should be left untouched.
 */
void
AtCommit_Portals(void)
{
	HASH_SEQ_STATUS status;
	PortalHashEnt *hentry;

	hash_seq_init(&status, PortalHashTable);

	while ((hentry = (PortalHashEnt *) hash_seq_search(&status)) != NULL)
	{
		Portal		portal = hentry->portal;

		/*
		 * Do not touch active portals --- this can only happen in the case of
		 * a multi-transaction utility command, such as VACUUM.
		 *
		 * Note however that any resource owner attached to such a portal is
		 * still going to go away, so don't leave a dangling pointer.
		 */
		if (portal->status == PORTAL_ACTIVE)
		{
			portal->resowner = NULL;
			continue;
		}

		/*
		 * There should be no pinned portals anymore. Complain if someone
		 * leaked one.
		 */
		if (portal->portalPinned)
			elog(ERROR, "cannot commit while a portal is pinned");

		/*
		 * Do nothing to cursors held over from a previous transaction
		 * (including holdable ones just frozen by CommitHoldablePortals).
		 */
		if (portal->createSubid == InvalidSubTransactionId)
			continue;

		/* Zap all non-holdable portals */
		PortalDrop(portal, true);

		/* Restart the iteration in case that led to other drops */
		/* XXX is this really necessary? */
		hash_seq_term(&status);
		hash_seq_init(&status, PortalHashTable);
	}
}

/*
 * Abort processing for portals.
 *
 * At this point we reset "active" status and run the cleanup hook if
 * present, but we can't release the portal's memory until the cleanup call.
 *
 * The reason we need to reset active is so that we can replace the unnamed
 * portal, else we'll fail to execute ROLLBACK when it arrives.
 */
void
AtAbort_Portals(void)
{
	HASH_SEQ_STATUS status;
	PortalHashEnt *hentry;

	hash_seq_init(&status, PortalHashTable);

	while ((hentry = (PortalHashEnt *) hash_seq_search(&status)) != NULL)
	{
		Portal		portal = hentry->portal;

		if (portal->status == PORTAL_ACTIVE)
			portal->status = PORTAL_FAILED;

		/*
		 * Do nothing else to cursors held over from a previous transaction.
		 */
		if (portal->createSubid == InvalidSubTransactionId)
			continue;

		/* let portalcmds.c clean up the state it knows about */
		if (portal->cleanup)
		{
			(*portal->cleanup) (portal);
			portal->cleanup = NULL;
		}

		/* drop cached plan reference, if any */
		PortalReleaseCachedPlan(portal);

		/*
		 * Any resources belonging to the portal will be released in the
		 * upcoming transaction-wide cleanup; they will be gone before we run
		 * PortalDrop.
		 */
		portal->resowner = NULL;

		/*
		 * Although we can't delete the portal data structure proper, we can
		 * release any memory in subsidiary contexts, such as executor state.
		 * The cleanup hook was the last thing that might have needed data
		 * there.
		 */
		MemoryContextDeleteChildren(PortalGetHeapMemory(portal));
	}
}

/*
 * Post-abort cleanup for portals.
 *
 * Delete all portals not held over from prior transactions.  */
void
AtCleanup_Portals(void)
{
	HASH_SEQ_STATUS status;
	PortalHashEnt *hentry;

	hash_seq_init(&status, PortalHashTable);

	while ((hentry = (PortalHashEnt *) hash_seq_search(&status)) != NULL)
	{
		Portal		portal = hentry->portal;

		/* Do nothing to cursors held over from a previous transaction */
		if (portal->createSubid == InvalidSubTransactionId)
		{
			Assert(portal->status != PORTAL_ACTIVE);
			Assert(portal->resowner == NULL);
			continue;
		}

		/*
		 * If a portal is still pinned, forcibly unpin it. PortalDrop will
		 * not let us drop the portal otherwise. Whoever pinned the portal
		 * was interrupted by the abort too and won't try to use it anymore.
		 */
		if (portal->portalPinned)
			portal->portalPinned = false;

		/* Zap it. */
		PortalDrop(portal, false);
	}
}

/*
 * Pre-subcommit processing for portals.
 *
 * Reassign the portals created in the current subtransaction to the parent
 * subtransaction.
 */
void
AtSubCommit_Portals(SubTransactionId mySubid,
					SubTransactionId parentSubid,
					ResourceOwner parentXactOwner)
{
	HASH_SEQ_STATUS status;
	PortalHashEnt *hentry;

	hash_seq_init(&status, PortalHashTable);

	while ((hentry = (PortalHashEnt *) hash_seq_search(&status)) != NULL)
	{
		Portal		portal = hentry->portal;

		if (portal->createSubid == mySubid)
		{
			portal->createSubid = parentSubid;
			if (portal->resowner)
				ResourceOwnerNewParent(portal->resowner, parentXactOwner);
		}
	}
}

/*
 * Subtransaction abort handling for portals.
 *
 * Deactivate portals created during the failed subtransaction.
 * Note that per AtSubCommit_Portals, this will catch portals created
 * in descendants of the subtransaction too.
 *
 * We don't destroy any portals here; that's done in AtSubCleanup_Portals.
 */
void
AtSubAbort_Portals(SubTransactionId mySubid,
				   SubTransactionId parentSubid,
				   ResourceOwner parentXactOwner)
{
	HASH_SEQ_STATUS status;
	PortalHashEnt *hentry;

	hash_seq_init(&status, PortalHashTable);

	while ((hentry = (PortalHashEnt *) hash_seq_search(&status)) != NULL)
	{
		Portal		portal = hentry->portal;

		if (portal->createSubid != mySubid)
			continue;

		/*
		 * Force any active portals of my own transaction into FAILED state.
		 * This is mostly to ensure that a portal running a FETCH will go
		 * FAILED if the underlying cursor fails.  (Note we do NOT want to do
		 * this to upper-level portals, since they may be able to continue.)
		 *
		 * This is only needed to dodge the sanity check in PortalDrop.
		 */
		if (portal->status == PORTAL_ACTIVE)
			portal->status = PORTAL_FAILED;

		/*
		 * If the portal is READY then allow it to survive into the parent
		 * transaction; otherwise shut it down.
		 *
		 * Currently, we can't actually support that because the portal's
		 * query might refer to objects created or changed in the failed
		 * subtransaction, leading to crashes if execution is resumed. So,
		 * even READY portals are deleted.	It would be nice to detect whether
		 * the query actually depends on any such object, instead.
		 */
#ifdef NOT_USED
		if (portal->status == PORTAL_READY)
		{
			portal->createSubid = parentSubid;
			if (portal->resowner)
				ResourceOwnerNewParent(portal->resowner, parentXactOwner);
		}
		else
#endif
		{
			/* let portalcmds.c clean up the state it knows about */
			if (portal->cleanup)
			{
				(*portal->cleanup) (portal);
				portal->cleanup = NULL;
			}

			/* drop cached plan reference, if any */
			PortalReleaseCachedPlan(portal);

			/*
			 * Any resources belonging to the portal will be released in the
			 * upcoming transaction-wide cleanup; they will be gone before we
			 * run PortalDrop.
			 */
			portal->resowner = NULL;

			/*
			 * Although we can't delete the portal data structure proper, we
			 * can release any memory in subsidiary contexts, such as executor
			 * state.  The cleanup hook was the last thing that might have
			 * needed data there.
			 */
			MemoryContextDeleteChildren(PortalGetHeapMemory(portal));
		}
	}
}

/*
 * Post-subabort cleanup for portals.
 *
 * Drop all portals created in the failed subtransaction (but note that
 * we will not drop any that were reassigned to the parent above).
 */
void
AtSubCleanup_Portals(SubTransactionId mySubid)
{
	HASH_SEQ_STATUS status;
	PortalHashEnt *hentry;

	hash_seq_init(&status, PortalHashTable);

	while ((hentry = (PortalHashEnt *) hash_seq_search(&status)) != NULL)
	{
		Portal		portal = hentry->portal;

		if (portal->createSubid != mySubid)
			continue;

		/*
		 * If a portal is still pinned, forcibly unpin it. PortalDrop will not
		 * let us drop the portal otherwise. Whoever pinned the portal was
		 * interrupted by the abort too and won't try to use it anymore.
		 */
		if (portal->portalPinned)
			portal->portalPinned = false;

		/* Zap it. */
		PortalDrop(portal, false);
	}
}

/*
 * At exit ensure all resource locks get released (holdable cursors).
 */
void
AtExitCleanup_ResPortals(void)
{
<<<<<<< HEAD
	HASH_SEQ_STATUS status;
	PortalHashEnt *hentry;

	if (PortalHashTable == NULL)
		return;

	hash_seq_init(&status, PortalHashTable);

	while ((hentry = (PortalHashEnt *) hash_seq_search(&status)) != NULL)
	{
		Portal		portal = hentry->portal;

		ResUnLockPortal(portal);
	}
}


/*
 * TotalResPortalIncrements --  Calculate increment totals and count of portals
 * for all my portals with a given queueid.
 *
 * Note:
 *	Requires the ResQueueLock to be held before calling.
 *	We are deliberately obscure about the type of totalIncrements as
 *	don't want portal.h to need to include resscheuler.h.
 */
void
TotalResPortalIncrements(int pid, Oid queueid, Cost *totalIncrements, int *num)
{
	HASH_SEQ_STATUS 	status;
	PortalHashEnt		*hentry;
	ResPortalIncrement	*incrementSet;
	ResPortalTag		portalTag;

	int					i;

	/* ensure the total is initialized to zero */
	for (i = 0; i < NUM_RES_LIMIT_TYPES; i++)
		totalIncrements[i] = 0;

	hash_seq_init(&status, PortalHashTable);

	while ((hentry = (PortalHashEnt *) hash_seq_search(&status)) != NULL)
	{
		Portal		portal = hentry->portal;


		if (portal->queueId == queueid)
		{
			/*
			 * Get the increment for this portal, skip if we can't find an
			 * increment, as that portal is uninteresting.
			 */
			MemSet(&portalTag, 0, sizeof(ResPortalTag));
			portalTag.pid = pid;
			portalTag.portalId = portal->portalId;

			incrementSet = ResIncrementFind(&portalTag);
			if (!incrementSet)
				continue;

			/* Count it. */
			(*num)++;

			/* Add its increments to the total. */
			for (i = 0; i < NUM_RES_LIMIT_TYPES; i++)
				totalIncrements[i] += incrementSet->increments[i];
		}
	}
}

/* Find all available cursors */
Datum
pg_cursor(PG_FUNCTION_ARGS)
{
	ReturnSetInfo *rsinfo = (ReturnSetInfo *) fcinfo->resultinfo;
	TupleDesc	tupdesc;
	Tuplestorestate *tupstore;
	MemoryContext per_query_ctx;
	MemoryContext oldcontext;
	HASH_SEQ_STATUS hash_seq;
	PortalHashEnt *hentry;

	/* check to see if caller supports us returning a tuplestore */
	if (rsinfo == NULL || !IsA(rsinfo, ReturnSetInfo))
		ereport(ERROR,
				(errcode(ERRCODE_FEATURE_NOT_SUPPORTED),
				 errmsg("set-valued function called in context that cannot accept a set")));
	if (!(rsinfo->allowedModes & SFRM_Materialize))
		ereport(ERROR,
				(errcode(ERRCODE_FEATURE_NOT_SUPPORTED),
				 errmsg("materialize mode required, but it is not " \
						"allowed in this context")));

	/* need to build tuplestore in query context */
	per_query_ctx = rsinfo->econtext->ecxt_per_query_memory;
	oldcontext = MemoryContextSwitchTo(per_query_ctx);

	/*
	 * build tupdesc for result tuples. This must match the definition of
	 * the pg_cursors view in system_views.sql
	 */
	tupdesc = CreateTemplateTupleDesc(6, false);
	TupleDescInitEntry(tupdesc, (AttrNumber) 1, "name",
					   TEXTOID, -1, 0);
	TupleDescInitEntry(tupdesc, (AttrNumber) 2, "statement",
					   TEXTOID, -1, 0);
	TupleDescInitEntry(tupdesc, (AttrNumber) 3, "is_holdable",
					   BOOLOID, -1, 0);
	TupleDescInitEntry(tupdesc, (AttrNumber) 4, "is_binary",
					   BOOLOID, -1, 0);
	TupleDescInitEntry(tupdesc, (AttrNumber) 5, "is_scrollable",
					   BOOLOID, -1, 0);
	TupleDescInitEntry(tupdesc, (AttrNumber) 6, "creation_time",
					   TIMESTAMPTZOID, -1, 0);

	/*
	 * We put all the tuples into a tuplestore in one scan of the hashtable.
	 * This avoids any issue of the hashtable possibly changing between calls.
	 */
	tupstore = tuplestore_begin_heap(true, false, work_mem);

=======
	ReturnSetInfo *rsinfo = (ReturnSetInfo *) fcinfo->resultinfo;
	TupleDesc	tupdesc;
	Tuplestorestate *tupstore;
	MemoryContext per_query_ctx;
	MemoryContext oldcontext;
	HASH_SEQ_STATUS hash_seq;
	PortalHashEnt *hentry;

	/* check to see if caller supports us returning a tuplestore */
	if (rsinfo == NULL || !IsA(rsinfo, ReturnSetInfo))
		ereport(ERROR,
				(errcode(ERRCODE_FEATURE_NOT_SUPPORTED),
				 errmsg("set-valued function called in context that cannot accept a set")));
	if (!(rsinfo->allowedModes & SFRM_Materialize))
		ereport(ERROR,
				(errcode(ERRCODE_FEATURE_NOT_SUPPORTED),
				 errmsg("materialize mode required, but it is not " \
						"allowed in this context")));

	/* need to build tuplestore in query context */
	per_query_ctx = rsinfo->econtext->ecxt_per_query_memory;
	oldcontext = MemoryContextSwitchTo(per_query_ctx);

	/*
	 * build tupdesc for result tuples. This must match the definition of the
	 * pg_cursors view in system_views.sql
	 */
	tupdesc = CreateTemplateTupleDesc(6, false);
	TupleDescInitEntry(tupdesc, (AttrNumber) 1, "name",
					   TEXTOID, -1, 0);
	TupleDescInitEntry(tupdesc, (AttrNumber) 2, "statement",
					   TEXTOID, -1, 0);
	TupleDescInitEntry(tupdesc, (AttrNumber) 3, "is_holdable",
					   BOOLOID, -1, 0);
	TupleDescInitEntry(tupdesc, (AttrNumber) 4, "is_binary",
					   BOOLOID, -1, 0);
	TupleDescInitEntry(tupdesc, (AttrNumber) 5, "is_scrollable",
					   BOOLOID, -1, 0);
	TupleDescInitEntry(tupdesc, (AttrNumber) 6, "creation_time",
					   TIMESTAMPTZOID, -1, 0);

	/*
	 * We put all the tuples into a tuplestore in one scan of the hashtable.
	 * This avoids any issue of the hashtable possibly changing between calls.
	 */
	tupstore = tuplestore_begin_heap(true, false, work_mem);

	/* generate junk in short-term context */
	MemoryContextSwitchTo(oldcontext);

>>>>>>> d13f41d2
	hash_seq_init(&hash_seq, PortalHashTable);
	while ((hentry = hash_seq_search(&hash_seq)) != NULL)
	{
		Portal		portal = hentry->portal;
		HeapTuple	tuple;
		Datum		values[6];
		bool		nulls[6];

		/* report only "visible" entries */
		if (!portal->visible)
			continue;

<<<<<<< HEAD
		/* generate junk in short-term context */
		MemoryContextSwitchTo(oldcontext);

=======
>>>>>>> d13f41d2
		MemSet(nulls, 0, sizeof(nulls));

		values[0] = DirectFunctionCall1(textin, CStringGetDatum((char *) portal->name));
		if (!portal->sourceText)
			nulls[1] = true;
		else
			values[1] = DirectFunctionCall1(textin,
										CStringGetDatum((char *) portal->sourceText));
		values[2] = BoolGetDatum(portal->cursorOptions & CURSOR_OPT_HOLD);
		values[3] = BoolGetDatum(portal->cursorOptions & CURSOR_OPT_BINARY);
		values[4] = BoolGetDatum(portal->cursorOptions & CURSOR_OPT_SCROLL);
		values[5] = TimestampTzGetDatum(portal->creation_time);

		tuple = heap_form_tuple(tupdesc, values, nulls);

<<<<<<< HEAD
		/* switch to appropriate context while storing the tuple */
		MemoryContextSwitchTo(per_query_ctx);
=======
>>>>>>> d13f41d2
		tuplestore_puttuple(tupstore, tuple);
	}

	/* clean up and return the tuplestore */
	tuplestore_donestoring(tupstore);

<<<<<<< HEAD
	MemoryContextSwitchTo(oldcontext);

=======
>>>>>>> d13f41d2
	rsinfo->returnMode = SFRM_Materialize;
	rsinfo->setResult = tupstore;
	rsinfo->setDesc = tupdesc;

	return (Datum) 0;
}<|MERGE_RESOLUTION|>--- conflicted
+++ resolved
@@ -7,21 +7,12 @@
  * This module provides memory management services for portals, but it
  * doesn't actually run the executor for them.
  *
-<<<<<<< HEAD
  * Portions Copyright (c) 2006-2009, Greenplum inc
  * Portions Copyright (c) 1996-2009, PostgreSQL Global Development Group
  * Portions Copyright (c) 1994, Regents of the University of California
  *
  * IDENTIFICATION
- *	  $PostgreSQL: pgsql/src/backend/utils/mmgr/portalmem.c,v 1.97.2.1 2007/04/26 23:24:57 tgl Exp $
-=======
- *
- * Portions Copyright (c) 1996-2008, PostgreSQL Global Development Group
- * Portions Copyright (c) 1994, Regents of the University of California
- *
- * IDENTIFICATION
  *	  $PostgreSQL: pgsql/src/backend/utils/mmgr/portalmem.c,v 1.106.2.5 2010/07/13 09:02:46 heikki Exp $
->>>>>>> d13f41d2
  *
  *-------------------------------------------------------------------------
  */
@@ -156,24 +147,15 @@
  *		Get the "primary" stmt within a portal, ie, the one marked canSetTag.
  *
  * Returns NULL if no such stmt.  If multiple PlannedStmt structs within the
- * portal are marked canSetTag, returns the first one.	Neither of these
+ * portal are marked canSetTag, returns the first one.  Neither of these
  * cases should occur in present usages of this function.
  *
-<<<<<<< HEAD
- * Copes if given a list of Querys --- can't happen in a portal, but may
- * occur elsewhere, e.g., PreparedStatement handling or, eventually,
- * plan caching.
- *
- * For use with a portal, use PortalGetPrimaryStmt rather than calling this 
- * directly.
-=======
  * Copes if given a list of Querys --- can't happen in a portal, but this
  * code also supports plancache.c, which needs both cases.
  *
  * Note: the reason this is just handed a List is so that plancache.c
- * can share the code.	For use with a portal, use PortalGetPrimaryStmt
+ * can share the code.  For use with a portal, use PortalGetPrimaryStmt
  * rather than calling this directly.
->>>>>>> d13f41d2
  */
 Node *
 PortalListGetPrimaryStmt(List *stmts)
@@ -186,11 +168,7 @@
 
 		if (IsA(stmt, PlannedStmt))
 		{
-<<<<<<< HEAD
-			if (((PlannedStmt *)stmt)->canSetTag)
-=======
 			if (((PlannedStmt *) stmt)->canSetTag)
->>>>>>> d13f41d2
 				return stmt;
 		}
 		else if (IsA(stmt, Query))
@@ -310,21 +288,12 @@
  * PortalDefineQuery
  *		A simple subroutine to establish a portal's query.
  *
-<<<<<<< HEAD
- * Notes: Caller MUST supply a sourceText string; it is no longer okay
- * to pass NULL.  (If you really don't have source text, pass a constant 
- * string, e.g., "(query not available)".) 
+ * Notes: as of PG 8.4 (this part backported to GPDB already), caller MUST supply a sourceText string; it is not
+ * allowed anymore to pass NULL.  (If you really don't have source text,
+ * you can pass a constant string, perhaps "(query not available)".)
  *
  * commandTag shall be NULL if and only if the original query string
- * (before rewriting) was an empty string.	Also, commandTag must be a
- * pointer to a constant string, since it is not copied.  
- *
- * The caller is responsible for ensuring that the passed prepStmtName
- * (if not NULL) and sourceText have adequate lifetime. Also, queryContext 
- * must accurately  describe the location of the stmt list contents.
-=======
- * Notes: commandTag shall be NULL if and only if the original query string
- * (before rewriting) was an empty string.	Also, the passed commandTag must
+ * (before rewriting) was an empty string.  Also, the passed commandTag must
  * be a pointer to a constant string, since it is not copied.
  *
  * If cplan is provided, then it is a cached plan containing the stmts,
@@ -342,7 +311,6 @@
  * particular don't do anything that risks elog(ERROR).  If that were to
  * happen here before storing the cplan reference, we'd leak the plancache
  * refcount that the caller is trying to hand off to us.
->>>>>>> d13f41d2
  */
 void
 PortalDefineQuery(Portal portal,
@@ -351,31 +319,19 @@
 				  NodeTag	  sourceTag,
 				  const char *commandTag,
 				  List *stmts,
-<<<<<<< HEAD
-				  MemoryContext queryContext)
-{
-	AssertArg(PortalIsValid(portal));
-	AssertState(portal->queryContext == NULL);	/* else defined already */
-
-	AssertArg(sourceText != NULL);
-	AssertArg(commandTag != NULL || stmts == NIL);
-=======
 				  CachedPlan *cplan)
 {
 	AssertArg(PortalIsValid(portal));
 	AssertState(portal->status == PORTAL_NEW);
 
+	AssertArg(sourceText != NULL);
 	Assert(commandTag != NULL || stmts == NIL);
->>>>>>> d13f41d2
 
 	portal->prepStmtName = prepStmtName;
 	portal->sourceText = sourceText;
 	portal->sourceTag = sourceTag;
 	portal->commandTag = commandTag;
 	portal->stmts = stmts;
-<<<<<<< HEAD
-	portal->queryContext = queryContext;
-=======
 	portal->cplan = cplan;
 	portal->status = PORTAL_DEFINED;
 }
@@ -399,7 +355,6 @@
 		 */
 		portal->stmts = NIL;
 	}
->>>>>>> d13f41d2
 }
 
 /*
@@ -468,13 +423,6 @@
 {
 	AssertArg(PortalIsValid(portal));
 
-<<<<<<< HEAD
-	/* Not sure if this case can validly happen or not... */
-	if (portal->status == PORTAL_ACTIVE)
-		elog(ERROR, "cannot drop active or queued portal");
-
-	TeardownSequenceServer();
-=======
 	/*
 	 * Don't allow dropping a pinned portal, it's still needed by whoever
 	 * pinned it. Not sure if the PORTAL_ACTIVE case can validly happen or
@@ -485,7 +433,8 @@
 		ereport(ERROR,
 				(errcode(ERRCODE_INVALID_CURSOR_STATE),
 				 errmsg("cannot drop active portal \"%s\"", portal->name)));
->>>>>>> d13f41d2
+
+	TeardownSequenceServer();
 
 	/*
 	 * Remove portal from hash table.  Because we do this first, we will not
@@ -1002,7 +951,6 @@
 void
 AtExitCleanup_ResPortals(void)
 {
-<<<<<<< HEAD
 	HASH_SEQ_STATUS status;
 	PortalHashEnt *hentry;
 
@@ -1078,54 +1026,6 @@
 Datum
 pg_cursor(PG_FUNCTION_ARGS)
 {
-	ReturnSetInfo *rsinfo = (ReturnSetInfo *) fcinfo->resultinfo;
-	TupleDesc	tupdesc;
-	Tuplestorestate *tupstore;
-	MemoryContext per_query_ctx;
-	MemoryContext oldcontext;
-	HASH_SEQ_STATUS hash_seq;
-	PortalHashEnt *hentry;
-
-	/* check to see if caller supports us returning a tuplestore */
-	if (rsinfo == NULL || !IsA(rsinfo, ReturnSetInfo))
-		ereport(ERROR,
-				(errcode(ERRCODE_FEATURE_NOT_SUPPORTED),
-				 errmsg("set-valued function called in context that cannot accept a set")));
-	if (!(rsinfo->allowedModes & SFRM_Materialize))
-		ereport(ERROR,
-				(errcode(ERRCODE_FEATURE_NOT_SUPPORTED),
-				 errmsg("materialize mode required, but it is not " \
-						"allowed in this context")));
-
-	/* need to build tuplestore in query context */
-	per_query_ctx = rsinfo->econtext->ecxt_per_query_memory;
-	oldcontext = MemoryContextSwitchTo(per_query_ctx);
-
-	/*
-	 * build tupdesc for result tuples. This must match the definition of
-	 * the pg_cursors view in system_views.sql
-	 */
-	tupdesc = CreateTemplateTupleDesc(6, false);
-	TupleDescInitEntry(tupdesc, (AttrNumber) 1, "name",
-					   TEXTOID, -1, 0);
-	TupleDescInitEntry(tupdesc, (AttrNumber) 2, "statement",
-					   TEXTOID, -1, 0);
-	TupleDescInitEntry(tupdesc, (AttrNumber) 3, "is_holdable",
-					   BOOLOID, -1, 0);
-	TupleDescInitEntry(tupdesc, (AttrNumber) 4, "is_binary",
-					   BOOLOID, -1, 0);
-	TupleDescInitEntry(tupdesc, (AttrNumber) 5, "is_scrollable",
-					   BOOLOID, -1, 0);
-	TupleDescInitEntry(tupdesc, (AttrNumber) 6, "creation_time",
-					   TIMESTAMPTZOID, -1, 0);
-
-	/*
-	 * We put all the tuples into a tuplestore in one scan of the hashtable.
-	 * This avoids any issue of the hashtable possibly changing between calls.
-	 */
-	tupstore = tuplestore_begin_heap(true, false, work_mem);
-
-=======
 	ReturnSetInfo *rsinfo = (ReturnSetInfo *) fcinfo->resultinfo;
 	TupleDesc	tupdesc;
 	Tuplestorestate *tupstore;
@@ -1176,7 +1076,6 @@
 	/* generate junk in short-term context */
 	MemoryContextSwitchTo(oldcontext);
 
->>>>>>> d13f41d2
 	hash_seq_init(&hash_seq, PortalHashTable);
 	while ((hentry = hash_seq_search(&hash_seq)) != NULL)
 	{
@@ -1189,13 +1088,7 @@
 		if (!portal->visible)
 			continue;
 
-<<<<<<< HEAD
-		/* generate junk in short-term context */
-		MemoryContextSwitchTo(oldcontext);
-
-=======
->>>>>>> d13f41d2
-		MemSet(nulls, 0, sizeof(nulls));
+		MemSet(nulls, false, sizeof(nulls));
 
 		values[0] = DirectFunctionCall1(textin, CStringGetDatum((char *) portal->name));
 		if (!portal->sourceText)
@@ -1210,22 +1103,12 @@
 
 		tuple = heap_form_tuple(tupdesc, values, nulls);
 
-<<<<<<< HEAD
-		/* switch to appropriate context while storing the tuple */
-		MemoryContextSwitchTo(per_query_ctx);
-=======
->>>>>>> d13f41d2
 		tuplestore_puttuple(tupstore, tuple);
 	}
 
 	/* clean up and return the tuplestore */
 	tuplestore_donestoring(tupstore);
 
-<<<<<<< HEAD
-	MemoryContextSwitchTo(oldcontext);
-
-=======
->>>>>>> d13f41d2
 	rsinfo->returnMode = SFRM_Materialize;
 	rsinfo->setResult = tupstore;
 	rsinfo->setDesc = tupdesc;
