/*-------------------------------------------------------------------------
 *
 * pg_ctl --- start/stops/restarts the PostgreSQL server
 *
 * Portions Copyright (c) 1996-2009, PostgreSQL Global Development Group
 *
 * $PostgreSQL: pgsql/src/bin/pg_ctl/pg_ctl.c,v 1.111 2009/06/11 14:49:07 momjian Exp $
 *
 *-------------------------------------------------------------------------
 */

#ifdef WIN32
/*
 * Need this to get defines for restricted tokens and jobs. And it
 * has to be set before any header from the Win32 API is loaded.
 */
#define _WIN32_WINNT 0x0500
#endif

#include "postgres_fe.h"
#include "libpq-fe.h"

#include <fcntl.h>
#include <locale.h>
#include <signal.h>
#include <sys/types.h>
#include <sys/stat.h>
#include <unistd.h>

#ifdef HAVE_SYS_RESOURCE_H
#include <sys/time.h>
#include <sys/resource.h>
#endif

#include "libpq/pqsignal.h"
#include "getopt_long.h"
#include "miscadmin.h"

#if defined(__CYGWIN__)
#include <sys/cygwin.h>
#include <windows.h>
/* Cygwin defines WIN32 in windows.h, but we don't want it. */
#undef WIN32
#endif

/* PID can be negative for standalone backend */
typedef long pgpid_t;


/* postgres version ident string */
#define PM_VERSIONSTR "postgres (Greenplum Database) " PG_VERSION "\n"


typedef enum
{
	SMART_MODE,
	FAST_MODE,
	IMMEDIATE_MODE
} ShutdownMode;


typedef enum
{
	NO_COMMAND = 0,
	START_COMMAND,
	STOP_COMMAND,
	RESTART_COMMAND,
	RELOAD_COMMAND,
	STATUS_COMMAND,
	PROMOTE_COMMAND,
	KILL_COMMAND,
	REGISTER_COMMAND,
	UNREGISTER_COMMAND,
	RUN_AS_SERVICE_COMMAND
} CtlCommand;

#define DEFAULT_WAIT	60

static bool do_wait = false;
static bool wait_set = false;
static int	wait_seconds = DEFAULT_WAIT;
static bool silent_mode = false;
static ShutdownMode shutdown_mode = SMART_MODE;
static int	sig = SIGTERM;		/* default */
static CtlCommand ctl_command = NO_COMMAND;
static char *pg_data = NULL;
static char *pgdata_opt = NULL;
static char *post_opts = NULL;
static const char *progname;
static char *log_file = NULL;
static char *postgres_path = NULL;
static char *wrapper = NULL;
static char *wrapper_args = NULL;
static char *register_servicename = "PostgreSQL";		/* FIXME: + version ID? */
static char *register_username = NULL;
static char *register_password = NULL;
static char *argv0 = NULL;
static bool allow_core_files = false;

static void
write_stderr(const char *fmt,...)
/* This extension allows gcc to check the format string for consistency with
   the supplied arguments. */
__attribute__((format(printf, 1, 2)));
static void *pg_malloc(size_t size);
static char *xstrdup(const char *s);
static void do_advice(void);
static void do_help(void);
static void set_mode(char *modeopt);
static void set_sig(char *signame);
static void do_start(void);
static void do_stop(void);
static void do_restart(void);
static void do_reload(void);
static void do_status(void);
static void do_promote(void);
static void do_kill(pgpid_t pid);
static void print_msg(const char *msg);

#if defined(WIN32) || defined(__CYGWIN__)
static bool pgwin32_IsInstalled(SC_HANDLE);
static char *pgwin32_CommandLine(bool);
static void pgwin32_doRegister(void);
static void pgwin32_doUnregister(void);
static void pgwin32_SetServiceStatus(DWORD);
static void WINAPI pgwin32_ServiceHandler(DWORD);
static void WINAPI pgwin32_ServiceMain(DWORD, LPTSTR *);
static void pgwin32_doRunAsService(void);
<<<<<<< HEAD
static int	CreateRestrictedProcess(char *cmd, PROCESS_INFORMATION * processInfo, bool as_service);
=======
static int	CreateRestrictedProcess(char *cmd, PROCESS_INFORMATION *processInfo, bool as_service);
>>>>>>> 4d53a2f9

static SERVICE_STATUS status;
static SERVICE_STATUS_HANDLE hStatus = (SERVICE_STATUS_HANDLE) 0;
static HANDLE shutdownHandles[2];
static pid_t postmasterPID = -1;

#define shutdownEvent	  shutdownHandles[0]
#define postmasterProcess shutdownHandles[1]
#endif

static pgpid_t get_pgpid(void);
static char **readfile(const char *path);
static void free_readfile(char **optlines);
static int	start_postmaster(void);
static void read_post_opts(void);

static PGPing test_postmaster_connection(bool);
static bool postmaster_is_alive(pid_t pid);

static char postopts_file[MAXPGPATH];
static char backup_file[MAXPGPATH];
static char recovery_file[MAXPGPATH];
static char promote_file[MAXPGPATH];
static char pid_file[MAXPGPATH];
static char conf_file[MAXPGPATH];
static char backup_file[MAXPGPATH];

#if defined(HAVE_GETRLIMIT) && defined(RLIMIT_CORE)
static void unlimit_core_size(void);
#endif


#if defined(WIN32) || defined(__CYGWIN__)
static void
write_eventlog(int level, const char *line)
{
	static HANDLE evtHandle = INVALID_HANDLE_VALUE;

	if (silent_mode && level == EVENTLOG_INFORMATION_TYPE)
		return;

	if (evtHandle == INVALID_HANDLE_VALUE)
	{
		evtHandle = RegisterEventSource(NULL, "PostgreSQL");
		if (evtHandle == NULL)
		{
			evtHandle = INVALID_HANDLE_VALUE;
			return;
		}
	}

	ReportEvent(evtHandle,
				level,
				0,
				0,				/* All events are Id 0 */
				NULL,
				1,
				0,
				&line,
				NULL);
}
#endif

/*
 * Write errors to stderr (or by equal means when stderr is
 * not available).
 */
static void
write_stderr(const char *fmt,...)
{
	va_list		ap;

	va_start(ap, fmt);
#if !defined(WIN32) && !defined(__CYGWIN__)
	/* On Unix, we just fprintf to stderr */
	vfprintf(stderr, fmt, ap);
#else

	/*
	 * On Win32, we print to stderr if running on a console, or write to
	 * eventlog if running as a service
	 */
	if (!isatty(fileno(stderr)))	/* Running as a service */
	{
		char		errbuf[2048];		/* Arbitrary size? */

		vsnprintf(errbuf, sizeof(errbuf), fmt, ap);

		write_eventlog(EVENTLOG_ERROR_TYPE, errbuf);
	}
	else
		/* Not running as service, write to stderr */
		vfprintf(stderr, fmt, ap);
#endif
	va_end(ap);
}

/*
 * routines to check memory allocations and fail noisily.
 */

static void *
pg_malloc(size_t size)
{
	void	   *result;

	result = malloc(size);
	if (!result)
	{
		write_stderr(_("%s: out of memory\n"), progname);
		exit(1);
	}
	return result;
}


static char *
xstrdup(const char *s)
{
	char	   *result;

	result = strdup(s);
	if (!result)
	{
		write_stderr(_("%s: out of memory\n"), progname);
		exit(1);
	}
	return result;
}

/*
 * Given an already-localized string, print it to stdout unless the
 * user has specified that no messages should be printed.
 */
static void
print_msg(const char *msg)
{
	if (!silent_mode)
	{
		fputs(msg, stdout);
		fflush(stdout);
	}
}

static pgpid_t
get_pgpid(void)
{
	FILE	   *pidf;
	long		pid;

	pidf = fopen(pid_file, "r");
	if (pidf == NULL)
	{
		/* No pid file, not an error on startup */
		if (errno == ENOENT)
			return 0;
		else
		{
			write_stderr(_("%s: could not open PID file \"%s\": %s\n"),
						 progname, pid_file, strerror(errno));
			exit(1);
		}
	}
	if (fscanf(pidf, "%ld", &pid) != 1)
	{
		write_stderr(_("%s: invalid data in PID file \"%s\"\n"),
					 progname, pid_file);
		exit(1);
	}
	fclose(pidf);
	return (pgpid_t) pid;
}


/*
 * get the lines from a text file - return NULL if file can't be opened
 */
static char **
readfile(const char *path)
{
	int			fd;
	int			nlines;
	char	  **result;
	char	   *buffer;
	char	   *linebegin;
	int			i;
	int			n;
	int			len;
	struct stat	statbuf;

	/*
	 * Slurp the file into memory.
	 *
	 * The file can change concurrently, so we read the whole file into memory
	 * with a single read() call. That's not guaranteed to get an atomic
	 * snapshot, but in practice, for a small file, it's close enough for the
	 * current use.
	 */
	fd = open(path, O_RDONLY | PG_BINARY, 0);
	if (fd < 0)
		return NULL;
	if (fstat(fd, &statbuf) < 0)
	{
		close(fd);
		return NULL;
	}
	if (statbuf.st_size == 0)
	{
		/* empty file */
		close(fd);
		result = (char **) pg_malloc(sizeof(char *));
		*result = NULL;
		return result;
	}
	buffer = pg_malloc(statbuf.st_size + 1);

	len = read(fd, buffer, statbuf.st_size + 1);
	close(fd);
	if (len != statbuf.st_size)
	{
		/* oops, the file size changed between fstat and read */
		free(buffer);
		return NULL;
	}

	/*
	 * Count newlines. We expect there to be a newline after each full line,
	 * including one at the end of file. If there isn't a newline at the end,
	 * any characters after the last newline will be ignored.
	 */
	nlines = 0;
	for (i = 0; i < len; i++)
	{
		if (buffer[i] == '\n')
			nlines++;
	}

	/* set up the result buffer */
	result = (char **) pg_malloc((nlines + 1) * sizeof(char *));

	/* now split the buffer into lines */
	linebegin = buffer;
	n = 0;
	for (i = 0; i < len; i++)
	{
		if (buffer[i] == '\n')
		{
			int		slen = &buffer[i] - linebegin + 1;
			char   *linebuf = pg_malloc(slen + 1);
			memcpy(linebuf, linebegin, slen);
			linebuf[slen] = '\0';
			result[n++] = linebuf;
			linebegin = &buffer[i + 1];
		}
	}
	result[n] = NULL;

	free(buffer);

	return result;
}


/*
 * Free memory allocated for optlines through readfile()
 */
void
free_readfile(char **optlines)
{
	char   *curr_line = NULL;
	int		i = 0;

	if (!optlines)
		return;

	while ((curr_line = optlines[i++]))
		free(curr_line);

	free(optlines);

	return;
}

/*
 * start/test/stop routines
 */

static int
start_postmaster(void)
{
	char		cmd[MAXPGPATH];

#ifndef WIN32
	char		formatstr[MAXPGPATH];

	cmd[0] = '\0';
	formatstr[0] = '\0';

	if (wrapper != NULL)
	{
		snprintf(formatstr, MAXPGPATH, "%s ", wrapper);
		strncat(cmd, formatstr, MAXPGPATH - strlen(cmd) - 1);

		if (wrapper_args != NULL)
		{
			snprintf(formatstr, MAXPGPATH, "%s ", wrapper_args);
			strncat(cmd, formatstr, MAXPGPATH - strlen(cmd) - 1);
		}
	}

	/*
	 * Since there might be quotes to handle here, it is easier simply to pass
	 * everything to a shell to process them.
	 */
	if (log_file != NULL)
	{
		snprintf(formatstr, MAXPGPATH, SYSTEMQUOTE "\"%s\" %s%s < \"%s\" >> \"%s\" 2>&1 &" SYSTEMQUOTE,
				 postgres_path, pgdata_opt, post_opts,
				 DEVNULL, log_file);
	}
	else
	{
		snprintf(formatstr, MAXPGPATH, SYSTEMQUOTE "\"%s\" %s%s < \"%s\" 2>&1 &" SYSTEMQUOTE,
				 postgres_path, pgdata_opt, post_opts, DEVNULL);
	}

	strncat(cmd, formatstr, MAXPGPATH - strlen(cmd) - 1);

	return system(cmd);
#else							/* WIN32 */

	/*
	 * On win32 we don't use system(). So we don't need to use & (which would
	 * be START /B on win32). However, we still call the shell (CMD.EXE) with
	 * it to handle redirection etc.
	 */
	PROCESS_INFORMATION pi;

	if (log_file != NULL)
		snprintf(cmd, MAXPGPATH, "CMD /C " SYSTEMQUOTE "\"%s\" %s%s < \"%s\" >> \"%s\" 2>&1" SYSTEMQUOTE,
				 postgres_path, pgdata_opt, post_opts, DEVNULL, log_file);
	else
		snprintf(cmd, MAXPGPATH, "CMD /C " SYSTEMQUOTE "\"%s\" %s%s < \"%s\" 2>&1" SYSTEMQUOTE,
				 postgres_path, pgdata_opt, post_opts, DEVNULL);

	if (!CreateRestrictedProcess(cmd, &pi, false))
		return GetLastError();
	CloseHandle(pi.hProcess);
	CloseHandle(pi.hThread);
	return 0;
#endif   /* WIN32 */
}



/*
 * Find the pgport and try a connection
 * Note that the checkpoint parameter enables a Windows service control
 * manager checkpoint, it's got nothing to do with database checkpoints!!
 */
static PGPing
test_postmaster_connection(bool do_checkpoint __attribute__((unused)))
{
	PGPing		ret = PQPING_NO_RESPONSE;
	int			i;
	char		portstr[32];
	char	   *p;
	char	   *q;
	char		connstr[MAXPGPATH * 2 + 256]; /* Should be way more than enough! */
	static const char *backend_options = "'-c gp_session_role=utility'";

	*portstr = '\0';

	/*
	 * Look in post_opts for a -p switch.
	 *
	 * This parsing code is not amazingly bright; it could for instance get
	 * fooled if ' -p' occurs within a quoted argument value.  Given that few
	 * people pass complicated settings in post_opts, it's probably good
	 * enough.
	 */
	for (p = post_opts; *p;)
	{
		/* advance past whitespace */
		while (isspace((unsigned char) *p))
			p++;

		if (strncmp(p, "-p", 2) == 0)
		{
			p += 2;
			/* advance past any whitespace/quoting */
			while (isspace((unsigned char) *p) || *p == '\'' || *p == '"')
				p++;
			/* find end of value (not including any ending quote!) */
			q = p;
			while (*q &&
				   !(isspace((unsigned char) *q) || *q == '\'' || *q == '"'))
				q++;
			/* and save the argument value */
			strlcpy(portstr, p, Min((q - p) + 1, sizeof(portstr)));
			/* keep looking, maybe there is another -p */
			p = q;
		}
		/* Advance to next whitespace */
		while (*p && !isspace((unsigned char) *p))
			p++;
	}

	/*
	 * Search config file for a 'port' option.
	 *
	 * This parsing code isn't amazingly bright either, but it should be okay
	 * for valid port settings.
	 */
	if (!*portstr)
	{
		char	  **optlines;

		optlines = readfile(conf_file);
		if (optlines != NULL)
		{
			for (; *optlines != NULL; optlines++)
			{
				p = *optlines;

				while (isspace((unsigned char) *p))
					p++;
				if (strncmp(p, "port", 4) != 0)
					continue;
				p += 4;
				while (isspace((unsigned char) *p))
					p++;
				if (*p != '=')
					continue;
				p++;
				/* advance past any whitespace/quoting */
				while (isspace((unsigned char) *p) || *p == '\'' || *p == '"')
					p++;
				/* find end of value (not including any ending quote/comment!) */
				q = p;
				while (*q &&
					   !(isspace((unsigned char) *q) ||
						 *q == '\'' || *q == '"' || *q == '#'))
					q++;
				/* and save the argument value */
				strlcpy(portstr, p, Min((q - p) + 1, sizeof(portstr)));
				/* keep looking, maybe there is another */
			}
		}
	}

	/* Check environment */
	if (!*portstr && getenv("PGPORT") != NULL)
		strlcpy(portstr, getenv("PGPORT"), sizeof(portstr));

	/* Else use compiled-in default */
	if (!*portstr)
		snprintf(portstr, sizeof(portstr), "%d", DEF_PGPORT);

	/*
	 * We need to set a connect timeout otherwise on Windows the SCM will
	 * probably timeout first
	 */
	snprintf(connstr, sizeof(connstr),
			"dbname=postgres port=%s connect_timeout=5 options=%s", portstr, backend_options);

	for (i = 0; i < wait_seconds; i++)
	{
		ret = PQping(connstr);

		/*
		 * In addition to OK/NO_ATTEMPT, we finish checking once it's started
		 * as mirror or quiescent, which tells we can now send transition
		 * message to postmaster.
		 */
		if (ret == PQPING_OK || ret == PQPING_NO_ATTEMPT ||
			ret == PQPING_MIRROR_OR_QUIESCENT)
			break;

#if defined(WIN32)
<<<<<<< HEAD
		if (do_checkpoint)
		{
			/*
			 * Increment the wait hint by 6 secs (connection timeout +
			 * sleep) We must do this to indicate to the SCM that our
			 * startup time is changing, otherwise it'll usually send a
			 * stop signal after 20 seconds, despite incrementing the
			 * checkpoint counter.
			 */
			status.dwWaitHint += 6000;
			status.dwCheckPoint++;
			SetServiceStatus(hStatus, (LPSERVICE_STATUS) &status);
		}
=======
			if (do_checkpoint)
			{
				/*
				 * Increment the wait hint by 6 secs (connection timeout +
				 * sleep) We must do this to indicate to the SCM that our
				 * startup time is changing, otherwise it'll usually send a
				 * stop signal after 20 seconds, despite incrementing the
				 * checkpoint counter.
				 */
				status.dwWaitHint += 6000;
				status.dwCheckPoint++;
				SetServiceStatus(hStatus, (LPSERVICE_STATUS) &status);
			}
>>>>>>> 4d53a2f9

		else
#endif
			print_msg(".");

		pg_usleep(1000000); /* 1 sec */
	}

	return ret;
}


#if defined(HAVE_GETRLIMIT) && defined(RLIMIT_CORE)
static void
unlimit_core_size(void)
{
	struct rlimit lim;

	getrlimit(RLIMIT_CORE, &lim);
	if (lim.rlim_max == 0)
	{
		write_stderr(_("%s: cannot set core file size limit; disallowed by hard limit\n"),
					 progname);
		return;
	}
	else if (lim.rlim_max == RLIM_INFINITY || lim.rlim_cur < lim.rlim_max)
	{
		lim.rlim_cur = lim.rlim_max;
		setrlimit(RLIMIT_CORE, &lim);
	}
}
#endif

static void
read_post_opts(void)
{
	if (post_opts == NULL)
	{
		post_opts = "";			/* default */
		if (ctl_command == RESTART_COMMAND)
		{
			char	  **optlines;

			optlines = readfile(postopts_file);
			if (optlines == NULL)
			{
				write_stderr(_("%s: could not read file \"%s\"\n"), progname, postopts_file);
				exit(1);
			}
			else if (optlines[0] == NULL || optlines[1] != NULL)
			{
				write_stderr(_("%s: option file \"%s\" must have exactly one line\n"),
							 progname, postopts_file);
				exit(1);
			}
			else
			{
				int			len;
				char	   *optline;
				char	   *arg1;

				optline = optlines[0];
				/* trim off line endings */
				len = strcspn(optline, "\r\n");
				optline[len] = '\0';

				/*
				 * Are we at the first option, as defined by space and
				 * double-quote?
				 */
				if ((arg1 = strstr(optline, " \"")) != NULL)
				{
<<<<<<< HEAD
					*arg1 = '\0';	/* terminate so we get only program name */
					post_opts = strdup(arg1 + 1); /* point past whitespace */
=======
					*arg1 = '\0';		/* terminate so we get only program
										 * name */
					post_opts = arg1 + 1;		/* point past whitespace */
>>>>>>> 4d53a2f9
				}
				if (postgres_path == NULL)
					postgres_path = strdup(optline);
			}

			/* Free the results of readfile. */
			free_readfile(optlines);
		}
	}
}

static void
do_start(void)
{
	pgpid_t		pid;
	pgpid_t		old_pid = 0;
	int			exitcode;

	if (ctl_command != RESTART_COMMAND)
	{
		old_pid = get_pgpid();
		if (old_pid != 0)
			write_stderr(_("%s: another server might be running; "
						   "trying to start server anyway\n"),
						 progname);
	}

	read_post_opts();

	/* No -D or -D already added during server start */
	if (ctl_command == RESTART_COMMAND || pgdata_opt == NULL)
		pgdata_opt = "";

	if (postgres_path == NULL)
	{
		char	   *postmaster_path;
		int			ret;

		postmaster_path = pg_malloc(MAXPGPATH);

		if ((ret = find_other_exec(argv0, "postgres", PG_BACKEND_VERSIONSTR,
								   postmaster_path)) < 0)
		{
			char		full_path[MAXPGPATH];

			if (find_my_exec(argv0, full_path) < 0)
				strlcpy(full_path, progname, sizeof(full_path));

			if (ret == -1)
				write_stderr(_("The program \"postgres\" is needed by %s "
							   "but was not found in the\n"
							   "same directory as \"%s\".\n"
							   "Check your installation.\n"),
							 progname, full_path);
			else
				write_stderr(_("The program \"postgres\" was found by \"%s\"\n"
							   "but was not the same version as %s.\n"
							   "Check your installation.\n"),
							 full_path, progname);
			exit(1);
		}
		postgres_path = postmaster_path;
	}

#if defined(HAVE_GETRLIMIT) && defined(RLIMIT_CORE)
	if (allow_core_files)
		unlimit_core_size();
#endif

	exitcode = start_postmaster();
	if (exitcode != 0)
	{
		write_stderr(_("%s: could not start server: exit code was %d\n"),
					 progname, exitcode);
		exit(1);
	}

	if (old_pid != 0)
	{
		pg_usleep(1000000);
		pid = get_pgpid();
		if (pid == old_pid)
		{
			write_stderr(_("%s: could not start server\n"
						   "Examine the log output.\n"),
						 progname);
			exit(1);
		}
	}

	if (do_wait)
	{
		print_msg(_("waiting for server to start..."));

		switch (test_postmaster_connection(false))
		{
			case PQPING_OK:
				print_msg(_(" done\n"));
				print_msg(_("server started\n"));
				break;
			case PQPING_REJECT:
				print_msg(_(" stopped waiting\n"));
				print_msg(_("server is still starting up\n"));
				break;
			case PQPING_MIRROR_OR_QUIESCENT:
				print_msg(_(" done\n"));
				print_msg(_("server started in mirror or quiescent mode\n"));
				break;
			case PQPING_NO_RESPONSE:
				print_msg(_(" stopped waiting\n"));
				write_stderr(_("%s: could not start server\n"
							   "Examine the log output.\n"),
							 progname);
				exit(1);
				break;
			case PQPING_NO_ATTEMPT:
				print_msg(_(" failed\n"));
				write_stderr(_("%s: could not wait for server because of misconfiguration\n"),
							 progname);
				exit(1);
		}
	}
	else
		print_msg(_("server starting\n"));
}


static void
do_stop(void)
{
	int			cnt;
	pgpid_t		pid;
	struct stat statbuf;

	pid = get_pgpid();

	if (pid == 0)				/* no pid file */
	{
		write_stderr(_("%s: PID file \"%s\" does not exist\n"), progname, pid_file);
		write_stderr(_("Is server running?\n"));
		exit(1);
	}
	else if (pid < 0)			/* standalone backend, not postmaster */
	{
		pid = -pid;
		write_stderr(_("%s: cannot stop server; "
					   "single-user server is running (PID: %ld)\n"),
					 progname, pid);
		exit(1);
	}

	if (kill((pid_t) pid, sig) != 0)
	{
		write_stderr(_("%s: could not send stop signal (PID: %ld): %s\n"), progname, pid,
					 strerror(errno));
		exit(1);
	}

	if (!do_wait)
	{
		print_msg(_("server shutting down\n"));
		return;
	}
	else
	{
		if ((shutdown_mode == SMART_MODE) && (stat(backup_file, &statbuf) == 0))
		{
			print_msg(_("WARNING: online backup mode is active\n"
						"Shutdown will not complete until pg_stop_backup() is called.\n\n"));
		}

		print_msg(_("waiting for server to shut down..."));

		for (cnt = 0; cnt < wait_seconds; cnt++)
		{
			if ((pid = get_pgpid()) != 0)
			{
				print_msg(".");
				pg_usleep(1000000);		/* 1 sec */
			}
			else
				break;
		}

		if (pid != 0)			/* pid file still exists */
		{
			print_msg(_(" failed\n"));

			write_stderr(_("%s: server does not shut down\n"), progname);
			exit(1);
		}
		print_msg(_(" done\n"));

		printf(_("server stopped\n"));
	}
}


/*
 *	restart/reload routines
 */

static void
do_restart(void)
{
	int			cnt;
	pgpid_t		pid;
	struct stat statbuf;

	pid = get_pgpid();

	if (pid == 0)				/* no pid file */
	{
		write_stderr(_("%s: PID file \"%s\" does not exist\n"),
					 progname, pid_file);
		write_stderr(_("Is server running?\n"));
		write_stderr(_("starting server anyway\n"));
		do_start();
		return;
	}
	else if (pid < 0)			/* standalone backend, not postmaster */
	{
		pid = -pid;
		if (postmaster_is_alive((pid_t) pid))
		{
			write_stderr(_("%s: cannot restart server; "
						   "single-user server is running (PID: %ld)\n"),
						 progname, pid);
			write_stderr(_("Please terminate the single-user server and try again.\n"));
			exit(1);
		}
	}

	if (postmaster_is_alive((pid_t) pid))
	{
		if (kill((pid_t) pid, sig) != 0)
		{
			write_stderr(_("%s: could not send stop signal (PID: %ld): %s\n"), progname, pid,
						 strerror(errno));
			exit(1);
		}

		if ((shutdown_mode == SMART_MODE) && (stat(backup_file, &statbuf) == 0))
		{
			print_msg(_("WARNING: online backup mode is active\n"
						"Shutdown will not complete until pg_stop_backup() is called.\n\n"));
		}

		print_msg(_("waiting for server to shut down..."));

		/* always wait for restart */

		for (cnt = 0; cnt < wait_seconds; cnt++)
		{
			if ((pid = get_pgpid()) != 0)
			{
				print_msg(".");
				pg_usleep(1000000);		/* 1 sec */
			}
			else
				break;
		}

		if (pid != 0)			/* pid file still exists */
		{
			print_msg(_(" failed\n"));

			write_stderr(_("%s: server does not shut down\n"), progname);
			exit(1);
		}

		print_msg(_(" done\n"));
		printf(_("server stopped\n"));
	}
	else
	{
		write_stderr(_("%s: old server process (PID: %ld) seems to be gone\n"),
					 progname, pid);
		write_stderr(_("starting server anyway\n"));
	}

	do_start();
}


static void
do_reload(void)
{
	pgpid_t		pid;

	pid = get_pgpid();
	if (pid == 0)				/* no pid file */
	{
		write_stderr(_("%s: PID file \"%s\" does not exist\n"), progname, pid_file);
		write_stderr(_("Is server running?\n"));
		exit(1);
	}
	else if (pid < 0)			/* standalone backend, not postmaster */
	{
		pid = -pid;
		write_stderr(_("%s: cannot reload server; "
					   "single-user server is running (PID: %ld)\n"),
					 progname, pid);
		write_stderr(_("Please terminate the single-user server and try again.\n"));
		exit(1);
	}

	if (kill((pid_t) pid, sig) != 0)
	{
		write_stderr(_("%s: could not send reload signal (PID: %ld): %s\n"),
					 progname, pid, strerror(errno));
		exit(1);
	}

	print_msg(_("server signaled\n"));
}

/*
 * promote
 */

static void
do_promote(void)
{
	FILE	   *prmfile;
	pgpid_t		pid;
	struct stat statbuf;

	pid = get_pgpid();

	if (pid == 0)				/* no pid file */
	{
		write_stderr(_("%s: PID file \"%s\" does not exist\n"), progname, pid_file);
		write_stderr(_("Is server running?\n"));
		exit(1);
	}
	else if (pid < 0)			/* standalone backend, not postmaster */
	{
		pid = -pid;
		write_stderr(_("%s: cannot promote server; "
					   "single-user server is running (PID: %ld)\n"),
					 progname, pid);
		exit(1);
	}

	/* If recovery.conf doesn't exist, the server is not in standby mode */
	if (stat(recovery_file, &statbuf) != 0)
	{
		write_stderr(_("%s: cannot promote server; "
					   "server is not in standby mode\n"),
					 progname);
		exit(1);
	}

	if ((prmfile = fopen(promote_file, "w")) == NULL)
	{
		write_stderr(_("%s: could not create promote signal file \"%s\": %s\n"),
					 progname, promote_file, strerror(errno));
		exit(1);
	}
	if (fclose(prmfile))
	{
		write_stderr(_("%s: could not write promote signal file \"%s\": %s\n"),
					 progname, promote_file, strerror(errno));
		exit(1);
	}

	sig = SIGUSR1;
	if (kill((pid_t) pid, sig) != 0)
	{
		write_stderr(_("%s: could not send promote signal (PID: %ld): %s\n"),
					 progname, pid, strerror(errno));
		if (unlink(promote_file) != 0)
			write_stderr(_("%s: could not remove promote signal file \"%s\": %s\n"),
						 progname, promote_file, strerror(errno));
		exit(1);
	}

	print_msg(_("server promoting\n"));
}


/*
 *	utility routines
 */

static bool
postmaster_is_alive(pid_t pid)
{
	/*
	 * Test to see if the process is still there.  Note that we do not
	 * consider an EPERM failure to mean that the process is still there;
	 * EPERM must mean that the given PID belongs to some other userid, and
	 * considering the permissions on $PGDATA, that means it's not the
	 * postmaster we are after.
	 *
	 * Don't believe that our own PID or parent shell's PID is the postmaster,
	 * either.	(Windows hasn't got getppid(), though.)
	 */
	if (pid == getpid())
		return false;
#ifndef WIN32
	if (pid == getppid())
		return false;
#endif
	if (kill(pid, 0) == 0)
		return true;
	return false;
}

static void
do_status(void)
{
	pgpid_t		pid;

	pid = get_pgpid();
	if (pid != 0)				/* 0 means no pid file */
	{
		if (pid < 0)			/* standalone backend */
		{
			pid = -pid;
			if (postmaster_is_alive((pid_t) pid))
			{
				printf(_("%s: single-user server is running (PID: %ld)\n"),
					   progname, pid);
				return;
			}
		}
		else
			/* postmaster */
		{
			if (postmaster_is_alive((pid_t) pid))
			{
				char	  **optlines;
				char	  **curr_line;

				printf(_("%s: server is running (PID: %ld)\n"),
					   progname, pid);

				optlines = readfile(postopts_file);
				if (optlines != NULL)
				{
					for (curr_line = optlines; *curr_line != NULL; curr_line++)
						fputs(*curr_line, stdout);

					/* Free the results of readfile */
					free_readfile(optlines);
				}
				return;
			}
		}
	}
	printf(_("%s: no server running\n"), progname);
	exit(1);
}



static void
do_kill(pgpid_t pid)
{
	if (kill((pid_t) pid, sig) != 0)
	{
		write_stderr(_("%s: could not send signal %d (PID: %ld): %s\n"),
					 progname, sig, pid, strerror(errno));
		exit(1);
	}
}

#if defined(WIN32) || defined(__CYGWIN__)

static bool
pgwin32_IsInstalled(SC_HANDLE hSCM)
{
	SC_HANDLE	hService = OpenService(hSCM, register_servicename, SERVICE_QUERY_CONFIG);
	bool		bResult = (hService != NULL);

	if (bResult)
		CloseServiceHandle(hService);
	return bResult;
}

static char *
pgwin32_CommandLine(bool registration)
{
	static char cmdLine[MAXPGPATH];
	int			ret;

#ifdef __CYGWIN__
	char		buf[MAXPGPATH];
#endif

	if (registration)
	{
		ret = find_my_exec(argv0, cmdLine);
		if (ret != 0)
		{
			write_stderr(_("%s: could not find own program executable\n"), progname);
			exit(1);
		}
	}
	else
	{
		ret = find_other_exec(argv0, "postgres", PG_BACKEND_VERSIONSTR,
							  cmdLine);
		if (ret != 0)
		{
			write_stderr(_("%s: could not find postgres program executable\n"), progname);
			exit(1);
		}
	}

#ifdef __CYGWIN__
	/* need to convert to windows path */
	cygwin_conv_to_full_win32_path(cmdLine, buf);
	strcpy(cmdLine, buf);
#endif

	if (registration)
	{
		if (pg_strcasecmp(cmdLine + strlen(cmdLine) - 4, ".exe"))
		{
			/* If commandline does not end in .exe, append it */
			strcat(cmdLine, ".exe");
		}
		strcat(cmdLine, " runservice -N \"");
		strcat(cmdLine, register_servicename);
		strcat(cmdLine, "\"");
	}

	if (pg_data)
	{
		strcat(cmdLine, " -D \"");
		strcat(cmdLine, pg_data);
		strcat(cmdLine, "\"");
	}

	if (registration && do_wait)
		strcat(cmdLine, " -w");

	if (registration && wait_seconds != DEFAULT_WAIT)
		/* concatenate */
		sprintf(cmdLine + strlen(cmdLine), " -t %d", wait_seconds);

	if (post_opts)
	{
		strcat(cmdLine, " ");
		if (registration)
			strcat(cmdLine, " -o \"");
		strcat(cmdLine, post_opts);
		if (registration)
			strcat(cmdLine, "\"");
	}

	return cmdLine;
}

static void
pgwin32_doRegister(void)
{
	SC_HANDLE	hService;
	SC_HANDLE	hSCM = OpenSCManager(NULL, NULL, SC_MANAGER_ALL_ACCESS);

	if (hSCM == NULL)
	{
		write_stderr(_("%s: could not open service manager\n"), progname);
		exit(1);
	}
	if (pgwin32_IsInstalled(hSCM))
	{
		CloseServiceHandle(hSCM);
		write_stderr(_("%s: service \"%s\" already registered\n"), progname, register_servicename);
		exit(1);
	}

	if ((hService = CreateService(hSCM, register_servicename, register_servicename,
							   SERVICE_ALL_ACCESS, SERVICE_WIN32_OWN_PROCESS,
								  SERVICE_AUTO_START, SERVICE_ERROR_NORMAL,
								  pgwin32_CommandLine(true),
	   NULL, NULL, "RPCSS\0", register_username, register_password)) == NULL)
	{
		CloseServiceHandle(hSCM);
		write_stderr(_("%s: could not register service \"%s\": error code %d\n"), progname, register_servicename, (int) GetLastError());
		exit(1);
	}
	CloseServiceHandle(hService);
	CloseServiceHandle(hSCM);
}

static void
pgwin32_doUnregister(void)
{
	SC_HANDLE	hService;
	SC_HANDLE	hSCM = OpenSCManager(NULL, NULL, SC_MANAGER_ALL_ACCESS);

	if (hSCM == NULL)
	{
		write_stderr(_("%s: could not open service manager\n"), progname);
		exit(1);
	}
	if (!pgwin32_IsInstalled(hSCM))
	{
		CloseServiceHandle(hSCM);
		write_stderr(_("%s: service \"%s\" not registered\n"), progname, register_servicename);
		exit(1);
	}

	if ((hService = OpenService(hSCM, register_servicename, DELETE)) == NULL)
	{
		CloseServiceHandle(hSCM);
		write_stderr(_("%s: could not open service \"%s\": error code %d\n"), progname, register_servicename, (int) GetLastError());
		exit(1);
	}
	if (!DeleteService(hService))
	{
		CloseServiceHandle(hService);
		CloseServiceHandle(hSCM);
		write_stderr(_("%s: could not unregister service \"%s\": error code %d\n"), progname, register_servicename, (int) GetLastError());
		exit(1);
	}
	CloseServiceHandle(hService);
	CloseServiceHandle(hSCM);
}

static void
pgwin32_SetServiceStatus(DWORD currentState)
{
	status.dwCurrentState = currentState;
	SetServiceStatus(hStatus, (LPSERVICE_STATUS) &status);
}

static void WINAPI
pgwin32_ServiceHandler(DWORD request)
{
	switch (request)
	{
		case SERVICE_CONTROL_STOP:
		case SERVICE_CONTROL_SHUTDOWN:

			/*
			 * We only need a short wait hint here as it just needs to wait
			 * for the next checkpoint. They occur every 5 seconds during
			 * shutdown
			 */
			status.dwWaitHint = 10000;
			pgwin32_SetServiceStatus(SERVICE_STOP_PENDING);
			SetEvent(shutdownEvent);
			return;

		case SERVICE_CONTROL_PAUSE:
			/* Win32 config reloading */
			status.dwWaitHint = 5000;
			kill(postmasterPID, SIGHUP);
			return;

			/* FIXME: These could be used to replace other signals etc */
		case SERVICE_CONTROL_CONTINUE:
		case SERVICE_CONTROL_INTERROGATE:
		default:
			break;
	}
}

static void WINAPI
pgwin32_ServiceMain(DWORD argc, LPTSTR *argv)
{
	PROCESS_INFORMATION pi;
	DWORD		ret;
	DWORD		check_point_start;

	/* Initialize variables */
	status.dwWin32ExitCode = S_OK;
	status.dwCheckPoint = 0;
	status.dwWaitHint = 60000;
	status.dwServiceType = SERVICE_WIN32_OWN_PROCESS;
	status.dwControlsAccepted = SERVICE_ACCEPT_STOP | SERVICE_ACCEPT_SHUTDOWN | SERVICE_ACCEPT_PAUSE_CONTINUE;
	status.dwServiceSpecificExitCode = 0;
	status.dwCurrentState = SERVICE_START_PENDING;

	memset(&pi, 0, sizeof(pi));

	read_post_opts();

	/* Register the control request handler */
	if ((hStatus = RegisterServiceCtrlHandler(register_servicename, pgwin32_ServiceHandler)) == (SERVICE_STATUS_HANDLE) 0)
		return;

	if ((shutdownEvent = CreateEvent(NULL, true, false, NULL)) == NULL)
		return;

	/* Start the postmaster */
	pgwin32_SetServiceStatus(SERVICE_START_PENDING);
	if (!CreateRestrictedProcess(pgwin32_CommandLine(false), &pi, true))
	{
		pgwin32_SetServiceStatus(SERVICE_STOPPED);
		return;
	}
	postmasterPID = pi.dwProcessId;
	postmasterProcess = pi.hProcess;
	CloseHandle(pi.hThread);

	if (do_wait)
	{
		write_eventlog(EVENTLOG_INFORMATION_TYPE, _("Waiting for server startup...\n"));
		if (test_postmaster_connection(true) != PQPING_OK)
		{
			write_eventlog(EVENTLOG_INFORMATION_TYPE, _("Timed out waiting for server startup\n"));
			pgwin32_SetServiceStatus(SERVICE_STOPPED);
			return;
		}
		write_eventlog(EVENTLOG_INFORMATION_TYPE, _("Server started and accepting connections\n"));
	}

	/*
	 * Save the checkpoint value as it might have been incremented in
	 * test_postmaster_connection
	 */
	check_point_start = status.dwCheckPoint;

	pgwin32_SetServiceStatus(SERVICE_RUNNING);

	/* Wait for quit... */
	ret = WaitForMultipleObjects(2, shutdownHandles, FALSE, INFINITE);

	pgwin32_SetServiceStatus(SERVICE_STOP_PENDING);
	switch (ret)
	{
		case WAIT_OBJECT_0:		/* shutdown event */
			kill(postmasterPID, SIGINT);

			/*
			 * Increment the checkpoint and try again Abort after 12
			 * checkpoints as the postmaster has probably hung
			 */
			while (WaitForSingleObject(postmasterProcess, 5000) == WAIT_TIMEOUT && status.dwCheckPoint < 12)
				status.dwCheckPoint++;
			break;

		case (WAIT_OBJECT_0 + 1):		/* postmaster went down */
			break;

		default:
			/* shouldn't get here? */
			break;
	}

	CloseHandle(shutdownEvent);
	CloseHandle(postmasterProcess);

	pgwin32_SetServiceStatus(SERVICE_STOPPED);
}

static void
pgwin32_doRunAsService(void)
{
	SERVICE_TABLE_ENTRY st[] = {{register_servicename, pgwin32_ServiceMain},
	{NULL, NULL}};

	if (StartServiceCtrlDispatcher(st) == 0)
	{
		write_stderr(_("%s: could not start service \"%s\": error code %d\n"), progname, register_servicename, (int) GetLastError());
		exit(1);
	}
}


/*
 * Mingw headers are incomplete, and so are the libraries. So we have to load
 * a whole lot of API functions dynamically. Since we have to do this anyway,
 * also load the couple of functions that *do* exist in minwg headers but not
 * on NT4. That way, we don't break on NT4.
 */
typedef BOOL (WINAPI * __CreateRestrictedToken) (HANDLE, DWORD, DWORD, PSID_AND_ATTRIBUTES, DWORD, PLUID_AND_ATTRIBUTES, DWORD, PSID_AND_ATTRIBUTES, PHANDLE);
typedef BOOL (WINAPI * __IsProcessInJob) (HANDLE, HANDLE, PBOOL);
typedef HANDLE (WINAPI * __CreateJobObject) (LPSECURITY_ATTRIBUTES, LPCTSTR);
typedef BOOL (WINAPI * __SetInformationJobObject) (HANDLE, JOBOBJECTINFOCLASS, LPVOID, DWORD);
typedef BOOL (WINAPI * __AssignProcessToJobObject) (HANDLE, HANDLE);
typedef BOOL (WINAPI * __QueryInformationJobObject) (HANDLE, JOBOBJECTINFOCLASS, LPVOID, DWORD, LPDWORD);

/* Windows API define missing from MingW headers */
#define DISABLE_MAX_PRIVILEGE	0x1

/*
 * Create a restricted token, a job object sandbox, and execute the specified
 * process with it.
 *
 * Returns 0 on success, non-zero on failure, same as CreateProcess().
 *
 * On NT4, or any other system not containing the required functions, will
 * launch the process under the current token without doing any modifications.
 *
 * NOTE! Job object will only work when running as a service, because it's
 * automatically destroyed when pg_ctl exits.
 */
static int
<<<<<<< HEAD
CreateRestrictedProcess(char *cmd, PROCESS_INFORMATION * processInfo, bool as_service)
=======
CreateRestrictedProcess(char *cmd, PROCESS_INFORMATION *processInfo, bool as_service)
>>>>>>> 4d53a2f9
{
	int			r;
	BOOL		b;
	STARTUPINFO si;
	HANDLE		origToken;
	HANDLE		restrictedToken;
	SID_IDENTIFIER_AUTHORITY NtAuthority = {SECURITY_NT_AUTHORITY};
	SID_AND_ATTRIBUTES dropSids[2];

	/* Functions loaded dynamically */
	__CreateRestrictedToken _CreateRestrictedToken = NULL;
	__IsProcessInJob _IsProcessInJob = NULL;
	__CreateJobObject _CreateJobObject = NULL;
	__SetInformationJobObject _SetInformationJobObject = NULL;
	__AssignProcessToJobObject _AssignProcessToJobObject = NULL;
	__QueryInformationJobObject _QueryInformationJobObject = NULL;
	HANDLE		Kernel32Handle;
	HANDLE		Advapi32Handle;

	ZeroMemory(&si, sizeof(si));
	si.cb = sizeof(si);

	Advapi32Handle = LoadLibrary("ADVAPI32.DLL");
	if (Advapi32Handle != NULL)
	{
		_CreateRestrictedToken = (__CreateRestrictedToken) GetProcAddress(Advapi32Handle, "CreateRestrictedToken");
	}

	if (_CreateRestrictedToken == NULL)
	{
		/*
		 * NT4 doesn't have CreateRestrictedToken, so just call ordinary
		 * CreateProcess
		 */
		write_stderr("WARNING: cannot create restricted tokens on this platform\n");
		if (Advapi32Handle != NULL)
			FreeLibrary(Advapi32Handle);
		return CreateProcess(NULL, cmd, NULL, NULL, FALSE, 0, NULL, NULL, &si, processInfo);
	}

	/* Open the current token to use as a base for the restricted one */
	if (!OpenProcessToken(GetCurrentProcess(), TOKEN_ALL_ACCESS, &origToken))
	{
		write_stderr("Failed to open process token: %lu\n", GetLastError());
		return 0;
	}

	/* Allocate list of SIDs to remove */
	ZeroMemory(&dropSids, sizeof(dropSids));
	if (!AllocateAndInitializeSid(&NtAuthority, 2,
		 SECURITY_BUILTIN_DOMAIN_RID, DOMAIN_ALIAS_RID_ADMINS, 0, 0, 0, 0, 0,
								  0, &dropSids[0].Sid) ||
		!AllocateAndInitializeSid(&NtAuthority, 2,
	SECURITY_BUILTIN_DOMAIN_RID, DOMAIN_ALIAS_RID_POWER_USERS, 0, 0, 0, 0, 0,
								  0, &dropSids[1].Sid))
	{
		write_stderr("Failed to allocate SIDs: %lu\n", GetLastError());
		return 0;
	}

	b = _CreateRestrictedToken(origToken,
							   DISABLE_MAX_PRIVILEGE,
							   sizeof(dropSids) / sizeof(dropSids[0]),
							   dropSids,
							   0, NULL,
							   0, NULL,
							   &restrictedToken);

	FreeSid(dropSids[1].Sid);
	FreeSid(dropSids[0].Sid);
	CloseHandle(origToken);
	FreeLibrary(Advapi32Handle);

	if (!b)
	{
		write_stderr("Failed to create restricted token: %lu\n", GetLastError());
		return 0;
	}

#ifndef __CYGWIN__
    AddUserToTokenDacl(restrictedToken);
#endif

	r = CreateProcessAsUser(restrictedToken, NULL, cmd, NULL, NULL, TRUE, CREATE_SUSPENDED, NULL, NULL, &si, processInfo);

	Kernel32Handle = LoadLibrary("KERNEL32.DLL");
	if (Kernel32Handle != NULL)
	{
		_IsProcessInJob = (__IsProcessInJob) GetProcAddress(Kernel32Handle, "IsProcessInJob");
		_CreateJobObject = (__CreateJobObject) GetProcAddress(Kernel32Handle, "CreateJobObjectA");
		_SetInformationJobObject = (__SetInformationJobObject) GetProcAddress(Kernel32Handle, "SetInformationJobObject");
		_AssignProcessToJobObject = (__AssignProcessToJobObject) GetProcAddress(Kernel32Handle, "AssignProcessToJobObject");
		_QueryInformationJobObject = (__QueryInformationJobObject) GetProcAddress(Kernel32Handle, "QueryInformationJobObject");
	}

	/* Verify that we found all functions */
	if (_IsProcessInJob == NULL || _CreateJobObject == NULL || _SetInformationJobObject == NULL || _AssignProcessToJobObject == NULL || _QueryInformationJobObject == NULL)
	{
		/*
		 * IsProcessInJob() is not available on < WinXP, so there is no need
		 * to log the error every time in that case
		 */
		OSVERSIONINFO osv;

		osv.dwOSVersionInfoSize = sizeof(osv);
		if (!GetVersionEx(&osv) ||		/* could not get version */
			(osv.dwMajorVersion == 5 && osv.dwMinorVersion > 0) ||		/* 5.1=xp, 5.2=2003, etc */
			osv.dwMajorVersion > 5)		/* anything newer should have the API */

			/*
			 * Log error if we can't get version, or if we're on WinXP/2003 or
			 * newer
			 */
			write_stderr("WARNING: could not locate all job object functions in system API\n");
	}
	else
	{
		BOOL		inJob;

		if (_IsProcessInJob(processInfo->hProcess, NULL, &inJob))
		{
			if (!inJob)
			{
				/*
				 * Job objects are working, and the new process isn't in one,
				 * so we can create one safely. If any problems show up when
				 * setting it, we're going to ignore them.
				 */
				HANDLE		job;
				char		jobname[128];

				sprintf(jobname, "PostgreSQL_%lu", processInfo->dwProcessId);

				job = _CreateJobObject(NULL, jobname);
				if (job)
				{
					JOBOBJECT_BASIC_LIMIT_INFORMATION basicLimit;
					JOBOBJECT_BASIC_UI_RESTRICTIONS uiRestrictions;
					JOBOBJECT_SECURITY_LIMIT_INFORMATION securityLimit;
					OSVERSIONINFO osv;

					ZeroMemory(&basicLimit, sizeof(basicLimit));
					ZeroMemory(&uiRestrictions, sizeof(uiRestrictions));
					ZeroMemory(&securityLimit, sizeof(securityLimit));

					basicLimit.LimitFlags = JOB_OBJECT_LIMIT_DIE_ON_UNHANDLED_EXCEPTION | JOB_OBJECT_LIMIT_PRIORITY_CLASS;
					basicLimit.PriorityClass = NORMAL_PRIORITY_CLASS;
					_SetInformationJobObject(job, JobObjectBasicLimitInformation, &basicLimit, sizeof(basicLimit));

					uiRestrictions.UIRestrictionsClass = JOB_OBJECT_UILIMIT_DESKTOP | JOB_OBJECT_UILIMIT_DISPLAYSETTINGS |
						JOB_OBJECT_UILIMIT_EXITWINDOWS | JOB_OBJECT_UILIMIT_READCLIPBOARD |
						JOB_OBJECT_UILIMIT_SYSTEMPARAMETERS | JOB_OBJECT_UILIMIT_WRITECLIPBOARD;

					if (as_service)
					{
						osv.dwOSVersionInfoSize = sizeof(osv);
						if (!GetVersionEx(&osv) ||
							osv.dwMajorVersion < 6 ||
<<<<<<< HEAD
							(osv.dwMajorVersion == 6 && osv.dwMinorVersion == 0))
=======
						(osv.dwMajorVersion == 6 && osv.dwMinorVersion == 0))
>>>>>>> 4d53a2f9
						{
							/*
							 * On Windows 7 (and presumably later),
							 * JOB_OBJECT_UILIMIT_HANDLES prevents us from
							 * starting as a service. So we only enable it on
							 * Vista and earlier (version <= 6.0)
							 */
							uiRestrictions.UIRestrictionsClass |= JOB_OBJECT_UILIMIT_HANDLES;
						}
					}
					_SetInformationJobObject(job, JobObjectBasicUIRestrictions, &uiRestrictions, sizeof(uiRestrictions));

					securityLimit.SecurityLimitFlags = JOB_OBJECT_SECURITY_NO_ADMIN | JOB_OBJECT_SECURITY_ONLY_TOKEN;
					securityLimit.JobToken = restrictedToken;
					_SetInformationJobObject(job, JobObjectSecurityLimitInformation, &securityLimit, sizeof(securityLimit));

					_AssignProcessToJobObject(job, processInfo->hProcess);
				}
			}
		}
	}

#ifndef __CYGWIN__
<<<<<<< HEAD
    AddUserToTokenDacl(processInfo->hProcess);
=======
	AddUserToDacl(processInfo->hProcess);
>>>>>>> 4d53a2f9
#endif

	CloseHandle(restrictedToken);

	ResumeThread(processInfo->hThread);

	FreeLibrary(Kernel32Handle);

	/*
	 * We intentionally don't close the job object handle, because we want the
	 * object to live on until pg_ctl shuts down.
	 */
	return r;
}
#endif

static void
do_advice(void)
{
	write_stderr(_("Try \"%s --help\" for more information.\n"), progname);
}



static void
do_help(void)
{
	printf(_("%s is a utility to start, stop, restart, reload configuration files,\n"
			 "report the status of a PostgreSQL server, or signal a PostgreSQL process.\n\n"), progname);
	printf(_("Usage:\n"));
	printf(_("  %s start   [-w] [-t SECS] [-D DATADIR] [-s] [-l FILENAME] [-o \"OPTIONS\"]\n"), progname);
	printf(_("  %s stop    [-W] [-t SECS] [-D DATADIR] [-s] [-m SHUTDOWN-MODE]\n"), progname);
	printf(_("  %s restart [-w] [-t SECS] [-D DATADIR] [-s] [-m SHUTDOWN-MODE]\n"
			 "                 [-o \"OPTIONS\"]\n"), progname);
	printf(_("  %s reload  [-D DATADIR] [-s]\n"), progname);
	printf(_("  %s status  [-D DATADIR]\n"), progname);
	printf(_("  %s kill    SIGNALNAME PID\n"), progname);
#if defined(WIN32) || defined(__CYGWIN__)
	printf(_("  %s register   [-N SERVICENAME] [-U USERNAME] [-P PASSWORD] [-D DATADIR]\n"
		 "                    [-w] [-t SECS] [-o \"OPTIONS\"]\n"), progname);
	printf(_("  %s unregister [-N SERVICENAME]\n"), progname);
#endif

	printf(_("\nCommon options:\n"));
	printf(_("  -D, --pgdata DATADIR   location of the database storage area\n"));
	printf(_("  -s, --silent           only print errors, no informational messages\n"));
	printf(_("  -t SECS                seconds to wait when using -w option\n"));
	printf(_("  -w                     wait until operation completes\n"));
	printf(_("  -W                     do not wait until operation completes\n"));
	printf(_("  --help                 show this help, then exit\n"));
	printf(_("  --version              output version information, then exit\n"));
	printf(_("  --gp-version           output Greenplum version information, then exit\n"));
	printf(_("(The default is to wait for shutdown, but not for start or restart.)\n\n"));
	printf(_("If the -D option is omitted, the environment variable PGDATA is used.\n"));

	printf(_("\nOptions for start or restart:\n"));
#if defined(HAVE_GETRLIMIT) && defined(RLIMIT_CORE)
	printf(_("  -c, --core-files       allow postgres to produce core files\n"));
#else
	printf(_("  -c, --core-files       not applicable on this platform\n"));
#endif
	printf(_("  -l, --log FILENAME     write (or append) server log to FILENAME\n"));
	printf(_("  -o OPTIONS             command line options to pass to postgres\n"
			 "                         (PostgreSQL server executable)\n"));
	printf(_("  -p PATH-TO-POSTGRES    normally not necessary\n"));
	printf(_("\nOptions for stop or restart:\n"));
	printf(_("  -m SHUTDOWN-MODE   can be \"smart\", \"fast\", or \"immediate\"\n"));

	printf(_("\nShutdown modes are:\n"));
	printf(_("  smart       quit after all clients have disconnected\n"));
	printf(_("  fast        quit directly, with proper shutdown\n"));
	printf(_("  immediate   quit without complete shutdown; will lead to recovery on restart\n"));

	printf(_("\nAllowed signal names for kill:\n"));
	printf("  HUP INT QUIT ABRT TERM USR1 USR2\n");

#if defined(WIN32) || defined(__CYGWIN__)
	printf(_("\nOptions for register and unregister:\n"));
	printf(_("  -N SERVICENAME  service name with which to register PostgreSQL server\n"));
	printf(_("  -P PASSWORD     password of account to register PostgreSQL server\n"));
	printf(_("  -U USERNAME     user name of account to register PostgreSQL server\n"));
#endif

	printf(_("\nReport bugs to <bugs@greenplum.org>.\n"));
}



static void
set_mode(char *modeopt)
{
	if (strcmp(modeopt, "s") == 0 || strcmp(modeopt, "smart") == 0)
	{
		shutdown_mode = SMART_MODE;
		sig = SIGTERM;
	}
	else if (strcmp(modeopt, "f") == 0 || strcmp(modeopt, "fast") == 0)
	{
		shutdown_mode = FAST_MODE;
		sig = SIGINT;
	}
	else if (strcmp(modeopt, "i") == 0 || strcmp(modeopt, "immediate") == 0)
	{
		shutdown_mode = IMMEDIATE_MODE;
		sig = SIGQUIT;
	}
	else
	{
		write_stderr(_("%s: unrecognized shutdown mode \"%s\"\n"), progname, modeopt);
		do_advice();
		exit(1);
	}
}



static void
set_sig(char *signame)
{
	if (!strcmp(signame, "HUP"))
		sig = SIGHUP;
	else if (!strcmp(signame, "INT"))
		sig = SIGINT;
	else if (!strcmp(signame, "QUIT"))
		sig = SIGQUIT;
	else if (!strcmp(signame, "ABRT"))
		sig = SIGABRT;

	/*
	 * probably should NOT provide SIGKILL
	 *
	 * else if (!strcmp(signame,"KILL")) sig = SIGKILL;
	 */
	else if (!strcmp(signame, "TERM"))
		sig = SIGTERM;
	else if (!strcmp(signame, "USR1"))
		sig = SIGUSR1;
	else if (!strcmp(signame, "USR2"))
		sig = SIGUSR2;
	else
	{
		write_stderr(_("%s: unrecognized signal name \"%s\"\n"), progname, signame);
		do_advice();
		exit(1);
	}

}



int
main(int argc, char **argv)
{
	static struct option long_options[] = {
		{"help", no_argument, NULL, '?'},
		{"version", no_argument, NULL, 'V'},
		{"log", required_argument, NULL, 'l'},
		{"mode", required_argument, NULL, 'm'},
		{"pgdata", required_argument, NULL, 'D'},
		{"silent", no_argument, NULL, 's'},
		{"timeout", required_argument, NULL, 't'},
		{"core-files", no_argument, NULL, 'c'},
		{"wrapper", optional_argument, NULL, 'q'},
		{"wrapper-args", optional_argument, NULL, 'Q'},
		{NULL, 0, NULL, 0}
	};

	int			option_index;
	int			c;
	pgpid_t		killproc = 0;

#if defined(WIN32) || defined(__CYGWIN__)
	setvbuf(stderr, NULL, _IONBF, 0);
#endif

	progname = get_progname(argv[0]);
	set_pglocale_pgservice(argv[0], PG_TEXTDOMAIN("pg_ctl"));

	/*
	 * save argv[0] so do_start() can look for the postmaster if necessary. we
	 * don't look for postmaster here because in many cases we won't need it.
	 */
	argv0 = argv[0];

	umask(077);

	/* support --help and --version even if invoked as root */
	if (argc > 1)
	{
		if (strcmp(argv[1], "-h") == 0 || strcmp(argv[1], "--help") == 0 ||
			strcmp(argv[1], "-?") == 0)
		{
			do_help();
			exit(0);
		}
		else if (strcmp(argv[1], "-V") == 0 || strcmp(argv[1], "--version") == 0)
		{
			printf("%s (Greenplum Database) %s\n", progname, PG_VERSION);
			exit(0);
		}
		else if (strcmp(argv[1], "--gp-version") == 0)
		{
			printf("%s (Greenplum Database) %s\n", progname, GP_VERSION);
			exit(0);
		}
	}

	/*
	 * Disallow running as root, to forestall any possible security holes.
	 */
#ifndef WIN32
	if (geteuid() == 0)
	{
		write_stderr(_("%s: cannot be run as root\n"
					   "Please log in (using, e.g., \"su\") as the "
					   "(unprivileged) user that will\n"
					   "own the server process.\n"),
					 progname);
		exit(1);
	}
#endif

	/*
	 * 'Action' can be before or after args so loop over both. Some
	 * getopt_long() implementations will reorder argv[] to place all flags
	 * first (GNU?), but we don't rely on it. Our /port version doesn't do
	 * that.
	 */
	optind = 1;

	/* process command-line options */
	while (optind < argc)
	{
		while ((c = getopt_long(argc, argv, "cD:l:m:N:o:p:P:st:U:wW", long_options, &option_index)) != -1)
		{
			switch (c)
			{
				case 'D':
					{
						char	   *pgdata_D;
						char	   *env_var = pg_malloc(strlen(optarg) + 8);

						pgdata_D = xstrdup(optarg);
						canonicalize_path(pgdata_D);
						snprintf(env_var, strlen(optarg) + 8, "PGDATA=%s",
								 pgdata_D);
						putenv(env_var);

						/*
						 * We could pass PGDATA just in an environment
						 * variable but we do -D too for clearer postmaster
						 * 'ps' display
						 */
						pgdata_opt = pg_malloc(strlen(pgdata_D) + 7);
						snprintf(pgdata_opt, strlen(pgdata_D) + 7,
								 "-D \"%s\" ",
								 pgdata_D);
						break;
					}
				case 'l':
					log_file = xstrdup(optarg);
					break;
				case 'm':
					set_mode(optarg);
					break;
				case 'N':
					register_servicename = xstrdup(optarg);
					break;
				case 'o':
					post_opts = xstrdup(optarg);
					break;
				case 'p':
					postgres_path = xstrdup(optarg);
					break;
				case 'P':
					register_password = xstrdup(optarg);
					break;
				case 's':
					silent_mode = true;
					break;
				case 't':
					wait_seconds = atoi(optarg);
					break;
				case 'U':
					if (strchr(optarg, '\\'))
						register_username = xstrdup(optarg);
					else
						/* Prepend .\ for local accounts */
					{
						register_username = malloc(strlen(optarg) + 3);
						if (!register_username)
						{
							write_stderr(_("%s: out of memory\n"), progname);
							exit(1);
						}
						strcpy(register_username, ".\\");
						strcat(register_username, optarg);
					}
					break;
				case 'w':
					do_wait = true;
					wait_set = true;
					break;
				case 'W':
					do_wait = false;
					wait_set = true;
					break;
				case 'c':
					allow_core_files = true;
					break;
				case 'q':
					wrapper = xstrdup(optarg);
					break;
				case 'Q':
					wrapper_args = xstrdup(optarg);
					break;
				default:
					/* getopt_long already issued a suitable error message */
					do_advice();
					exit(1);
			}
		}

		/* Process an action */
		if (optind < argc)
		{
			if (ctl_command != NO_COMMAND)
			{
				write_stderr(_("%s: too many command-line arguments (first is \"%s\")\n"), progname, argv[optind]);
				do_advice();
				exit(1);
			}

			if (strcmp(argv[optind], "start") == 0)
				ctl_command = START_COMMAND;
			else if (strcmp(argv[optind], "stop") == 0)
				ctl_command = STOP_COMMAND;
			else if (strcmp(argv[optind], "restart") == 0)
				ctl_command = RESTART_COMMAND;
			else if (strcmp(argv[optind], "reload") == 0)
				ctl_command = RELOAD_COMMAND;
			else if (strcmp(argv[optind], "status") == 0)
				ctl_command = STATUS_COMMAND;
			else if (strcmp(argv[optind], "promote") == 0)
				ctl_command = PROMOTE_COMMAND;
			else if (strcmp(argv[optind], "kill") == 0)
			{
				if (argc - optind < 3)
				{
					write_stderr(_("%s: missing arguments for kill mode\n"), progname);
					do_advice();
					exit(1);
				}
				ctl_command = KILL_COMMAND;
				set_sig(argv[++optind]);
				killproc = atol(argv[++optind]);
			}
#if defined(WIN32) || defined(__CYGWIN__)
			else if (strcmp(argv[optind], "register") == 0)
				ctl_command = REGISTER_COMMAND;
			else if (strcmp(argv[optind], "unregister") == 0)
				ctl_command = UNREGISTER_COMMAND;
			else if (strcmp(argv[optind], "runservice") == 0)
				ctl_command = RUN_AS_SERVICE_COMMAND;
#endif
			else
			{
				write_stderr(_("%s: unrecognized operation mode \"%s\"\n"), progname, argv[optind]);
				do_advice();
				exit(1);
			}
			optind++;
		}
	}

	if (ctl_command == NO_COMMAND)
	{
		write_stderr(_("%s: no operation specified\n"), progname);
		do_advice();
		exit(1);
	}

	/* Note we put any -D switch into the env var above */
	pg_data = getenv("PGDATA");
	if (pg_data)
	{
		pg_data = xstrdup(pg_data);
		canonicalize_path(pg_data);
	}

	if (pg_data == NULL &&
		ctl_command != KILL_COMMAND && ctl_command != UNREGISTER_COMMAND)
	{
		write_stderr(_("%s: no database directory specified "
					   "and environment variable PGDATA unset\n"),
					 progname);
		do_advice();
		exit(1);
	}

	if (!wait_set)
	{
		switch (ctl_command)
		{
			case RESTART_COMMAND:
			case START_COMMAND:
				do_wait = false;
				break;
			case STOP_COMMAND:
				do_wait = true;
				break;
			default:
				break;
		}
	}

	if (ctl_command == RELOAD_COMMAND)
	{
		sig = SIGHUP;
		do_wait = false;
	}

	if (pg_data)
	{
		snprintf(postopts_file, MAXPGPATH, "%s/postmaster.opts", pg_data);
		snprintf(pid_file, MAXPGPATH, "%s/postmaster.pid", pg_data);
		snprintf(conf_file, MAXPGPATH, "%s/postgresql.conf", pg_data);
		snprintf(backup_file, MAXPGPATH, "%s/backup_label", pg_data);
		snprintf(recovery_file, MAXPGPATH, "%s/recovery.conf", pg_data);
		snprintf(promote_file, MAXPGPATH, "%s/promote", pg_data);
	}

	switch (ctl_command)
	{
		case STATUS_COMMAND:
			do_status();
			break;
		case START_COMMAND:
			do_start();
			break;
		case STOP_COMMAND:
			do_stop();
			break;
		case RESTART_COMMAND:
			do_restart();
			break;
		case RELOAD_COMMAND:
			do_reload();
			break;
		case PROMOTE_COMMAND:
			do_promote();
			break;
		case KILL_COMMAND:
			do_kill(killproc);
			break;
#if defined(WIN32) || defined(__CYGWIN__)
		case REGISTER_COMMAND:
			pgwin32_doRegister();
			break;
		case UNREGISTER_COMMAND:
			pgwin32_doUnregister();
			break;
		case RUN_AS_SERVICE_COMMAND:
			pgwin32_doRunAsService();
			break;
#endif
		default:
			break;
	}

	exit(0);
}<|MERGE_RESOLUTION|>--- conflicted
+++ resolved
@@ -126,11 +126,7 @@
 static void WINAPI pgwin32_ServiceHandler(DWORD);
 static void WINAPI pgwin32_ServiceMain(DWORD, LPTSTR *);
 static void pgwin32_doRunAsService(void);
-<<<<<<< HEAD
-static int	CreateRestrictedProcess(char *cmd, PROCESS_INFORMATION * processInfo, bool as_service);
-=======
 static int	CreateRestrictedProcess(char *cmd, PROCESS_INFORMATION *processInfo, bool as_service);
->>>>>>> 4d53a2f9
 
 static SERVICE_STATUS status;
 static SERVICE_STATUS_HANDLE hStatus = (SERVICE_STATUS_HANDLE) 0;
@@ -611,7 +607,6 @@
 			break;
 
 #if defined(WIN32)
-<<<<<<< HEAD
 		if (do_checkpoint)
 		{
 			/*
@@ -625,21 +620,6 @@
 			status.dwCheckPoint++;
 			SetServiceStatus(hStatus, (LPSERVICE_STATUS) &status);
 		}
-=======
-			if (do_checkpoint)
-			{
-				/*
-				 * Increment the wait hint by 6 secs (connection timeout +
-				 * sleep) We must do this to indicate to the SCM that our
-				 * startup time is changing, otherwise it'll usually send a
-				 * stop signal after 20 seconds, despite incrementing the
-				 * checkpoint counter.
-				 */
-				status.dwWaitHint += 6000;
-				status.dwCheckPoint++;
-				SetServiceStatus(hStatus, (LPSERVICE_STATUS) &status);
-			}
->>>>>>> 4d53a2f9
 
 		else
 #endif
@@ -712,14 +692,9 @@
 				 */
 				if ((arg1 = strstr(optline, " \"")) != NULL)
 				{
-<<<<<<< HEAD
-					*arg1 = '\0';	/* terminate so we get only program name */
-					post_opts = strdup(arg1 + 1); /* point past whitespace */
-=======
 					*arg1 = '\0';		/* terminate so we get only program
 										 * name */
-					post_opts = arg1 + 1;		/* point past whitespace */
->>>>>>> 4d53a2f9
+					post_opts = strdup(arg1 + 1); /* point past whitespace */
 				}
 				if (postgres_path == NULL)
 					postgres_path = strdup(optline);
@@ -1515,11 +1490,7 @@
  * automatically destroyed when pg_ctl exits.
  */
 static int
-<<<<<<< HEAD
-CreateRestrictedProcess(char *cmd, PROCESS_INFORMATION * processInfo, bool as_service)
-=======
 CreateRestrictedProcess(char *cmd, PROCESS_INFORMATION *processInfo, bool as_service)
->>>>>>> 4d53a2f9
 {
 	int			r;
 	BOOL		b;
@@ -1678,11 +1649,7 @@
 						osv.dwOSVersionInfoSize = sizeof(osv);
 						if (!GetVersionEx(&osv) ||
 							osv.dwMajorVersion < 6 ||
-<<<<<<< HEAD
-							(osv.dwMajorVersion == 6 && osv.dwMinorVersion == 0))
-=======
 						(osv.dwMajorVersion == 6 && osv.dwMinorVersion == 0))
->>>>>>> 4d53a2f9
 						{
 							/*
 							 * On Windows 7 (and presumably later),
@@ -1706,11 +1673,7 @@
 	}
 
 #ifndef __CYGWIN__
-<<<<<<< HEAD
     AddUserToTokenDacl(processInfo->hProcess);
-=======
-	AddUserToDacl(processInfo->hProcess);
->>>>>>> 4d53a2f9
 #endif
 
 	CloseHandle(restrictedToken);
