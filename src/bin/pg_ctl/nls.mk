<<<<<<< HEAD
# $PostgreSQL: pgsql/src/bin/pg_ctl/nls.mk,v 1.18.2.1 2009/09/03 21:01:07 petere Exp $
CATALOG_NAME	:= pg_ctl
AVAIL_LANGUAGES	:= de es fr it ja ko pt_BR ru sv ta tr
=======
# $PostgreSQL: pgsql/src/bin/pg_ctl/nls.mk,v 1.16 2007/11/15 20:38:15 petere Exp $
CATALOG_NAME	:= pg_ctl
AVAIL_LANGUAGES	:= cs de es fr it ko pt_BR ro ru sk sl sv ta tr zh_CN zh_TW
>>>>>>> d13f41d2
GETTEXT_FILES	:= pg_ctl.c ../../port/exec.c
GETTEXT_TRIGGERS:= _ simple_prompt<|MERGE_RESOLUTION|>--- conflicted
+++ resolved
@@ -1,11 +1,5 @@
-<<<<<<< HEAD
 # $PostgreSQL: pgsql/src/bin/pg_ctl/nls.mk,v 1.18.2.1 2009/09/03 21:01:07 petere Exp $
 CATALOG_NAME	:= pg_ctl
-AVAIL_LANGUAGES	:= de es fr it ja ko pt_BR ru sv ta tr
-=======
-# $PostgreSQL: pgsql/src/bin/pg_ctl/nls.mk,v 1.16 2007/11/15 20:38:15 petere Exp $
-CATALOG_NAME	:= pg_ctl
 AVAIL_LANGUAGES	:= cs de es fr it ko pt_BR ro ru sk sl sv ta tr zh_CN zh_TW
->>>>>>> d13f41d2
 GETTEXT_FILES	:= pg_ctl.c ../../port/exec.c
 GETTEXT_TRIGGERS:= _ simple_prompt