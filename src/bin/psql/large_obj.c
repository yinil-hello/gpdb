/*
 * psql - the PostgreSQL interactive terminal
 *
 * Copyright (c) 2000-2010, PostgreSQL Global Development Group
 *
 * $PostgreSQL: pgsql/src/bin/psql/large_obj.c,v 1.53 2009/12/11 03:34:56 itagaki Exp $
 */
#include "postgres_fe.h"
#include "large_obj.h"


#include "settings.h"
#include "common.h"

static void
print_lo_result(const char *fmt,...)
__attribute__((format(printf, 1, 2)));

static void
print_lo_result(const char *fmt,...)
{
	va_list		ap;

	if (!pset.quiet)
	{
		if (pset.popt.topt.format == PRINT_HTML)
			fputs("<p>", pset.queryFout);

		va_start(ap, fmt);
		vfprintf(pset.queryFout, fmt, ap);
		va_end(ap);

		if (pset.popt.topt.format == PRINT_HTML)
			fputs("</p>\n", pset.queryFout);
		else
			fputs("\n", pset.queryFout);
	}

	if (pset.logfile)
	{
		va_start(ap, fmt);
		vfprintf(pset.logfile, fmt, ap);
		va_end(ap);
		fputs("\n", pset.logfile);
	}
}


/*
 * Prepare to do a large-object operation.	We *must* be inside a transaction
 * block for all these operations, so start one if needed.
 *
 * Returns TRUE if okay, FALSE if failed.  *own_transaction is set to indicate
 * if we started our own transaction or not.
 */
static bool
start_lo_xact(const char *operation, bool *own_transaction)
{
	PGTransactionStatusType tstatus;
	PGresult   *res;

	*own_transaction = false;

	if (!pset.db)
	{
		psql_error("%s: not connected to a database\n", operation);
		return false;
	}

	tstatus = PQtransactionStatus(pset.db);

	switch (tstatus)
	{
		case PQTRANS_IDLE:
			/* need to start our own xact */
			if (!(res = PSQLexec("BEGIN", false)))
				return false;
			PQclear(res);
			*own_transaction = true;
			break;
		case PQTRANS_INTRANS:
			/* use the existing xact */
			break;
		case PQTRANS_INERROR:
			psql_error("%s: current transaction is aborted\n", operation);
			return false;
		default:
			psql_error("%s: unknown transaction status\n", operation);
			return false;
	}

	return true;
}

/*
 * Clean up after a successful LO operation
 */
static bool
finish_lo_xact(const char *operation, bool own_transaction)
{
	PGresult   *res;

	if (own_transaction && pset.autocommit)
	{
		/* close out our own xact */
		if (!(res = PSQLexec("COMMIT", false)))
		{
			res = PSQLexec("ROLLBACK", false);
			PQclear(res);
			return false;
		}
		PQclear(res);
	}

	return true;
}

/*
 * Clean up after a failed LO operation
 */
static bool
fail_lo_xact(const char *operation, bool own_transaction)
{
	PGresult   *res;

	if (own_transaction && pset.autocommit)
	{
		/* close out our own xact */
		res = PSQLexec("ROLLBACK", false);
		PQclear(res);
	}

	return false;				/* always */
}


/*
 * do_lo_export()
 *
 * Write a large object to a file
 */
bool
do_lo_export(const char *loid_arg, const char *filename_arg)
{
	int			status;
	bool		own_transaction;

	if (!start_lo_xact("\\lo_export", &own_transaction))
		return false;

	SetCancelConn();
	status = lo_export(pset.db, atooid(loid_arg), filename_arg);
	ResetCancelConn();

	/* of course this status is documented nowhere :( */
	if (status != 1)
	{
		fputs(PQerrorMessage(pset.db), stderr);
		return fail_lo_xact("\\lo_export", own_transaction);
	}

	if (!finish_lo_xact("\\lo_export", own_transaction))
		return false;

	print_lo_result("lo_export");

	return true;
}


/*
 * do_lo_import()
 *
 * Copy large object from file to database
 */
bool
do_lo_import(const char *filename_arg, const char *comment_arg)
{
	PGresult   *res;
	Oid			loid;
	char		oidbuf[32];
	bool		own_transaction;

	if (!start_lo_xact("\\lo_import", &own_transaction))
		return false;

	SetCancelConn();
	loid = lo_import(pset.db, filename_arg);
	ResetCancelConn();

	if (loid == InvalidOid)
	{
		fputs(PQerrorMessage(pset.db), stderr);
		return fail_lo_xact("\\lo_import", own_transaction);
	}

	/* insert description if given */
	if (comment_arg)
	{
		char	   *cmdbuf;
		char	   *bufptr;
		size_t		slen = strlen(comment_arg);

		cmdbuf = malloc(slen * 2 + 256);
		if (!cmdbuf)
			return fail_lo_xact("\\lo_import", own_transaction);
		sprintf(cmdbuf, "COMMENT ON LARGE OBJECT %u IS '", loid);
		bufptr = cmdbuf + strlen(cmdbuf);
		bufptr += PQescapeStringConn(pset.db, bufptr, comment_arg, slen, NULL);
		strcpy(bufptr, "'");

		if (!(res = PSQLexec(cmdbuf, false)))
		{
			free(cmdbuf);
			return fail_lo_xact("\\lo_import", own_transaction);
		}

		PQclear(res);
		free(cmdbuf);
	}

	if (!finish_lo_xact("\\lo_import", own_transaction))
		return false;

	print_lo_result("lo_import %u", loid);

	sprintf(oidbuf, "%u", loid);
	SetVariable(pset.vars, "LASTOID", oidbuf);

	return true;
}


/*
 * do_lo_unlink()
 *
 * removes a large object out of the database
 */
bool
do_lo_unlink(const char *loid_arg)
{
	int			status;
	Oid			loid = atooid(loid_arg);
	bool		own_transaction;

	if (!start_lo_xact("\\lo_unlink", &own_transaction))
		return false;

	SetCancelConn();
	status = lo_unlink(pset.db, loid);
	ResetCancelConn();

	if (status == -1)
	{
		fputs(PQerrorMessage(pset.db), stderr);
		return fail_lo_xact("\\lo_unlink", own_transaction);
	}

	if (!finish_lo_xact("\\lo_unlink", own_transaction))
		return false;

	print_lo_result("lo_unlink %u", loid);

	return true;
}



/*
 * do_lo_list()
 *
 * Show all large objects in database with comments
 */
bool
do_lo_list(void)
{
	PGresult   *res;
	char		buf[1024];
	printQueryOpt myopt = pset.popt;

<<<<<<< HEAD
	if (pset.sversion >= 90000)
=======
	if (pset.sversion >= 80500)
>>>>>>> 78a09145
	{
		snprintf(buf, sizeof(buf),
				 "SELECT oid as \"%s\",\n"
				 "  pg_catalog.pg_get_userbyid(lomowner) as \"%s\",\n"
<<<<<<< HEAD
			"  pg_catalog.obj_description(oid, 'pg_largeobject') as \"%s\"\n"
=======
				 "  pg_catalog.obj_description(oid, 'pg_largeobject') as \"%s\"\n"
>>>>>>> 78a09145
				 "  FROM pg_catalog.pg_largeobject_metadata "
				 "  ORDER BY oid",
				 gettext_noop("ID"),
				 gettext_noop("Owner"),
				 gettext_noop("Description"));
	}
	else
	{
		snprintf(buf, sizeof(buf),
				 "SELECT loid as \"%s\",\n"
<<<<<<< HEAD
		   "  pg_catalog.obj_description(loid, 'pg_largeobject') as \"%s\"\n"
			 "FROM (SELECT DISTINCT loid FROM pg_catalog.pg_largeobject) x\n"
=======
				 "  pg_catalog.obj_description(loid, 'pg_largeobject') as \"%s\"\n"
				 "FROM (SELECT DISTINCT loid FROM pg_catalog.pg_largeobject) x\n"
>>>>>>> 78a09145
				 "ORDER BY 1",
				 gettext_noop("ID"),
				 gettext_noop("Description"));
	}

	res = PSQLexec(buf, false);
	if (!res)
		return false;

	myopt.topt.tuples_only = false;
	myopt.nullPrint = NULL;
	myopt.title = _("Large objects");
	myopt.translate_header = true;

	printQuery(res, &myopt, pset.queryFout, pset.logfile);

	PQclear(res);
	return true;
}<|MERGE_RESOLUTION|>--- conflicted
+++ resolved
@@ -278,20 +278,12 @@
 	char		buf[1024];
 	printQueryOpt myopt = pset.popt;
 
-<<<<<<< HEAD
 	if (pset.sversion >= 90000)
-=======
-	if (pset.sversion >= 80500)
->>>>>>> 78a09145
 	{
 		snprintf(buf, sizeof(buf),
 				 "SELECT oid as \"%s\",\n"
 				 "  pg_catalog.pg_get_userbyid(lomowner) as \"%s\",\n"
-<<<<<<< HEAD
-			"  pg_catalog.obj_description(oid, 'pg_largeobject') as \"%s\"\n"
-=======
 				 "  pg_catalog.obj_description(oid, 'pg_largeobject') as \"%s\"\n"
->>>>>>> 78a09145
 				 "  FROM pg_catalog.pg_largeobject_metadata "
 				 "  ORDER BY oid",
 				 gettext_noop("ID"),
@@ -302,13 +294,8 @@
 	{
 		snprintf(buf, sizeof(buf),
 				 "SELECT loid as \"%s\",\n"
-<<<<<<< HEAD
-		   "  pg_catalog.obj_description(loid, 'pg_largeobject') as \"%s\"\n"
-			 "FROM (SELECT DISTINCT loid FROM pg_catalog.pg_largeobject) x\n"
-=======
 				 "  pg_catalog.obj_description(loid, 'pg_largeobject') as \"%s\"\n"
 				 "FROM (SELECT DISTINCT loid FROM pg_catalog.pg_largeobject) x\n"
->>>>>>> 78a09145
 				 "ORDER BY 1",
 				 gettext_noop("ID"),
 				 gettext_noop("Description"));
