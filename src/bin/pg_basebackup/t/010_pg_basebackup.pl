--- conflicted
+++ resolved
@@ -6,12 +6,7 @@
 use File::Path qw(rmtree);
 use PostgresNode;
 use TestLib;
-<<<<<<< HEAD
-use Test::More tests => 61;
-use File::Path qw(rmtree);
-=======
-use Test::More tests => 106;
->>>>>>> 9e1c9f95
+use Test::More tests => 106 + 13;
 
 program_help_ok('pg_basebackup');
 program_version_ok('pg_basebackup');
@@ -25,23 +20,12 @@
 umask(0077);
 
 # Initialize node without replication settings
-<<<<<<< HEAD
-$node->init(hba_permit_replication => 0);
-
-=======
 $node->init(extra => ['--data-checksums']);
->>>>>>> 9e1c9f95
 $node->start;
 my $pgdata = $node->data_dir;
 
 $node->command_fails(['pg_basebackup', '--target-gp-dbid', '123'],
 	'pg_basebackup needs target directory specified');
-<<<<<<< HEAD
-$node->command_fails(
-	[ 'pg_basebackup', '-D', "$tempdir/backup", '--target-gp-dbid', '123' ],
-	'pg_basebackup fails because of hba');
-=======
->>>>>>> 9e1c9f95
 
 # Some Windows ANSI code pages may reject this filename, in which case we
 # quietly proceed without this bit of test coverage.
@@ -54,16 +38,8 @@
 $node->set_replication_conf();
 system_or_bail 'pg_ctl', '-D', $pgdata, 'reload';
 
-command_fails(['pg_basebackup', '-D', "$tempdir/backup", '--target-gp-dbid', '123' ],
+command_fails(['pg_basebackup', '-D', "$tempdir/backup" ],
 	'pg_basebackup fails without specifiying the target greenplum db id');
-#
-# GPDB: The default value of max_wal_senders is 10 in GPDB
-# instead of 0 in Postgres.
-#
-open CONF, ">>$pgdata/postgresql.conf";
-print CONF "max_wal_senders = 0\n";
-close CONF;
-$node->restart;
 
 $node->command_fails(
 	[ 'pg_basebackup', '-D', "$tempdir/backup", '--target-gp-dbid', '123' ],
@@ -90,9 +66,6 @@
 close $conf;
 $node->restart;
 
-<<<<<<< HEAD
-$node->command_ok([ 'pg_basebackup', '-D', "$tempdir/backup", '--target-gp-dbid', '123' ],
-=======
 # Write some files to test that they are not copied.
 foreach my $filename (
 	qw(backup_label tablespace_map postgresql.auto.conf.tmp current_logfiles.tmp)
@@ -123,7 +96,7 @@
 	q{select oid from pg_database where datname = 'postgres'});
 
 my @tempRelationFiles =
-  qw(t999_999 t9999_999.1 t999_9999_vm t99999_99999_vm.1);
+  qw(t_999 t_999.1 t_9999_vm t_99999_vm.1);
 
 foreach my $filename (@tempRelationFiles)
 {
@@ -131,8 +104,7 @@
 }
 
 # Run base backup.
-$node->command_ok([ 'pg_basebackup', '-D', "$tempdir/backup", '-X', 'none' ],
->>>>>>> 9e1c9f95
+$node->command_ok([ 'pg_basebackup', '-D', "$tempdir/backup", '-X', 'none', '--target-gp-dbid', '123', '--no-verify-checksums' ],
 	'pg_basebackup runs');
 ok(-f "$tempdir/backup/PG_VERSION", 'backup was created');
 
@@ -190,15 +162,10 @@
 rmtree("$tempdir/backup");
 
 $node->command_ok(
-<<<<<<< HEAD
-	[   'pg_basebackup', '-D', "$tempdir/backup2", '--target-gp-dbid', '123', '--xlogdir',
-		"$tempdir/xlog2"],
-=======
 	[
 		'pg_basebackup', '-D', "$tempdir/backup2", '--waldir',
-		"$tempdir/xlog2"
-	],
->>>>>>> 9e1c9f95
+		"$tempdir/xlog2", '--target-gp-dbid', '123'
+	],
 	'separate xlog directory');
 ok(-f "$tempdir/backup2/PG_VERSION", 'backup was created');
 ok(-d "$tempdir/xlog2/",             'xlog directory was created');
@@ -217,15 +184,10 @@
 	[ 'pg_basebackup', '-D', "$tempdir/backup_foo", '--target-gp-dbid', '123', '-Fp', "-T/foo=" ],
 	'-T with empty new directory fails');
 $node->command_fails(
-<<<<<<< HEAD
-	[   'pg_basebackup', '-D', "$tempdir/backup_foo", '--target-gp-dbid', '123', '-Fp',
-		"-T/foo=/bar=/baz" ],
-=======
 	[
 		'pg_basebackup', '-D', "$tempdir/backup_foo", '-Fp',
-		"-T/foo=/bar=/baz"
-	],
->>>>>>> 9e1c9f95
+		"-T/foo=/bar=/baz", '--target-gp-dbid', '123'
+	],
 	'-T with multiple = fails');
 $node->command_fails(
 	[ 'pg_basebackup', '-D', "$tempdir/backup_foo", '--target-gp-dbid', '123', '-Fp', "-Tfoo=/bar" ],
@@ -280,8 +242,7 @@
 
 	mkdir "$tempdir/tblspc1";
 	$node->safe_psql('postgres',
-					 "CREATE TABLESPACE tblspc1 LOCATION '$shorter_tempdir/tblspc1';");
-
+		"CREATE TABLESPACE tblspc1 LOCATION '$shorter_tempdir/tblspc1';");
 	$node->safe_psql('postgres',
 		"CREATE TABLE test1 (a int) TABLESPACE tblspc1;");
 	$node->command_ok([ 'pg_basebackup', '-D', "$tempdir/tarbackup2", '-Ft',
@@ -300,6 +261,7 @@
 	my $tblspc1UnloggedPath = $node->safe_psql('postgres',
 		q{select pg_relation_filepath('tblspc1_unlogged')});
 
+	my $node_dbid = $node->dbid;
 	# Make sure main and init forks exist
 	ok( -f "$pgdata/${tblspc1UnloggedPath}_init",
 		'unlogged init fork in tablespace');
@@ -307,7 +269,7 @@
 
 	# Create files that look like temporary relations to ensure they are ignored
 	# in a tablespace.
-	my @tempRelationFiles = qw(t888_888 t888888_888888_vm.1);
+	my @tempRelationFiles = qw(t_888 t_888888_vm.1);
 	my $tblSpc1Id         = basename(
 		dirname(
 			dirname(
@@ -317,7 +279,7 @@
 	foreach my $filename (@tempRelationFiles)
 	{
 		append_to_file(
-			"$shorter_tempdir/tblspc1/$tblSpc1Id/$postgresOid/$filename",
+			"$shorter_tempdir/tblspc1/$node_dbid/$tblSpc1Id/$postgresOid/$filename",
 			'TEMP_RELATION');
 	}
 
@@ -328,29 +290,19 @@
 		'plain format with tablespaces fails without tablespace mapping and target-gp-dbid as the test server dbid');
 
 	$node->command_ok(
-<<<<<<< HEAD
-		[   'pg_basebackup', '-D', "$tempdir/backup1", '-Fp',
-			'--target-gp-dbid', '1',
-			"-T$shorter_tempdir/tblspc1=$tempdir/tbackup/tblspc1" ],
-=======
 		[
 			'pg_basebackup', '-D', "$tempdir/backup1", '-Fp',
+		 	'--target-gp-dbid', '1',
 			"-T$shorter_tempdir/tblspc1=$tempdir/tbackup/tblspc1"
 		],
->>>>>>> 9e1c9f95
 		'plain format with tablespaces succeeds with tablespace mapping');
 	ok(-d "$tempdir/tbackup/tblspc1/1", 'tablespace was relocated');
 	opendir(my $dh, "$pgdata/pg_tblspc") or die;
 	ok( (   grep {
 				-l "$tempdir/backup1/pg_tblspc/$_"
 				  and readlink "$tempdir/backup1/pg_tblspc/$_" eq
-<<<<<<< HEAD
 				  "$tempdir/tbackup/tblspc1/1"
-			  } readdir($dh)),
-=======
-				  "$tempdir/tbackup/tblspc1"
 			} readdir($dh)),
->>>>>>> 9e1c9f95
 		"tablespace symlink was updated");
 	closedir $dh;
 
@@ -362,20 +314,20 @@
 	my ($tblspc1UnloggedBackupPath) =
 	  $tblspc1UnloggedPath =~ /[^\/]*\/[^\/]*\/[^\/]*$/g;
 
-	ok(-f "$tempdir/tbackup/tblspc1/${tblspc1UnloggedBackupPath}_init",
+	ok(-f "$tempdir/tbackup/tblspc1/1/${tblspc1UnloggedBackupPath}_init",
 		'unlogged init fork in tablespace backup');
-	ok(!-f "$tempdir/tbackup/tblspc1/$tblspc1UnloggedBackupPath",
+	ok(!-f "$tempdir/tbackup/tblspc1/1/$tblspc1UnloggedBackupPath",
 		'unlogged main fork not in tablespace backup');
 
 	# Temp relations should not be copied.
 	foreach my $filename (@tempRelationFiles)
 	{
-		ok( !-f "$tempdir/tbackup/tblspc1/$tblSpc1Id/$postgresOid/$filename",
+		ok( !-f "$tempdir/tbackup/tblspc1/1/$tblSpc1Id/$postgresOid/$filename",
 			"[tblspc1]/$postgresOid/$filename not copied");
 
 		# Also remove temp relation files or tablespace drop will fail.
 		my $filepath =
-		  "$shorter_tempdir/tblspc1/$tblSpc1Id/$postgresOid/$filename";
+		  "$shorter_tempdir/tblspc1/$node_dbid/$tblSpc1Id/$postgresOid/$filename";
 
 		unlink($filepath)
 		  or BAIL_OUT("unable to unlink $filepath");
@@ -392,15 +344,10 @@
 	$node->safe_psql('postgres',
 		"CREATE TABLESPACE tblspc2 LOCATION '$shorter_tempdir/tbl=spc2';");
 	$node->command_ok(
-<<<<<<< HEAD
-		[   'pg_basebackup', '-D', "$tempdir/backup3", '--target-gp-dbid', '123', '-Fp',
-			"-T$shorter_tempdir/tbl\\=spc2=$tempdir/tbackup/tbl\\=spc2" ],
-=======
 		[
-			'pg_basebackup', '-D', "$tempdir/backup3", '-Fp',
+			'pg_basebackup', '-D', "$tempdir/backup3", '--target-gp-dbid', '123', '-Fp',
 			"-T$shorter_tempdir/tbl\\=spc2=$tempdir/tbackup/tbl\\=spc2"
 		],
->>>>>>> 9e1c9f95
 		'mapping tablespace with = sign in path');
 	ok(-d "$tempdir/tbackup/tbl=spc2",
 		'tablespace with = sign was relocated');
@@ -431,7 +378,7 @@
 	'postgresql.auto.conf sets primary_conninfo');
 
 $node->command_ok(
-	[ 'pg_basebackup', '-D', "$tempdir/backupxd" ],
+	[ 'pg_basebackup', '-D', "$tempdir/backupxd", '--target-gp-dbid', '123' ],
 	'pg_basebackup runs in default xlog mode');
 ok(grep(/^[0-9A-F]{24}$/, slurp_dir("$tempdir/backupxd/pg_wal")),
 	'WAL files copied');
@@ -450,13 +397,14 @@
 	'WAL files copied');
 rmtree("$tempdir/backupxs");
 $node->command_ok(
-	[ 'pg_basebackup', '-D', "$tempdir/backupxst", '-X', 'stream', '-Ft' ],
+	[ 'pg_basebackup', '-D', "$tempdir/backupxst", '--target-gp-dbid', '123', '-X', 'stream', '-Ft' ],
 	'pg_basebackup -X stream runs in tar mode');
 ok(-f "$tempdir/backupxst/pg_wal.tar", "tar file was created");
 rmtree("$tempdir/backupxst");
 $node->command_ok(
 	[
-		'pg_basebackup',         '-D',
+		'pg_basebackup', '--target-gp-dbid', '123',
+        '-D',
 		"$tempdir/backupnoslot", '-X',
 		'stream',                '--no-slot'
 	],
@@ -464,15 +412,9 @@
 rmtree("$tempdir/backupnoslot");
 
 $node->command_fails(
-<<<<<<< HEAD
-	[ 'pg_basebackup', '-D', "$tempdir/fail", '--target-gp-dbid', '123', '-S', 'slot1' ],
-	'pg_basebackup with replication slot fails without -X stream');
-$node->command_fails(
-	[   'pg_basebackup',             '-D',
-=======
-	[
-		'pg_basebackup',             '-D',
->>>>>>> 9e1c9f95
+	[
+		'pg_basebackup', '--target-gp-dbid', '123',
+        '-D',
 		"$tempdir/backupxs_sl_fail", '-X',
 		'stream',                    '-S',
 		'slot0'
@@ -480,12 +422,13 @@
 	'pg_basebackup fails with nonexistent replication slot');
 
 $node->command_fails(
-	[ 'pg_basebackup', '-D', "$tempdir/backupxs_slot", '-C' ],
+	[ 'pg_basebackup', '--target-gp-dbid', '123', '-D', "$tempdir/backupxs_slot", '-C' ],
 	'pg_basebackup -C fails without slot name');
 
 $node->command_fails(
 	[
-		'pg_basebackup',          '-D',
+		'pg_basebackup', '--target-gp-dbid', '123',
+        '-D',
 		"$tempdir/backupxs_slot", '-C',
 		'-S',                     'slot0',
 		'--no-slot'
@@ -493,7 +436,7 @@
 	'pg_basebackup fails with -C -S --no-slot');
 
 $node->command_ok(
-	[ 'pg_basebackup', '-D', "$tempdir/backupxs_slot", '-C', '-S', 'slot0' ],
+	[ 'pg_basebackup', '--target-gp-dbid', '123', '-D', "$tempdir/backupxs_slot", '-C', '-S', 'slot0' ],
 	'pg_basebackup -C runs');
 rmtree("$tempdir/backupxs_slot");
 
@@ -512,7 +455,7 @@
 	'restart LSN of new slot is not null');
 
 $node->command_fails(
-	[ 'pg_basebackup', '-D', "$tempdir/backupxs_slot1", '-C', '-S', 'slot0' ],
+	[ 'pg_basebackup', '--target-gp-dbid', '123', '-D', "$tempdir/backupxs_slot1", '-v', '-C', '-S', 'slot0' ],
 	'pg_basebackup fails with -C -S and a previously existing slot');
 
 $node->safe_psql('postgres',
@@ -522,18 +465,13 @@
 );
 is($lsn, '', 'restart LSN of new slot is null');
 $node->command_fails(
-	[ 'pg_basebackup', '-D', "$tempdir/fail", '-S', 'slot1', '-X', 'none' ],
+	[ 'pg_basebackup', '--target-gp-dbid', '123', '-D', "$tempdir/fail", '-S', 'slot1', '-X', 'none' ],
 	'pg_basebackup with replication slot fails without WAL streaming');
 $node->command_ok(
-<<<<<<< HEAD
-	[   'pg_basebackup', '-D', "$tempdir/backupxs_sl", '--target-gp-dbid', '123', '-X',
-		'stream',        '-S', 'slot1' ],
-=======
-	[
-		'pg_basebackup', '-D', "$tempdir/backupxs_sl", '-X',
+	[
+		'pg_basebackup', '-D', "$tempdir/backupxs_sl", '--target-gp-dbid', '123', '-X',
 		'stream',        '-S', 'slot1'
 	],
->>>>>>> 9e1c9f95
 	'pg_basebackup -X stream with replication slot runs');
 $lsn = $node->safe_psql('postgres',
 	q{SELECT restart_lsn FROM pg_replication_slots WHERE slot_name = 'slot1'}
@@ -542,90 +480,9 @@
 rmtree("$tempdir/backupxs_sl");
 
 $node->command_ok(
-<<<<<<< HEAD
-	[   'pg_basebackup', '-D', "$tempdir/backupxs_sl_R", '--target-gp-dbid', '123', '-X',
-		'stream',        '-S', 'slot1',                  '-R' ],
-	'pg_basebackup with replication slot and -R runs');
-like(
-	slurp_file("$tempdir/backupxs_sl_R/recovery.conf"),
-	qr/^primary_slot_name = 'slot1'$/m,
-	'recovery.conf sets primary_slot_name');
-
-
-# Some additional GPDB tests
-my $twenty_characters = '11111111112222222222';
-my $longer_tempdir = "$tempdir/some_long_directory_path_$twenty_characters$twenty_characters$twenty_characters$twenty_characters$twenty_characters";
-my $some_backup_dir = "$tempdir/backup_dir";
-my $some_other_backup_dir = "$tempdir/other_backup_dir";
-
-mkdir "$longer_tempdir";
-mkdir "$some_backup_dir";
-$node->psql('postgres', "CREATE TABLESPACE too_long_tablespace LOCATION '$longer_tempdir';");
-$node->command_fails_like([
-	'pg_basebackup',
-	'-D', "$some_backup_dir",
-	'--target-gp-dbid', '99'],
-						  qr/symbolic link ".*" target is too long and will not be added to the backup/,
-						  'basebackup with a tablespace that has a very long location should error out with target is too long.');
-
-mkdir "$some_other_backup_dir";
-$node->command_fails_like([
-	'pg_basebackup',
-	'-D', "$some_other_backup_dir",
-	'--target-gp-dbid', '99'],
-						  qr/The symbolic link with target ".*" is too long. Symlink targets with length greater than 100 characters would be truncated./,
-						  'basebackup with a tablespace that has a very long location should error out link not added to the backup.');
-
-$node->command_fails_like([
-	'ls', "$some_other_backup_dir/pg_tblspc/*"],
-						  qr/No such file/,
-						  'tablespace directory should be empty');
-
-$node->psql('postgres', "DROP TABLESPACE too_long_tablespace;");
-
-#
-# GPDB: Exclude some files with the --exclude-from option
-#
-
-my $exclude_tempdir = "$tempdir/backup_exclude";
-my $excludelist = "$tempdir/exclude.list";
-
-mkdir "$exclude_tempdir";
-mkdir "$pgdata/exclude";
-
-open EXCLUDELIST, ">$excludelist";
-
-# Put a large amount of non-exist patterns in the exclude-from file,
-# the pattern matching is efficient enough to handle them.
-for my $i (1..1000000) {
-	print EXCLUDELIST "./exclude/non_exist.$i\n";
-}
-
-# Create some files to exclude
-for my $i (1..1000) {
-	print EXCLUDELIST "./exclude/$i\n";
-
-	open FILE, ">$pgdata/exclude/$i";
-	close FILE;
-}
-
-# Below file should not be excluded
-open FILE, ">$pgdata/exclude/keep";
-close FILE;
-
-close EXCLUDELIST;
-
-$node->command_ok(
-	[	'pg_basebackup',
-		'-D', "$exclude_tempdir",
-		'--target-gp-dbid', '123',
-		'--exclude-from', "$excludelist" ],
-	'pg_basebackup runs with exclude-from file');
-ok(! -f "$exclude_tempdir/exclude/0", 'excluded files were not created');
-ok(-f "$exclude_tempdir/exclude/keep", 'other files were created');
-=======
-	[
-		'pg_basebackup', '-D', "$tempdir/backupxs_sl_R", '-X',
+	[
+		'pg_basebackup', '--target-gp-dbid', '123',
+        '-D', "$tempdir/backupxs_sl_R", '-X',
 		'stream',        '-S', 'slot1',                  '-R'
 	],
 	'pg_basebackup with replication slot and -R runs');
@@ -656,10 +513,10 @@
 seek($file, $pageheader_size, 0);
 syswrite($file, "\0\0\0\0\0\0\0\0\0");
 close $file;
-system_or_bail 'pg_ctl', '-D', $pgdata, 'start';
+system_or_bail 'pg_ctl', '-o', '-c gp_role=utility --gp_dbid=1 --gp_contentid=-1', '-D', $pgdata, 'start';
 
 $node->command_checks_all(
-	[ 'pg_basebackup', '-D', "$tempdir/backup_corrupt" ],
+	[ 'pg_basebackup', '--target-gp-dbid', '123', '-D', "$tempdir/backup_corrupt" ],
 	1,
 	[qr{^$}],
 	[qr/^WARNING.*checksum verification failed/s],
@@ -676,10 +533,10 @@
 	syswrite($file, "\0\0\0\0\0\0\0\0\0");
 }
 close $file;
-system_or_bail 'pg_ctl', '-D', $pgdata, 'start';
+system_or_bail 'pg_ctl', '-o', '-c gp_role=utility --gp_dbid=1 --gp_contentid=-1', '-D', $pgdata, 'start';
 
 $node->command_checks_all(
-	[ 'pg_basebackup', '-D', "$tempdir/backup_corrupt2" ],
+	[ 'pg_basebackup', '--target-gp-dbid', '123', '-D', "$tempdir/backup_corrupt2" ],
 	1,
 	[qr{^$}],
 	[qr/^WARNING.*further.*failures.*will.not.be.reported/s],
@@ -692,10 +549,10 @@
 seek($file, $pageheader_size, 0);
 syswrite($file, "\0\0\0\0\0\0\0\0\0");
 close $file;
-system_or_bail 'pg_ctl', '-D', $pgdata, 'start';
+system_or_bail 'pg_ctl', '-o', '-c gp_role=utility --gp_dbid=1 --gp_contentid=-1', '-D', $pgdata, 'start';
 
 $node->command_checks_all(
-	[ 'pg_basebackup', '-D', "$tempdir/backup_corrupt3" ],
+	[ 'pg_basebackup', '--target-gp-dbid', '123', '-D', "$tempdir/backup_corrupt3" ],
 	1,
 	[qr{^$}],
 	[qr/^WARNING.*7 total checksum verification failures/s],
@@ -705,7 +562,7 @@
 # do not verify checksums, should return ok
 $node->command_ok(
 	[
-		'pg_basebackup',            '-D',
+		'pg_basebackup', '--target-gp-dbid', '123',            '-D',
 		"$tempdir/backup_corrupt4", '--no-verify-checksums'
 	],
 	'pg_basebackup with -k does not report checksum mismatch');
@@ -713,4 +570,77 @@
 
 $node->safe_psql('postgres', "DROP TABLE corrupt1;");
 $node->safe_psql('postgres', "DROP TABLE corrupt2;");
->>>>>>> 9e1c9f95
+
+# Some additional GPDB tests
+my $twenty_characters = '11111111112222222222';
+my $longer_tempdir = "$tempdir/some_long_directory_path_$twenty_characters$twenty_characters$twenty_characters$twenty_characters$twenty_characters";
+my $some_backup_dir = "$tempdir/backup_dir";
+my $some_other_backup_dir = "$tempdir/other_backup_dir";
+
+mkdir "$longer_tempdir";
+mkdir "$some_backup_dir";
+$node->psql('postgres', "CREATE TABLESPACE too_long_tablespace LOCATION '$longer_tempdir';");
+$node->command_checks_all(
+	[ 'pg_basebackup', '-D', "$some_backup_dir", '--target-gp-dbid', '99'],
+	1,
+	[qr{^$}],
+	[qr/symbolic link ".*" target is too long and will not be added to the backup/],
+	'basebackup with a tablespace that has a very long location should error out with target is too long.');
+
+mkdir "$some_other_backup_dir";
+$node->command_checks_all(
+	['pg_basebackup', '-D', "$some_other_backup_dir", '--target-gp-dbid', '99'],
+	1,
+	[qr{^$}],
+	[qr/The symbolic link with target ".*" is too long. Symlink targets with length greater than 100 characters would be truncated./],
+	'basebackup with a tablespace that has a very long location should error out link not added to the backup.');
+
+$node->command_checks_all(
+	['ls', "$some_other_backup_dir/pg_tblspc/*"],
+	2,
+	[qr{^$}],
+	[qr/No such file/],
+	'tablespace directory should be empty');
+
+$node->psql('postgres', "DROP TABLESPACE too_long_tablespace;");
+
+#
+# GPDB: Exclude some files with the --exclude-from option
+#
+
+my $exclude_tempdir = "$tempdir/backup_exclude";
+my $excludelist = "$tempdir/exclude.list";
+
+mkdir "$exclude_tempdir";
+mkdir "$pgdata/exclude";
+
+open EXCLUDELIST, ">$excludelist";
+
+# Put a large amount of non-exist patterns in the exclude-from file,
+# the pattern matching is efficient enough to handle them.
+for my $i (1..1000000) {
+	print EXCLUDELIST "./exclude/non_exist.$i\n";
+}
+
+# Create some files to exclude
+for my $i (1..1000) {
+	print EXCLUDELIST "./exclude/$i\n";
+
+	open FILE, ">$pgdata/exclude/$i";
+	close FILE;
+}
+
+# Below file should not be excluded
+open FILE, ">$pgdata/exclude/keep";
+close FILE;
+
+close EXCLUDELIST;
+
+$node->command_ok(
+	[	'pg_basebackup',
+		'-D', "$exclude_tempdir",
+		'--target-gp-dbid', '123',
+		'--exclude-from', "$excludelist" ],
+	'pg_basebackup runs with exclude-from file');
+ok(! -f "$exclude_tempdir/exclude/0", 'excluded files were not created');
+ok(-f "$exclude_tempdir/exclude/keep", 'other files were created');