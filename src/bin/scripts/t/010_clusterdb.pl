use strict;
use warnings;

use PostgresNode;
use TestLib;
use Test::More tests => 14;

program_help_ok('clusterdb');
program_version_ok('clusterdb');
program_options_handling_ok('clusterdb');

my $node = get_new_node('main');
$node->init;
$node->start;

$node->issues_sql_like(
	['clusterdb'],
	qr/statement: CLUSTER;/,
	'SQL CLUSTER run');

$node->command_fails([ 'clusterdb', '-t', 'nonexistent' ],
	'fails with nonexistent table');

$node->safe_psql('postgres',
	'CREATE TABLE test1 (a int); CREATE INDEX test1x ON test1 (a); CLUSTER test1 USING test1x'
);
$node->issues_sql_like(
	[ 'clusterdb', '-t', 'test1' ],
	qr/statement: CLUSTER public\.test1;/,
<<<<<<< HEAD
	'cluster specific table');
=======
	'cluster specific table');

$node->command_ok([qw(clusterdb --echo --verbose dbname=template1)],
	'clusterdb with connection string');
>>>>>>> 9e1c9f95
<|MERGE_RESOLUTION|>--- conflicted
+++ resolved
@@ -27,11 +27,7 @@
 $node->issues_sql_like(
 	[ 'clusterdb', '-t', 'test1' ],
 	qr/statement: CLUSTER public\.test1;/,
-<<<<<<< HEAD
-	'cluster specific table');
-=======
 	'cluster specific table');
 
 $node->command_ok([qw(clusterdb --echo --verbose dbname=template1)],
-	'clusterdb with connection string');
->>>>>>> 9e1c9f95
+	'clusterdb with connection string');