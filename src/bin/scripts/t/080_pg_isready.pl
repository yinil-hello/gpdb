--- conflicted
+++ resolved
@@ -16,9 +16,5 @@
 $node->start;
 
 # use a long timeout for the benefit of very slow buildfarm machines
-<<<<<<< HEAD
-$node->command_ok([qw(pg_isready --timeout=60)], 'succeeds with server running');
-=======
 $node->command_ok([qw(pg_isready --timeout=60)],
-	'succeeds with server running');
->>>>>>> 9e1c9f95
+	'succeeds with server running');