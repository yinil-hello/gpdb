#-------------------------------------------------------------------------
#
# Makefile for src/include
#
# 'make install' installs whole contents of src/include.
#
# src/include/Makefile
#
#-------------------------------------------------------------------------

subdir = src/include
top_builddir = ../..
include $(top_builddir)/src/Makefile.global


all: pg_config.h pg_config_ext.h pg_config_os.h check_oids


<<<<<<< HEAD
# Subdirectories containing headers for server-side dev
=======
# Subdirectories containing installable headers
>>>>>>> b5bce6c1
SUBDIRS = access bootstrap catalog commands common datatype \
	executor fe_utils foreign \
	lib libpq mb nodes optimizer parser postmaster regex replication \
	rewrite storage tcop snowball snowball/libstemmer tsearch \
	tsearch/dicts utils port port/atomics port/win32 port/win32_msvc \
	port/win32_msvc/sys port/win32/arpa port/win32/netinet \
	port/win32/sys portability

SUBDIRS += cdb gpmon

# Install all headers
install: all installdirs
# These headers are needed by the public headers of the interfaces.
	$(INSTALL_DATA) $(srcdir)/postgres_ext.h   '$(DESTDIR)$(includedir)'
	$(INSTALL_DATA) $(srcdir)/libpq/libpq-fs.h '$(DESTDIR)$(includedir)/libpq'
	$(INSTALL_DATA) pg_config.h     '$(DESTDIR)$(includedir)'
	$(INSTALL_DATA) pg_config_ext.h '$(DESTDIR)$(includedir)'
	$(INSTALL_DATA) pg_config_os.h  '$(DESTDIR)$(includedir)'
	$(INSTALL_DATA) $(srcdir)/pg_config_manual.h '$(DESTDIR)$(includedir)'
# These headers are needed by the not-so-public headers of the interfaces.
	$(INSTALL_DATA) $(srcdir)/c.h            '$(DESTDIR)$(includedir_internal)'
	$(INSTALL_DATA) $(srcdir)/port.h         '$(DESTDIR)$(includedir_internal)'
	$(INSTALL_DATA) $(srcdir)/postgres_fe.h  '$(DESTDIR)$(includedir_internal)'
	$(INSTALL_DATA) $(srcdir)/libpq/pqcomm.h '$(DESTDIR)$(includedir_internal)/libpq'
# These headers are needed for server-side development
	$(INSTALL_DATA) pg_config.h     '$(DESTDIR)$(includedir_server)'
	$(INSTALL_DATA) pg_config_ext.h '$(DESTDIR)$(includedir_server)'
	$(INSTALL_DATA) pg_config_os.h  '$(DESTDIR)$(includedir_server)'
	$(INSTALL_DATA) utils/errcodes.h '$(DESTDIR)$(includedir_server)/utils'
	$(INSTALL_DATA) utils/fmgroids.h '$(DESTDIR)$(includedir_server)/utils'
# We don't use INSTALL_DATA for performance reasons --- there are a lot of files
	cp $(srcdir)/*.h '$(DESTDIR)$(includedir_server)'/ || exit; \
	chmod $(INSTALL_DATA_MODE) '$(DESTDIR)$(includedir_server)'/*.h  || exit; \
	for dir in $(SUBDIRS); do \
	  cp $(srcdir)/$$dir/*.h '$(DESTDIR)$(includedir_server)'/$$dir/ || exit; \
	  chmod $(INSTALL_DATA_MODE) '$(DESTDIR)$(includedir_server)'/$$dir/*.h  || exit; \
	done
ifeq ($(vpath_build),yes)
	for file in dynloader.h catalog/schemapg.h parser/gram.h storage/lwlocknames.h utils/probes.h; do \
	  cp $$file '$(DESTDIR)$(includedir_server)'/$$file || exit; \
	  chmod $(INSTALL_DATA_MODE) '$(DESTDIR)$(includedir_server)'/$$file || exit; \
	done
endif

installdirs:
	$(MKDIR_P) '$(DESTDIR)$(includedir)/libpq' '$(DESTDIR)$(includedir_internal)/libpq'
	$(MKDIR_P) $(addprefix '$(DESTDIR)$(includedir_server)'/, $(SUBDIRS))


uninstall:
	rm -f $(addprefix '$(DESTDIR)$(includedir)'/, pg_config.h pg_config_ext.h pg_config_os.h pg_config_manual.h postgres_ext.h libpq/libpq-fs.h)
	rm -f $(addprefix '$(DESTDIR)$(includedir_internal)'/, c.h port.h postgres_fe.h libpq/pqcomm.h)
# heuristic...
	rm -rf $(addprefix '$(DESTDIR)$(includedir_server)'/, $(SUBDIRS) *.h)

check_oids:
	(cd $(abs_top_srcdir)/src/include/catalog/ && ./duplicate_oids) 

clean:
	rm -f utils/fmgroids.h utils/errcodes.h parser/gram.h utils/probes.h catalog/schemapg.h

distclean maintainer-clean: clean
	rm -f pg_config.h pg_config_ext.h pg_config_os.h dynloader.h stamp-h stamp-ext-h<|MERGE_RESOLUTION|>--- conflicted
+++ resolved
@@ -16,11 +16,7 @@
 all: pg_config.h pg_config_ext.h pg_config_os.h check_oids
 
 
-<<<<<<< HEAD
-# Subdirectories containing headers for server-side dev
-=======
 # Subdirectories containing installable headers
->>>>>>> b5bce6c1
 SUBDIRS = access bootstrap catalog commands common datatype \
 	executor fe_utils foreign \
 	lib libpq mb nodes optimizer parser postmaster regex replication \
