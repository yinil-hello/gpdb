/*
 * reorderbuffer.h
 *	  PostgreSQL logical replay/reorder buffer management.
 *
 * Copyright (c) 2012-2016, PostgreSQL Global Development Group
 *
 * src/include/replication/reorderbuffer.h
 */
#ifndef REORDERBUFFER_H
#define REORDERBUFFER_H

#include "access/htup_details.h"
#include "lib/ilist.h"
#include "storage/sinval.h"
#include "utils/hsearch.h"
#include "utils/relcache.h"
#include "utils/snapshot.h"
#include "utils/timestamp.h"

/* an individual tuple, stored in one chunk of memory */
typedef struct ReorderBufferTupleBuf
{
	/* position in preallocated list */
	slist_node	node;

	/* tuple header, the interesting bit for users of logical decoding */
	HeapTupleData tuple;

	/* pre-allocated size of tuple buffer, different from tuple size */
<<<<<<< HEAD
	Size	alloc_tuple_size;
=======
	Size		alloc_tuple_size;
>>>>>>> b5bce6c1

	/* actual tuple data follows */
} ReorderBufferTupleBuf;

/* pointer to the data stored in a TupleBuf */
#define ReorderBufferTupleBufData(p) \
	((HeapTupleHeader) MAXALIGN(((char *) p) + sizeof(ReorderBufferTupleBuf)))

/*
 * Types of the change passed to a 'change' callback.
 *
 * For efficiency and simplicity reasons we want to keep Snapshots, CommandIds
 * and ComboCids in the same list with the user visible INSERT/UPDATE/DELETE
 * changes. Users of the decoding facilities will never see changes with
 * *_INTERNAL_* actions.
 *
 * The INTERNAL_SPEC_INSERT and INTERNAL_SPEC_CONFIRM changes concern
 * "speculative insertions", and their confirmation respectively.  They're
 * used by INSERT .. ON CONFLICT .. UPDATE.  Users of logical decoding don't
 * have to care about these.
 */
enum ReorderBufferChangeType
{
	REORDER_BUFFER_CHANGE_INSERT,
	REORDER_BUFFER_CHANGE_UPDATE,
	REORDER_BUFFER_CHANGE_DELETE,
	REORDER_BUFFER_CHANGE_MESSAGE,
	REORDER_BUFFER_CHANGE_INTERNAL_SNAPSHOT,
	REORDER_BUFFER_CHANGE_INTERNAL_COMMAND_ID,
	REORDER_BUFFER_CHANGE_INTERNAL_TUPLECID,
	REORDER_BUFFER_CHANGE_INTERNAL_SPEC_INSERT,
	REORDER_BUFFER_CHANGE_INTERNAL_SPEC_CONFIRM
};

/*
 * a single 'change', can be an insert (with one tuple), an update (old, new),
 * or a delete (old).
 *
 * The same struct is also used internally for other purposes but that should
 * never be visible outside reorderbuffer.c.
 */
typedef struct ReorderBufferChange
{
	XLogRecPtr	lsn;

	/* The type of change. */
	enum ReorderBufferChangeType action;

	RepOriginId origin_id;

	/*
	 * Context data for the change. Which part of the union is valid depends
	 * on action.
	 */
	union
	{
		/* Old, new tuples when action == *_INSERT|UPDATE|DELETE */
		struct
		{
			/* relation that has been changed */
			RelFileNode relnode;

			/* no previously reassembled toast chunks are necessary anymore */
			bool		clear_toast_afterwards;

			/* valid for DELETE || UPDATE */
			ReorderBufferTupleBuf *oldtuple;
			/* valid for INSERT || UPDATE */
			ReorderBufferTupleBuf *newtuple;
		}			tp;

		/* Message with arbitrary data. */
		struct
		{
			char	   *prefix;
			Size		message_size;
			char	   *message;
		}			msg;

		/* New snapshot, set when action == *_INTERNAL_SNAPSHOT */
		Snapshot	snapshot;

		/*
		 * New command id for existing snapshot in a catalog changing tx. Set
		 * when action == *_INTERNAL_COMMAND_ID.
		 */
		CommandId	command_id;

		/*
		 * New cid mapping for catalog changing transaction, set when action
		 * == *_INTERNAL_TUPLECID.
		 */
		struct
		{
			RelFileNode node;
			ItemPointerData tid;
			CommandId	cmin;
			CommandId	cmax;
			CommandId	combocid;
		}			tuplecid;
	}			data;

	/*
	 * While in use this is how a change is linked into a transactions,
	 * otherwise it's the preallocated list.
	 */
	dlist_node	node;
} ReorderBufferChange;

typedef struct ReorderBufferTXN
{
	/*
	 * The transactions transaction id, can be a toplevel or sub xid.
	 */
	TransactionId xid;

	/* did the TX have catalog changes */
	bool		has_catalog_changes;

	/* Do we know this is a subxact?  Xid of top-level txn if so */
	bool		is_known_as_subxact;
	TransactionId toplevel_xid;

	/*
	 * LSN of the first data carrying, WAL record with knowledge about this
	 * xid. This is allowed to *not* be first record adorned with this xid, if
	 * the previous records aren't relevant for logical decoding.
	 */
	XLogRecPtr	first_lsn;

	/* ----
	 * LSN of the record that lead to this xact to be committed or
	 * aborted. This can be a
	 * * plain commit record
	 * * plain commit record, of a parent transaction
	 * * prepared transaction commit
	 * * plain abort record
	 * * prepared transaction abort
	 * * error during decoding
	 * * for a crashed transaction, the LSN of the last change, regardless of
	 *   what it was.
	 * ----
	 */
	XLogRecPtr	final_lsn;

	/*
	 * LSN pointing to the end of the commit record + 1.
	 */
	XLogRecPtr	end_lsn;

	/*
	 * LSN of the last lsn at which snapshot information reside, so we can
	 * restart decoding from there and fully recover this transaction from
	 * WAL.
	 */
	XLogRecPtr	restart_decoding_lsn;

	/* origin of the change that caused this transaction */
	RepOriginId origin_id;
	XLogRecPtr	origin_lsn;

	/*
	 * Commit time, only known when we read the actual commit record.
	 */
	TimestampTz commit_time;

	/*
	 * The base snapshot is used to decode all changes until either this
	 * transaction modifies the catalog, or another catalog-modifying
	 * transaction commits.
	 */
	Snapshot	base_snapshot;
	XLogRecPtr	base_snapshot_lsn;
	dlist_node	base_snapshot_node;	/* link in txns_by_base_snapshot_lsn */

	/*
	 * How many ReorderBufferChange's do we have in this txn.
	 *
	 * Changes in subtransactions are *not* included but tracked separately.
	 */
	uint64		nentries;

	/*
	 * How many of the above entries are stored in memory in contrast to being
	 * spilled to disk.
	 */
	uint64		nentries_mem;

	/*
	 * Has this transaction been spilled to disk?  It's not always possible to
	 * deduce that fact by comparing nentries with nentries_mem, because
	 * e.g. subtransactions of a large transaction might get serialized
	 * together with the parent - if they're restored to memory they'd have
	 * nentries_mem == nentries.
	 */
	bool		serialized;

	/*
	 * List of ReorderBufferChange structs, including new Snapshots and new
	 * CommandIds
	 */
	dlist_head	changes;

	/*
	 * List of (relation, ctid) => (cmin, cmax) mappings for catalog tuples.
	 * Those are always assigned to the toplevel transaction. (Keep track of
	 * #entries to create a hash of the right size)
	 */
	dlist_head	tuplecids;
	uint64		ntuplecids;

	/*
	 * On-demand built hash for looking up the above values.
	 */
	HTAB	   *tuplecid_hash;

	/*
	 * Hash containing (potentially partial) toast entries. NULL if no toast
	 * tuples have been found for the current change.
	 */
	HTAB	   *toast_hash;

	/*
	 * non-hierarchical list of subtransactions that are *not* aborted. Only
	 * used in toplevel transactions.
	 */
	dlist_head	subtxns;
	uint32		nsubtxns;

	/*
	 * Stored cache invalidations. This is not a linked list because we get
	 * all the invalidations at once.
	 */
	uint32		ninvalidations;
	SharedInvalidationMessage *invalidations;

	/* ---
	 * Position in one of three lists:
	 * * list of subtransactions if we are *known* to be subxact
	 * * list of toplevel xacts (can be an as-yet unknown subxact)
	 * * list of preallocated ReorderBufferTXNs
	 * ---
	 */
	dlist_node	node;

} ReorderBufferTXN;

/* so we can define the callbacks used inside struct ReorderBuffer itself */
typedef struct ReorderBuffer ReorderBuffer;

/* change callback signature */
typedef void (*ReorderBufferApplyChangeCB) (
														ReorderBuffer *rb,
														ReorderBufferTXN *txn,
														Relation relation,
												ReorderBufferChange *change);

/* begin callback signature */
typedef void (*ReorderBufferBeginCB) (
												  ReorderBuffer *rb,
												  ReorderBufferTXN *txn);

/* commit callback signature */
typedef void (*ReorderBufferCommitCB) (
												   ReorderBuffer *rb,
												   ReorderBufferTXN *txn,
												   XLogRecPtr commit_lsn);

/* message callback signature */
typedef void (*ReorderBufferMessageCB) (
													ReorderBuffer *rb,
													ReorderBufferTXN *txn,
													XLogRecPtr message_lsn,
													bool transactional,
												 const char *prefix, Size sz,
													const char *message);

struct ReorderBuffer
{
	/*
	 * xid => ReorderBufferTXN lookup table
	 */
	HTAB	   *by_txn;

	/*
	 * Transactions that could be a toplevel xact, ordered by LSN of the first
	 * record bearing that xid.
	 */
	dlist_head	toplevel_by_lsn;

	/*
	 * Transactions and subtransactions that have a base snapshot, ordered by
	 * LSN of the record which caused us to first obtain the base snapshot.
	 * This is not the same as toplevel_by_lsn, because we only set the base
	 * snapshot on the first logical-decoding-relevant record (eg. heap
	 * writes), whereas the initial LSN could be set by other operations.
	 */
	dlist_head	txns_by_base_snapshot_lsn;

	/*
	 * one-entry sized cache for by_txn. Very frequently the same txn gets
	 * looked up over and over again.
	 */
	TransactionId by_txn_last_xid;
	ReorderBufferTXN *by_txn_last_txn;

	/*
	 * Callbacks to be called when a transactions commits.
	 */
	ReorderBufferBeginCB begin;
	ReorderBufferApplyChangeCB apply_change;
	ReorderBufferCommitCB commit;
	ReorderBufferMessageCB message;

	/*
	 * Pointer that will be passed untouched to the callbacks.
	 */
	void	   *private_data;

	/*
	 * Private memory context.
	 */
	MemoryContext context;

	/*
	 * Data structure slab cache.
	 *
	 * We allocate/deallocate some structures very frequently, to avoid bigger
	 * overhead we cache some unused ones here.
	 *
	 * The maximum number of cached entries is controlled by const variables
	 * on top of reorderbuffer.c
	 */

	/* cached ReorderBufferTXNs */
	dlist_head	cached_transactions;
	Size		nr_cached_transactions;

	/* cached ReorderBufferChanges */
	dlist_head	cached_changes;
	Size		nr_cached_changes;

	/* cached ReorderBufferTupleBufs */
	slist_head	cached_tuplebufs;
	Size		nr_cached_tuplebufs;

	XLogRecPtr	current_restart_decoding_lsn;

	/* buffer for disk<->memory conversions */
	char	   *outbuf;
	Size		outbufsize;
};


ReorderBuffer *ReorderBufferAllocate(void);
void		ReorderBufferFree(ReorderBuffer *);

ReorderBufferTupleBuf *ReorderBufferGetTupleBuf(ReorderBuffer *, Size tuple_len);
void		ReorderBufferReturnTupleBuf(ReorderBuffer *, ReorderBufferTupleBuf *tuple);
ReorderBufferChange *ReorderBufferGetChange(ReorderBuffer *);
void		ReorderBufferReturnChange(ReorderBuffer *, ReorderBufferChange *);

void		ReorderBufferQueueChange(ReorderBuffer *, TransactionId, XLogRecPtr lsn, ReorderBufferChange *);
void ReorderBufferQueueMessage(ReorderBuffer *, TransactionId, Snapshot snapshot, XLogRecPtr lsn,
						  bool transactional, const char *prefix,
						  Size message_size, const char *message);
void ReorderBufferCommit(ReorderBuffer *, TransactionId,
					XLogRecPtr commit_lsn, XLogRecPtr end_lsn,
	  TimestampTz commit_time, RepOriginId origin_id, XLogRecPtr origin_lsn);
void		ReorderBufferAssignChild(ReorderBuffer *, TransactionId, TransactionId, XLogRecPtr commit_lsn);
void ReorderBufferCommitChild(ReorderBuffer *, TransactionId, TransactionId,
						 XLogRecPtr commit_lsn, XLogRecPtr end_lsn);
void		ReorderBufferAbort(ReorderBuffer *, TransactionId, XLogRecPtr lsn);
void		ReorderBufferAbortOld(ReorderBuffer *, TransactionId xid);
void		ReorderBufferForget(ReorderBuffer *, TransactionId, XLogRecPtr lsn);

void		ReorderBufferSetBaseSnapshot(ReorderBuffer *, TransactionId, XLogRecPtr lsn, struct SnapshotData *snap);
void		ReorderBufferAddSnapshot(ReorderBuffer *, TransactionId, XLogRecPtr lsn, struct SnapshotData *snap);
void ReorderBufferAddNewCommandId(ReorderBuffer *, TransactionId, XLogRecPtr lsn,
							 CommandId cid);
void ReorderBufferAddNewTupleCids(ReorderBuffer *, TransactionId, XLogRecPtr lsn,
							 RelFileNode node, ItemPointerData pt,
						 CommandId cmin, CommandId cmax, CommandId combocid);
void ReorderBufferAddInvalidations(ReorderBuffer *, TransactionId, XLogRecPtr lsn,
							  Size nmsgs, SharedInvalidationMessage *msgs);
<<<<<<< HEAD
=======
void ReorderBufferImmediateInvalidation(ReorderBuffer *, uint32 ninvalidations,
								   SharedInvalidationMessage *invalidations);
>>>>>>> b5bce6c1
void		ReorderBufferProcessXid(ReorderBuffer *, TransactionId xid, XLogRecPtr lsn);
void		ReorderBufferXidSetCatalogChanges(ReorderBuffer *, TransactionId xid, XLogRecPtr lsn);
bool		ReorderBufferXidHasCatalogChanges(ReorderBuffer *, TransactionId xid);
bool		ReorderBufferXidHasBaseSnapshot(ReorderBuffer *, TransactionId xid);

ReorderBufferTXN *ReorderBufferGetOldestTXN(ReorderBuffer *);
TransactionId ReorderBufferGetOldestXmin(ReorderBuffer *rb);

void		ReorderBufferSetRestartPoint(ReorderBuffer *, XLogRecPtr ptr);

void		StartupReorderBuffer(void);

#endif<|MERGE_RESOLUTION|>--- conflicted
+++ resolved
@@ -27,11 +27,7 @@
 	HeapTupleData tuple;
 
 	/* pre-allocated size of tuple buffer, different from tuple size */
-<<<<<<< HEAD
-	Size	alloc_tuple_size;
-=======
 	Size		alloc_tuple_size;
->>>>>>> b5bce6c1
 
 	/* actual tuple data follows */
 } ReorderBufferTupleBuf;
@@ -417,11 +413,8 @@
 						 CommandId cmin, CommandId cmax, CommandId combocid);
 void ReorderBufferAddInvalidations(ReorderBuffer *, TransactionId, XLogRecPtr lsn,
 							  Size nmsgs, SharedInvalidationMessage *msgs);
-<<<<<<< HEAD
-=======
 void ReorderBufferImmediateInvalidation(ReorderBuffer *, uint32 ninvalidations,
 								   SharedInvalidationMessage *invalidations);
->>>>>>> b5bce6c1
 void		ReorderBufferProcessXid(ReorderBuffer *, TransactionId xid, XLogRecPtr lsn);
 void		ReorderBufferXidSetCatalogChanges(ReorderBuffer *, TransactionId xid, XLogRecPtr lsn);
 bool		ReorderBufferXidHasCatalogChanges(ReorderBuffer *, TransactionId xid);
