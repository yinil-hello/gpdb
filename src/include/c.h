/*-------------------------------------------------------------------------
 *
 * c.h
 *	  Fundamental C definitions.  This is included by every .c file in
 *	  PostgreSQL (via either postgres.h or postgres_fe.h, as appropriate).
 *
 *	  Note that the definitions here are not intended to be exposed to clients
 *	  of the frontend interface libraries --- so we don't worry much about
 *	  polluting the namespace with lots of stuff...
 *
 *
 * Portions Copyright (c) 2006-2011, Greenplum inc
 * Portions Copyright (c) 2012-Present Pivotal Software, Inc.
 * Portions Copyright (c) 1996-2011, PostgreSQL Global Development Group
 * Portions Copyright (c) 1994, Regents of the University of California
 *
<<<<<<< HEAD
 * src/include/c.h
=======
 * $PostgreSQL: pgsql/src/include/c.h,v 1.223 2008/02/23 19:11:45 tgl Exp $
>>>>>>> 0f855d62
 *
 *-------------------------------------------------------------------------
 */
/*
 *----------------------------------------------------------------
 *	 TABLE OF CONTENTS
 *
 *		When adding stuff to this file, please try to put stuff
 *		into the relevant section, or add new sections as appropriate.
 *
 *	  section	description
 *	  -------	------------------------------------------------
 *		0)		pg_config.h and standard system headers
 *		1)		hacks to cope with non-ANSI C compilers
 *		2)		bool, true, false, TRUE, FALSE, NULL
 *		3)		standard system types
 *		4)		IsValid macros for system types
 *		5)		offsetof, lengthof, endof, alignment
 *		6)		widely useful macros
 *		7)		random stuff
 *		8)		system-specific hacks
 *
 * NOTE: since this file is included by both frontend and backend modules, it's
 * almost certainly wrong to put an "extern" declaration here.	typedefs and
 * macros are the kind of thing that might go here.
 *
 *----------------------------------------------------------------
 */
#ifndef C_H
#define C_H

#ifdef __cplusplus
extern "C" {
#endif

/*
 * We have to include stdlib.h here because it defines many of these macros
 * on some platforms, and we only want our definitions used if stdlib.h doesn't
 * have its own.  The same goes for stddef and stdarg if present.
 */

#include "pg_config.h"
#include "pg_config_manual.h"	/* must be after pg_config.h */
#if !defined(WIN32) && !defined(__CYGWIN__)		/* win32 will include further
												 * down */
#include "pg_config_os.h"		/* must be before any system header files */
#endif
#include "postgres_ext.h"

#if _MSC_VER >= 1400 || defined(WIN64)
#define errcode __msvc_errcode
#include <crtdefs.h>
#undef errcode
#endif

#include <stdio.h>
#include <stdlib.h>
#include <string.h>
#include <stddef.h>
#include <stdarg.h>
#ifdef HAVE_STRINGS_H
#include <strings.h>
#endif
#ifdef HAVE_STDINT_H
#include <stdint.h>
#endif
#include <sys/types.h>

#include <errno.h>
#if defined(WIN32) || defined(__CYGWIN__)
#include <fcntl.h>				/* ensure O_BINARY is available */
#endif
#ifdef HAVE_SUPPORTDEFS_H
#include <SupportDefs.h>
#endif

#if defined(WIN32) || defined(__CYGWIN__)
/* We have to redefine some system functions after they are included above. */
#include "pg_config_os.h"
#endif

/* Must be before gettext() games below */
#include <locale.h>

#define _(x) gettext(x)

#ifdef ENABLE_NLS
#include <libintl.h>
#else
#define gettext(x) (x)
#define dgettext(d,x) (x)
#define ngettext(s,p,n) ((n) == 1 ? (s) : (p))
#define dngettext(d,s,p,n) ((n) == 1 ? (s) : (p))
#endif

/*
 *	Use this to mark string constants as needing translation at some later
 *	time, rather than immediately.	This is useful for cases where you need
 *	access to the original string and translated string, and for cases where
 *	immediate translation is not possible, like when initializing global
 *	variables.
 *		http://www.gnu.org/software/autoconf/manual/gettext/Special-cases.html
 */
#define gettext_noop(x) (x)


/* ----------------------------------------------------------------
 *				Section 1: hacks to cope with non-ANSI C compilers
 *
 * type prefixes (const, signed, volatile, inline) are handled in pg_config.h.
 * ----------------------------------------------------------------
 */

/*
 * CppAsString
 *		Convert the argument to a string, using the C preprocessor.
 * CppConcat
 *		Concatenate two arguments together, using the C preprocessor.
 *
 * Note: the standard Autoconf macro AC_C_STRINGIZE actually only checks
 * whether #identifier works, but if we have that we likely have ## too.
 */
#if defined(HAVE_STRINGIZE)

#define CppAsString(identifier) #identifier
#define CppConcat(x, y)			x##y
#else							/* !HAVE_STRINGIZE */

#define CppAsString(identifier) "identifier"

/*
 * CppIdentity -- On Reiser based cpp's this is used to concatenate
 *		two tokens.  That is
 *				CppIdentity(A)B ==> AB
 *		We renamed it to _private_CppIdentity because it should not
 *		be referenced outside this file.  On other cpp's it
 *		produces  A  B.
 */
#define _priv_CppIdentity(x)x
#define CppConcat(x, y)			_priv_CppIdentity(x)y
#endif   /* !HAVE_STRINGIZE */

/*
 * dummyret is used to set return values in macros that use ?: to make
 * assignments.  gcc wants these to be void, other compilers like char
 */
#ifdef __GNUC__					/* GNU cc */
#define dummyret	void
#else
#define dummyret	char
#endif

#ifndef __GNUC__
#define __attribute__(_arg_)
#endif

/* ----------------------------------------------------------------
 *				Section 2:	bool, true, false, TRUE, FALSE, NULL
 * ----------------------------------------------------------------
 */

/*
 * bool
 *		Boolean value, either true or false.
 *
 * XXX for C++ compilers, we assume the compiler has a compatible
 * built-in definition of bool.
 */

#ifndef __cplusplus

#ifndef bool
typedef char bool;
#endif

#ifndef true
#define true	((bool) 1)
#endif

#ifndef false
#define false	((bool) 0)
#endif
#endif   /* not C++ */

typedef bool *BoolPtr;

#ifndef TRUE
#define TRUE	1
#endif

#ifndef FALSE
#define FALSE	0
#endif

/*
 * NULL
 *		Null pointer.
 */
#ifndef NULL
#define NULL	((void *) 0)
#endif


/* ----------------------------------------------------------------
 *				Section 3:	standard system types
 * ----------------------------------------------------------------
 */

/*
 * Pointer
 *		Variable holding address of any memory resident object.
 *
 *		XXX Pointer arithmetic is done with this, so it can't be void *
 *		under "true" ANSI compilers.
 */
typedef char *Pointer;

/*
 * intN
 *		Signed integer, EXACTLY N BITS IN SIZE,
 *		used for numerical computations and the
 *		frontend/backend protocol.
 */
#ifndef HAVE_INT8
typedef signed char int8;		/* == 8 bits */
typedef signed short int16;		/* == 16 bits */
typedef signed int int32;		/* == 32 bits */
#endif   /* not HAVE_INT8 */

/*
 * uintN
 *		Unsigned integer, EXACTLY N BITS IN SIZE,
 *		used for numerical computations and the
 *		frontend/backend protocol.
 */
#ifndef HAVE_UINT8
typedef unsigned char uint8;	/* == 8 bits */
typedef unsigned short uint16;	/* == 16 bits */
typedef unsigned int uint32;	/* == 32 bits */
#endif   /* not HAVE_UINT8 */

/*
 * bitsN
 *		Unit of bitwise operation, AT LEAST N BITS IN SIZE.
 */
typedef uint8 bits8;			/* >= 8 bits */
typedef uint16 bits16;			/* >= 16 bits */
typedef uint32 bits32;			/* >= 32 bits */

/*
 * 64-bit integers
 */
#ifdef HAVE_LONG_INT_64
/* Plain "long int" fits, use it */

#ifndef HAVE_INT64
typedef long int int64;
#endif
#ifndef HAVE_UINT64
typedef unsigned long int uint64;
#endif
#elif defined(HAVE_LONG_LONG_INT_64)
/* We have working support for "long long int", use that */

#ifndef HAVE_INT64
typedef long long int int64;
#endif
#ifndef HAVE_UINT64
typedef unsigned long long int uint64;
#endif
#else
/* neither HAVE_LONG_INT_64 nor HAVE_LONG_LONG_INT_64 */
#error must have a working 64-bit integer datatype
#endif

/* Decide if we need to decorate 64-bit constants */
#ifdef HAVE_LL_CONSTANTS
#define INT64CONST(x)  ((int64) x##LL)
#define UINT64CONST(x) ((uint64) x##ULL)
#else
#define INT64CONST(x)  ((int64) x)
#define UINT64CONST(x) ((uint64) x)
#endif

/*
 * stdint.h limits aren't guaranteed to be present and aren't guaranteed to
 * have compatible types with our fixed width types. So just define our own.
 */
#define PG_INT8_MIN     (-0x7F-1)
#define PG_INT8_MAX     (0x7F)
#define PG_UINT8_MAX    (0xFF)
#define PG_INT16_MIN    (-0x7FFF-1)
#define PG_INT16_MAX    (0x7FFF)
#define PG_UINT16_MAX   (0xFFFF)
#define PG_INT32_MIN    (-0x7FFFFFFF-1)
#define PG_INT32_MAX    (0x7FFFFFFF)
#define PG_UINT32_MAX   (0xFFFFFFFF)
#define PG_INT64_MIN    (-INT64CONST(0x7FFFFFFFFFFFFFFF) - 1)
#define PG_INT64_MAX    INT64CONST(0x7FFFFFFFFFFFFFFF)
#define PG_UINT64_MAX   UINT64CONST(0xFFFFFFFFFFFFFFFF)

/* Select timestamp representation (float8 or int64) */
#ifdef USE_INTEGER_DATETIMES
#define HAVE_INT64_TIMESTAMP
#endif

/* sig_atomic_t is required by ANSI C, but may be missing on old platforms */
#ifndef HAVE_SIG_ATOMIC_T
typedef int sig_atomic_t;
#endif

/*
 * Size
 *		Size of any memory resident object, as returned by sizeof.
 */
typedef size_t Size;

/*
 * Index
 *		Index into any memory resident array.
 *
 * Note:
 *		Indices are non negative.
 */
typedef unsigned int Index;

/*
 * Offset
 *		Offset into any memory resident array.
 *
 * Note:
 *		This differs from an Index in that an Index is always
 *		non negative, whereas Offset may be negative.
 */
typedef signed int Offset;

/*
 * Common Postgres datatype names (as used in the catalogs)
 */
typedef int16 int2;
typedef int32 int4;
typedef float float4;
typedef double float8;

/*
 * Oid, RegProcedure, TransactionId, SubTransactionId, MultiXactId,
 * CommandId
 */

/* typedef Oid is in postgres_ext.h */

/*
 * regproc is the type name used in the include/catalog headers, but
 * RegProcedure is the preferred name in C code.
 */
typedef Oid regproc;
typedef regproc RegProcedure;

typedef uint32 TransactionId;

typedef uint32 LocalTransactionId;

typedef uint32 SubTransactionId;

#define InvalidSubTransactionId		((SubTransactionId) 0)
#define TopSubTransactionId			((SubTransactionId) 1)

/* MultiXactId must be equivalent to TransactionId, to fit in t_xmax */
typedef TransactionId MultiXactId;

typedef uint32 MultiXactOffset;

typedef uint32 DistributedTransactionTimeStamp;

typedef int32 DistributedSnapshotId;

typedef uint32 DistributedTransactionId;
#define InvalidDistributedTransactionId	((DistributedTransactionId) 0)
#define FirstDistributedTransactionId	((DistributedTransactionId) 1)
#define LastDistributedTransactionId	((DistributedTransactionId) 0xffffffff)

/*
 * A 10 digit timestamp, a dash, a 10 digit distributed transaction id, and NUL.
 */
#define TMGIDSIZE 22

/*
 * Used 21 spaces + NUL for a blank 22 character TMGIDSIZE GID.
 */
#define TmGid_Init "                     "
//                  123456789012345678901

typedef uint32 CommandId;

typedef int32  gpsegmentId;        /* CDB: type of gp_segment_id system col */

#define FirstCommandId	((CommandId) 0)

/*
 * Array indexing support
 */
#define MAXDIM 6
typedef struct
{
	int			indx[MAXDIM];
} IntArray;

/* ----------------
 *		Variable-length datatypes all share the 'struct varlena' header.
 *
 * NOTE: for TOASTable types, this is an oversimplification, since the value
 * may be compressed or moved out-of-line.	However datatype-specific routines
 * are mostly content to deal with de-TOASTed values only, and of course
 * client-side routines should never see a TOASTed value.  But even in a
 * de-TOASTed value, beware of touching vl_len_ directly, as its representation
 * is no longer convenient.  It's recommended that code always use the VARDATA,
 * VARSIZE, and SET_VARSIZE macros instead of relying on direct mentions of
 * the struct fields.  See postgres.h for details of the TOASTed form.
 * ----------------
 */
struct varlena
{
	char		vl_len_[4];		/* Do not touch this field directly! */
	char		vl_dat[1];
};

#define VARHDRSZ		((int32) sizeof(int32))

/*
 * These widely-used datatypes are just a varlena header and the data bytes.
 * There is no terminating null or anything like that --- the data length is
 * always VARSIZE(ptr) - VARHDRSZ.
 */
typedef struct varlena bytea;
typedef struct varlena text;
typedef struct varlena BpChar;	/* blank-padded char, ie SQL char(n) */
typedef struct varlena VarChar; /* var-length char, ie SQL varchar(n) */

/*
 * Specialized array types.  These are physically laid out just the same
 * as regular arrays (so that the regular array subscripting code works
 * with them).	They exist as distinct types mostly for historical reasons:
 * they have nonstandard I/O behavior which we don't want to change for fear
 * of breaking applications that look at the system catalogs.  There is also
 * an implementation issue for oidvector: it's part of the primary key for
 * pg_proc, and we can't use the normal btree array support routines for that
 * without circularity.
 */
typedef struct
{
	int32		vl_len_;		/* these fields must match ArrayType! */
	int			ndim;			/* always 1 for int2vector */
	int32		dataoffset;		/* always 0 for int2vector */
	Oid			elemtype;
	int			dim1;
	int			lbound1;
	int2		values[1];		/* VARIABLE LENGTH ARRAY */
} int2vector;					/* VARIABLE LENGTH STRUCT */
#define Int2VectorSize(n)	(offsetof(int2vector, values) + (n) * sizeof(int2))

typedef struct
{
	int32		vl_len_;		/* these fields must match ArrayType! */
	int			ndim;			/* always 1 for oidvector */
	int32		dataoffset;		/* always 0 for oidvector */
	Oid			elemtype;
	int			dim1;
	int			lbound1;
	Oid			values[1];		/* VARIABLE LENGTH ARRAY */
} oidvector;					/* VARIABLE LENGTH STRUCT */

/*
 * Representation of a Name: effectively just a C string, but null-padded to
 * exactly NAMEDATALEN bytes.  The use of a struct is historical.
 */
typedef struct nameData
{
	char		data[NAMEDATALEN];
} NameData;
typedef NameData *Name;

#define NameStr(name)	((name).data)

/*
 * Support macros for escaping strings.  escape_backslash should be TRUE
 * if generating a non-standard-conforming string.	Prefixing a string
 * with ESCAPE_STRING_SYNTAX guarantees it is non-standard-conforming.
 * Beware of multiple evaluation of the "ch" argument!
 */
#define SQL_STR_DOUBLE(ch, escape_backslash)	\
	((ch) == '\'' || ((ch) == '\\' && (escape_backslash)))

#define ESCAPE_STRING_SYNTAX	'E'

/* ----------------------------------------------------------------
 *				Section 4:	IsValid macros for system types
 * ----------------------------------------------------------------
 */
/*
 * BoolIsValid
 *		True iff bool is valid.
 */
#define BoolIsValid(boolean)	((boolean) == false || (boolean) == true)

/*
 * PointerIsValid
 *		True iff pointer is valid.
 */
#define PointerIsValid(pointer) ((void*)(pointer) != NULL)

/*
 * PointerIsAligned
 *		True iff pointer is properly aligned to point to the given type.
 */
#define PointerIsAligned(pointer, type) \
		(((intptr_t)(pointer) % (sizeof (type))) == 0)

#define OidIsValid(objectId)  ((bool) ((objectId) != InvalidOid))

#define RegProcedureIsValid(p)	OidIsValid(p)


/* ----------------------------------------------------------------
 *				Section 5:	offsetof, lengthof, endof, alignment
 * ----------------------------------------------------------------
 */
/*
 * offsetof
 *		Offset of a structure/union field within that structure/union.
 *
 *		XXX This is supposed to be part of stddef.h, but isn't on
 *		some systems (like SunOS 4).
 */
#ifndef offsetof
#define offsetof(type, field)	((long) &((type *)0)->field)
#endif   /* offsetof */

/*
 * lengthof
 *		Number of elements in an array.
 */
#define lengthof(array) (sizeof (array) / sizeof ((array)[0]))

/*
 * endof
 *		Address of the element one past the last in an array.
 */
#define endof(array)	(&(array)[lengthof(array)])

/* ----------------
 * Alignment macros: align a length or address appropriately for a given type.
 * The fooALIGN() macros round up to a multiple of the required alignment,
 * while the fooALIGN_DOWN() macros round down.  The latter are more useful
 * for problems like "how many X-sized structures will fit in a page?".
 *
 * NOTE: TYPEALIGN[_DOWN] will not work if ALIGNVAL is not a power of 2.
 * That case seems extremely unlikely to be needed in practice, however.
 * ----------------
 */

#define TYPEALIGN(ALIGNVAL,LEN)  \
	(((intptr_t) (LEN) + ((ALIGNVAL) - 1)) & ~((intptr_t) ((ALIGNVAL) - 1)))

#define SHORTALIGN(LEN)			TYPEALIGN(ALIGNOF_SHORT, (LEN))
#define INTALIGN(LEN)			TYPEALIGN(ALIGNOF_INT, (LEN))
#define LONGALIGN(LEN)			TYPEALIGN(ALIGNOF_LONG, (LEN))
#define DOUBLEALIGN(LEN)		TYPEALIGN(ALIGNOF_DOUBLE, (LEN))
#define MAXALIGN(LEN)			TYPEALIGN(MAXIMUM_ALIGNOF, (LEN))
/* MAXALIGN covers only built-in types, not buffers */
#define BUFFERALIGN(LEN)		TYPEALIGN(ALIGNOF_BUFFER, (LEN))

#define TYPEALIGN_DOWN(ALIGNVAL,LEN)  \
	(((intptr_t) (LEN)) & ~((intptr_t) ((ALIGNVAL) - 1)))

#define SHORTALIGN_DOWN(LEN)	TYPEALIGN_DOWN(ALIGNOF_SHORT, (LEN))
#define INTALIGN_DOWN(LEN)		TYPEALIGN_DOWN(ALIGNOF_INT, (LEN))
#define LONGALIGN_DOWN(LEN)		TYPEALIGN_DOWN(ALIGNOF_LONG, (LEN))
#define DOUBLEALIGN_DOWN(LEN)	TYPEALIGN_DOWN(ALIGNOF_DOUBLE, (LEN))
#define MAXALIGN_DOWN(LEN)		TYPEALIGN_DOWN(MAXIMUM_ALIGNOF, (LEN))


/* ----------------
 * Attribute macros
 *
 * GCC: https://gcc.gnu.org/onlinedocs/gcc/Function-Attributes.html
 * GCC: https://gcc.gnu.org/onlinedocs/gcc/Type-Attributes.html
 * Sunpro: https://docs.oracle.com/cd/E18659_01/html/821-1384/gjzke.html
 * XLC: http://www-01.ibm.com/support/knowledgecenter/SSGH2K_11.1.0/com.ibm.xlc111.aix.doc/language_ref/function_attributes.html
 * XLC: http://www-01.ibm.com/support/knowledgecenter/SSGH2K_11.1.0/com.ibm.xlc111.aix.doc/language_ref/type_attrib.html
 * ----------------
 */

/* only GCC supports the unused attribute */
#ifdef __GNUC__
#define pg_attribute_unused() __attribute__((unused))
#else
#define pg_attribute_unused()
#endif

/* GCC and XLC support format attributes */
#if defined(__GNUC__) || defined(__IBMC__)
#define pg_attribute_format_arg(a) __attribute__((format_arg(a)))
#define pg_attribute_printf(f,a) __attribute__((format(PG_PRINTF_ATTRIBUTE, f, a)))
#else
#define pg_attribute_format_arg(a)
#define pg_attribute_printf(f,a)
#endif

/* GCC, Sunpro and XLC support aligned, packed and noreturn */
#if defined(__GNUC__) || defined(__SUNPRO_C) || defined(__IBMC__)
#define pg_attribute_aligned(a) __attribute__((aligned(a)))
#define pg_attribute_noreturn() __attribute__((noreturn))
#define pg_attribute_packed() __attribute__((packed))
#define HAVE_PG_ATTRIBUTE_NORETURN 1
#else
/*
 * NB: aligned and packed are not given default definitions because they
 * affect code functionality; they *must* be implemented by the compiler
 * if they are to be used.
 */
#define pg_attribute_noreturn()
#endif

/* ----------------------------------------------------------------
 *				Section 6:	widely useful macros
 * ----------------------------------------------------------------
 */
/*
 * Max
 *		Return the maximum of two numbers.
 */
#define Max(x, y)		((x) > (y) ? (x) : (y))

/*
 * Min
 *		Return the minimum of two numbers.
 */
#define Min(x, y)		((x) < (y) ? (x) : (y))

/*
 * Abs
 *		Return the absolute value of the argument.
 */
#define Abs(x)			((x) >= 0 ? (x) : -(x))

/*
 * StrNCpy
 *	Like standard library function strncpy(), except that result string
 *	is guaranteed to be null-terminated --- that is, at most N-1 bytes
 *	of the source string will be kept.
 *	Also, the macro returns no result (too hard to do that without
 *	evaluating the arguments multiple times, which seems worse).
 *
 *	BTW: when you need to copy a non-null-terminated string (like a text
 *	datum) and add a null, do not do it with StrNCpy(..., len+1).  That
 *	might seem to work, but it fetches one byte more than there is in the
 *	text object.  One fine day you'll have a SIGSEGV because there isn't
 *	another byte before the end of memory.	Don't laugh, we've had real
 *	live bug reports from real live users over exactly this mistake.
 *	Do it honestly with "memcpy(dst,src,len); dst[len] = '\0';", instead.
 */
#define StrNCpy(dst,src,len) \
	do \
	{ \
		char * _dst = (dst); \
		Size _len = (len); \
\
		if (_len > 0) \
		{ \
			strncpy(_dst, (src), _len); \
			_dst[_len-1] = '\0'; \
		} \
	} while (0)


/* Get a bit mask of the bits set in non-long aligned addresses */
#define LONG_ALIGN_MASK (sizeof(long) - 1)

/*
 * MemSet
 *	Exactly the same as standard library function memset(), but considerably
 *	faster for zeroing small word-aligned structures (such as parsetree nodes).
 *	This has to be a macro because the main point is to avoid function-call
 *	overhead.	However, we have also found that the loop is faster than
 *	native libc memset() on some platforms, even those with assembler
 *	memset() functions.  More research needs to be done, perhaps with
 *	MEMSET_LOOP_LIMIT tests in configure.
 */
#define MemSet(start, val, len) \
	do \
	{ \
		/* must be void* because we don't know if it is integer aligned yet */ \
		void   *_vstart = (void *) (start); \
		int		_val = (val); \
		Size	_len = (len); \
\
		if ((((size_t) _vstart) & LONG_ALIGN_MASK) == 0 && /*CDB*/ \
			(_len & LONG_ALIGN_MASK) == 0 && \
			_val == 0 && \
			_len <= MEMSET_LOOP_LIMIT && \
			/* \
			 *	If MEMSET_LOOP_LIMIT == 0, optimizer should find \
			 *	the whole "if" false at compile time. \
			 */ \
			MEMSET_LOOP_LIMIT != 0) \
		{ \
			long *_start = (long *) _vstart; \
			long *_stop = (long *) ((char *) _start + _len); \
			while (_start < _stop) \
				*_start++ = 0; \
		} \
		else \
			memset(_vstart, _val, _len); \
	} while (0)

/*
 * MemSetAligned is the same as MemSet except it omits the test to see if
 * "start" is word-aligned.  This is okay to use if the caller knows a-priori
 * that the pointer is suitably aligned (typically, because he just got it
 * from palloc(), which always delivers a max-aligned pointer).
 */
#define MemSetAligned(start, val, len) \
	do \
	{ \
		long   *_start = (long *) (start); \
		int		_val = (val); \
		Size	_len = (len); \
\
		if ((_len & LONG_ALIGN_MASK) == 0 && \
			_val == 0 && \
			_len <= MEMSET_LOOP_LIMIT && \
			MEMSET_LOOP_LIMIT != 0) \
		{ \
			long *_stop = (long *) ((char *) _start + _len); \
			while (_start < _stop) \
				*_start++ = 0; \
		} \
		else \
			memset(_start, _val, _len); \
	} while (0)


/*
 * MemSetTest/MemSetLoop are a variant version that allow all the tests in
 * MemSet to be done at compile time in cases where "val" and "len" are
 * constants *and* we know the "start" pointer must be word-aligned.
 * If MemSetTest succeeds, then it is okay to use MemSetLoop, otherwise use
 * MemSetAligned.  Beware of multiple evaluations of the arguments when using
 * this approach.
 */
#define MemSetTest(val, len) \
	( ((len) & LONG_ALIGN_MASK) == 0 && \
	(len) <= MEMSET_LOOP_LIMIT && \
	MEMSET_LOOP_LIMIT != 0 && \
	(val) == 0 )

#define MemSetLoop(start, val, len) \
	do \
	{ \
		long * _start = (long *) (start); \
		long * _stop = (long *) ((char *) _start + (Size) (len)); \
	\
		while (_start < _stop) \
			*_start++ = 0; \
	} while (0)


/*
 * UnusedArg
 *  Silence the compiler's warning about an unreferenced parameter or variable.
 *
 *  int f(int x)
 *  {
 *      int result = 1;
 *      UnusedArg(x);
 *      return result;
 *  }
 */
#define UnusedArg(arg)    ((void)(arg))


/*
 * UnusedInReleaseBuild
 *  Silence the compiler's warning about a parameter or variable which is
 *  used in debug builds but unused in release builds.
 */
#ifdef USE_ASSERT_CHECKING
#define UnusedInReleaseBuild(arg)   (UnusedArg(arg))
#else
#define UnusedInReleaseBuild(arg)
#endif


/*
 * Mark a point as unreachable in a portable fashion.  This should preferably
 * be something that the compiler understands, to aid code generation.
 * In assert-enabled builds, we prefer abort() for debugging reasons.
 */
#if defined(HAVE__BUILTIN_UNREACHABLE) && !defined(USE_ASSERT_CHECKING)
#define pg_unreachable() __builtin_unreachable()
#else
#define pg_unreachable() abort()
#endif


/*
 * Function inlining support -- Allow modules to define functions that may be
 * inlined, if the compiler supports it.
 *
 * The function bodies must be defined in the module header prefixed by
 * STATIC_IF_INLINE, protected by a cpp symbol that the module's .c file must
 * define.  If the compiler doesn't support inline functions, the function
 * definitions are pulled in by the .c file as regular (not inline) symbols.
 *
 * The header must also declare the functions' prototypes, protected by
 * !PG_USE_INLINE.
 */

/* declarations which are only visible when not inlining and in the .c file */
#ifdef PG_USE_INLINE
#define STATIC_IF_INLINE static inline
#else
#define STATIC_IF_INLINE
#endif   /* PG_USE_INLINE */

/* declarations which are marked inline when inlining, extern otherwise */
#ifdef PG_USE_INLINE
#define STATIC_IF_INLINE_DECLARE static inline
#else
#define STATIC_IF_INLINE_DECLARE extern
#endif   /* PG_USE_INLINE */


/* ----------------------------------------------------------------
 *				Section 7:	random stuff
 * ----------------------------------------------------------------
 */

/* msb for char */
#define HIGHBIT					(0x80)
#define IS_HIGHBIT_SET(ch)		((unsigned char)(ch) & HIGHBIT)

#define STATUS_OK				(0)
#define STATUS_ERROR			(-1)
#define STATUS_EOF				(-2)
#define STATUS_FOUND			(1)
#define STATUS_WAITING			(2)


/*
 * Append PG_USED_FOR_ASSERTS_ONLY to definitions of variables that are only
 * used in assert-enabled builds, to avoid compiler warnings about unused
 * variables in assert-disabled builds.
 */
#ifdef USE_ASSERT_CHECKING
#define PG_USED_FOR_ASSERTS_ONLY
#else
#define PG_USED_FOR_ASSERTS_ONLY pg_attribute_unused()
#endif


/* gettext domain name mangling */

/*
 * To better support parallel installations of major PostgeSQL
 * versions as well as parallel installations of major library soname
 * versions, we mangle the gettext domain name by appending those
 * version numbers.  The coding rule ought to be that whereever the
 * domain name is mentioned as a literal, it must be wrapped into
 * PG_TEXTDOMAIN().  The macros below do not work on non-literals; but
 * that is somewhat intentional because it avoids having to worry
 * about multiple states of premangling and postmangling as the values
 * are being passed around.
 *
 * Make sure this matches the installation rules in nls-global.mk.
 */

/* need a second indirection because we want to stringize the macro value, not the name */
#define CppAsString2(x) CppAsString(x)

#ifdef SO_MAJOR_VERSION
#define PG_TEXTDOMAIN(domain) (domain CppAsString2(SO_MAJOR_VERSION) "-" PG_MAJORVERSION)
#else
#define PG_TEXTDOMAIN(domain) (domain "-" PG_MAJORVERSION)
#endif

/* ----------------------------------------------------------------
 *				Section 8: system-specific hacks
 *
 *		This should be limited to things that absolutely have to be
 *		included in every source file.	The port-specific header file
 *		is usually a better place for this sort of thing.
 * ----------------------------------------------------------------
 */

/*
 *	NOTE:  this is also used for opening text files.
 *	WIN32 treats Control-Z as EOF in files opened in text mode.
 *	Therefore, we open files in binary mode on Win32 so we can read
 *	literal control-Z.	The other affect is that we see CRLF, but
 *	that is OK because we can already handle those cleanly.
 */
#if defined(WIN32) || defined(__CYGWIN__)
#define PG_BINARY	O_BINARY
#define PG_BINARY_A "ab"
#define PG_BINARY_R "rb"
#define PG_BINARY_W "wb"
#else
#define PG_BINARY	0
#define PG_BINARY_A "a"
#define PG_BINARY_R "r"
#define PG_BINARY_W "w"
#endif

#if defined(sun) && defined(__sparc__) && !defined(__SVR4)
#include <unistd.h>
#endif

/*
 * Provide prototypes for routines not present in a particular machine's
 * standard C library.
 */

#if !HAVE_DECL_SNPRINTF
extern int	snprintf(char *str, size_t count, const char *fmt,...) pg_attribute_printf(3, 4);
#endif

#if !HAVE_DECL_VSNPRINTF
extern int	vsnprintf(char *str, size_t count, const char *fmt, va_list args);
#endif

#if !defined(HAVE_MEMMOVE) && !defined(memmove)
#define memmove(d, s, c)		bcopy(s, d, c)
#endif

/* no special DLL markers on most ports */
#ifndef PGDLLIMPORT
#define PGDLLIMPORT				/* no special DLL markers on most ports */
#endif
#ifndef PGDLLEXPORT
#define PGDLLEXPORT
#endif

/*
 * The following is used as the arg list for signal handlers.  Any ports
 * that take something other than an int argument should override this in
 * their pg_config_os.h file.  Note that variable names are required
 * because it is used in both the prototypes as well as the definitions.
 * Note also the long name.  We expect that this won't collide with
 * other names causing compiler warnings.
 */

#ifndef SIGNAL_ARGS
#define SIGNAL_ARGS  int postgres_signal_arg
#endif

#ifndef PASS_SIGNAL_ARGS
#define PASS_SIGNAL_ARGS postgres_signal_arg
#endif

/*
 * When there is no sigsetjmp, its functionality is provided by plain
 * setjmp. Incidentally, nothing provides setjmp's functionality in
 * that case.
 */
#ifndef HAVE_SIGSETJMP
#define sigjmp_buf jmp_buf
#define sigsetjmp(x,y) setjmp(x)
#define siglongjmp longjmp
#endif

#if defined(HAVE_FDATASYNC) && !HAVE_DECL_FDATASYNC
extern int	fdatasync(int fildes);
#endif

/* If strtoq() exists, rename it to the more standard strtoll() */
#if defined(HAVE_LONG_LONG_INT_64) && !defined(HAVE_STRTOLL) && defined(HAVE_STRTOQ)
#define strtoll strtoq
#define HAVE_STRTOLL 1
#endif

/* If strtouq() exists, rename it to the more standard strtoull() */
#if defined(HAVE_LONG_LONG_INT_64) && !defined(HAVE_STRTOULL) && defined(HAVE_STRTOUQ)
#define strtoull strtouq
#define HAVE_STRTOULL 1
#endif

/*
 * We assume if we have these two functions, we have their friends too, and
 * can use the wide-character functions.
 */
#if defined(HAVE_WCSTOMBS) && defined(HAVE_TOWLOWER)
#define USE_WIDE_UPPER_LOWER
#endif

/* EXEC_BACKEND defines */
#ifdef EXEC_BACKEND
#define NON_EXEC_STATIC
#else
#define NON_EXEC_STATIC static
#endif

/* /port compatibility functions */
#include "port.h"

#ifdef __cplusplus
}   /* extern "C" */
#endif

#endif   /* C_H */<|MERGE_RESOLUTION|>--- conflicted
+++ resolved
@@ -14,11 +14,7 @@
  * Portions Copyright (c) 1996-2011, PostgreSQL Global Development Group
  * Portions Copyright (c) 1994, Regents of the University of California
  *
-<<<<<<< HEAD
- * src/include/c.h
-=======
  * $PostgreSQL: pgsql/src/include/c.h,v 1.223 2008/02/23 19:11:45 tgl Exp $
->>>>>>> 0f855d62
  *
  *-------------------------------------------------------------------------
  */
