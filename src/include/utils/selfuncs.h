--- conflicted
+++ resolved
@@ -73,15 +73,9 @@
 	double		numdistinctFromPrimaryKey; /* this is the numdistinct as estimated from the primary key relation. If this is < 0, then it is ignored. */
 	void		(*freefunc) (HeapTuple tuple);	/* how to free statsTuple */
 	Oid			vartype;		/* exposed type of expression */
-<<<<<<< HEAD
-	Oid			atttype;		/* actual type (after stripping relabel) */
-	int32		atttypmod;		/* actual typmod (after stripping relabel) */
-	bool		isunique;		/* true if matched to a unique index */
-=======
 	Oid			atttype;		/* type to pass to get_attstatsslot */
 	int32		atttypmod;		/* typmod to pass to get_attstatsslot */
 	bool		isunique;		/* matches unique index or DISTINCT clause */
->>>>>>> 80edfd76
 } VariableStatData;
 
 /* get the pg_statistic tuple, or NULL if none */
