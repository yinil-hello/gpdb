--- conflicted
+++ resolved
@@ -183,39 +183,6 @@
 	ACLCHECK_NOT_OWNER
 } AclResult;
 
-<<<<<<< HEAD
-/* this enum covers all object types that can have privilege errors */
-/* currently it's only used to tell aclcheck_error what to say */
-typedef enum AclObjectKind
-{
-	ACL_KIND_COLUMN,			/* pg_attribute */
-	ACL_KIND_CLASS,				/* pg_class */
-	ACL_KIND_SEQUENCE,			/* pg_sequence */
-	ACL_KIND_DATABASE,			/* pg_database */
-	ACL_KIND_PROC,				/* pg_proc */
-	ACL_KIND_OPER,				/* pg_operator */
-	ACL_KIND_TYPE,				/* pg_type */
-	ACL_KIND_LANGUAGE,			/* pg_language */
-	ACL_KIND_LARGEOBJECT,		/* pg_largeobject */
-	ACL_KIND_NAMESPACE,			/* pg_namespace */
-	ACL_KIND_OPCLASS,			/* pg_opclass */
-	ACL_KIND_OPFAMILY,			/* pg_opfamily */
-	ACL_KIND_COLLATION,			/* pg_collation */
-	ACL_KIND_CONVERSION,		/* pg_conversion */
-	ACL_KIND_TABLESPACE,		/* pg_tablespace */
-	ACL_KIND_TSDICTIONARY,		/* pg_ts_dict */
-	ACL_KIND_TSCONFIGURATION,	/* pg_ts_config */
-	ACL_KIND_FDW,				/* pg_foreign_data_wrapper */
-	ACL_KIND_FOREIGN_SERVER,	/* pg_foreign_server */
-	ACL_KIND_EVENT_TRIGGER,		/* pg_event_trigger */
-	ACL_KIND_EXTENSION,			/* pg_extension */
-	ACL_KIND_EXTPROTOCOL,		/* pg_extprotocol */
-	MAX_ACL_KIND				/* MUST BE LAST */
-} AclObjectKind;
-
-=======
->>>>>>> 9e1c9f95
-
 /*
  * routines used internally
  */
@@ -268,8 +235,6 @@
 
 extern void RemoveRoleFromObjectACL(Oid roleid, Oid classid, Oid objid);
 extern void RemoveDefaultACLById(Oid defaclOid);
-
-extern void CopyRelationAcls(Oid src, Oid dest);
 
 extern AclMode pg_attribute_aclmask(Oid table_oid, AttrNumber attnum,
 									Oid roleid, AclMode mask, AclMaskHow how);
@@ -290,13 +255,9 @@
 extern AclMode pg_foreign_data_wrapper_aclmask(Oid fdw_oid, Oid roleid,
 											   AclMode mask, AclMaskHow how);
 extern AclMode pg_foreign_server_aclmask(Oid srv_oid, Oid roleid,
-<<<<<<< HEAD
-						  AclMode mask, AclMaskHow how);
+										 AclMode mask, AclMaskHow how);
 extern AclMode pg_extprotocol_aclmask(Oid ptc_oid, Oid roleid,
-					   AclMode mask, AclMaskHow how);
-=======
-										 AclMode mask, AclMaskHow how);
->>>>>>> 9e1c9f95
+									  AclMode mask, AclMaskHow how);
 extern AclMode pg_type_aclmask(Oid type_oid, Oid roleid,
 							   AclMode mask, AclMaskHow how);
 
@@ -357,4 +318,5 @@
 extern bool pg_extprotocol_ownercheck(Oid ptc_oid, Oid roleid);
 extern bool has_bypassrls_privilege(Oid roleid);
 
+extern void CopyRelationAcls(Oid srcId, Oid destId);
 #endif							/* ACL_H */