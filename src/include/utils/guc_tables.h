/*-------------------------------------------------------------------------
 *
 * guc_tables.h
 *		Declarations of tables used by GUC.
 *
 * See src/backend/utils/misc/README for design notes.
 *
<<<<<<< HEAD
 * Portions Copyright (c) 2006-2008, Greenplum inc
 * Portions Copyright (c) 1996-2008, PostgreSQL Global Development Group
 *
 *	  $PostgreSQL: pgsql/src/include/utils/guc_tables.h,v 1.29.2.2 2009/12/09 21:58:30 tgl Exp $
=======
 * Portions Copyright (c) 1996-2008, PostgreSQL Global Development Group
 *
 *	  $PostgreSQL: pgsql/src/include/utils/guc_tables.h,v 1.38.2.2 2009/12/09 21:58:17 tgl Exp $
>>>>>>> d13f41d2
 *
 *-------------------------------------------------------------------------
 */
#ifndef GUC_TABLES_H
#define GUC_TABLES_H 1

#include "utils/guc.h"

/*
 * GUC supports these types of variables:
 */
enum config_type
{
	PGC_BOOL,
	PGC_INT,
	PGC_REAL,
	PGC_STRING
};

union config_var_value
{
	bool		boolval;
	int			intval;
	double		realval;
	char	   *stringval;
};

/*
 * Groupings to help organize all the run-time options for display
 *
 * Note: When you modify this, you need to modify config_group_names[]
 *       as well, which is located in guc.c.
 */
enum config_group
{
	UNGROUPED,
	FILE_LOCATIONS,
	CONN_AUTH,
	CONN_AUTH_SETTINGS,
	CONN_AUTH_SECURITY,

	EXTERNAL_TABLES,                    /*CDB*/
	APPENDONLY_TABLES,                  /*CDB*/
	RESOURCES,
	RESOURCES_MEM,
	RESOURCES_FSM,

	RESOURCES_KERNEL,
	RESOURCES_MGM,
	WAL,
	WAL_SETTINGS,
	WAL_CHECKPOINTS,
	WAL_REPLICATION,

	QUERY_TUNING,
	QUERY_TUNING_METHOD,
	QUERY_TUNING_COST,
	QUERY_TUNING_OTHER,

	LOGGING,
	LOGGING_WHERE,
	LOGGING_WHEN,
	LOGGING_WHAT,
	STATS,

    STATS_ANALYZE,                      /*CDB*/
	STATS_MONITORING,
	STATS_COLLECTOR,
	AUTOVACUUM,
	CLIENT_CONN,

	CLIENT_CONN_STATEMENT,
	CLIENT_CONN_LOCALE,
	CLIENT_CONN_OTHER,
	LOCK_MANAGEMENT,
	COMPAT_OPTIONS,

	COMPAT_OPTIONS_PREVIOUS,
	COMPAT_OPTIONS_CLIENT,
    COMPAT_OPTIONS_IGNORED,             /*CDB*/
    GP_ARRAY_CONFIGURATION,            /*CDB*/
    GP_ARRAY_TUNING,                   /*CDB*/

    GP_WORKER_IDENTITY,                /*CDB*/
	GP_ERROR_HANDLING,				   /*CDB*/
	PRESET_OPTIONS,
	CUSTOM_OPTIONS,
	DEVELOPER_OPTIONS,

	/*
	 * GPDB: deprecated GUCs. In this group, the GUCs are still functioning,
	 * but we don't recommend customers to use them. They may be defunct in
	 * the future release.
	 */
	DEPRECATED_OPTIONS,

	/*
	 * GPDB: defunct GUCs. In this group, the GUCs are defunct. The GUCs are still
	 * there, but attempting to change their values will not have any effects.
	 */
	DEFUNCT_OPTIONS,






	___CONFIG_GROUP_COUNT /* sentinel to indicate end of enumeration */
};

/*
 * Stack entry for saving the state a variable had prior to an uncommitted
 * transactional change
 */
typedef enum
{
	/* This is almost GucAction, but we need a fourth state for SET+LOCAL */
	GUC_SAVE,					/* entry caused by function SET option */
	GUC_SET,					/* entry caused by plain SET command */
	GUC_LOCAL,					/* entry caused by SET LOCAL command */
	GUC_SET_LOCAL				/* entry caused by SET then SET LOCAL */
} GucStackState;

typedef struct guc_stack
{
	struct guc_stack *prev;		/* previous stack item, if any */
	int			nest_level;		/* nesting depth at which we made entry */
	GucStackState state;		/* see enum above */
	GucSource	source;			/* source of the prior value */
	union config_var_value prior;		/* previous value of variable */
	union config_var_value masked;		/* SET value in a GUC_SET_LOCAL entry */
	/* masked value's source must be PGC_S_SESSION, so no need to store it */
} GucStack;

/*
 * Generic fields applicable to all types of variables
 *
 * The short description should be less than 80 chars in length. Some
 * applications may use the long description as well, and will append
 * it to the short description. (separated by a newline or '. ')
 */
struct config_generic
{
	/* constant fields, must be set correctly in initial value: */
	const char *name;			/* name of variable - MUST BE FIRST */
	GucContext	context;		/* context required to set the variable */
	enum config_group group;	/* to help organize variables by function */
	const char *short_desc;		/* short desc. of this variable's purpose */
	const char *long_desc;		/* long desc. of this variable's purpose */
	int			flags;			/* flag bits, see below */
	/* variable fields, initialized at runtime: */
	enum config_type vartype;	/* type of variable (set only at startup) */
	int			status;			/* status bits, see below */
	GucSource	reset_source;	/* source of the reset_value */
	GucSource	source;			/* source of the current actual value */
	GucStack   *stack;			/* stacked prior values */
};

/* bit values in flags field */
#define GUC_LIST_INPUT			0x0001	/* input can be list format */
#define GUC_LIST_QUOTE			0x0002	/* double-quote list elements */
#define GUC_NO_SHOW_ALL			0x0004	/* exclude from SHOW ALL */
#define GUC_NO_RESET_ALL		0x0008	/* exclude from RESET ALL */
#define GUC_REPORT				0x0010	/* auto-report changes to client */
#define GUC_NOT_IN_SAMPLE		0x0020	/* not in postgresql.conf.sample */
#define GUC_DISALLOW_IN_FILE	0x0040	/* can't set in postgresql.conf */
#define GUC_CUSTOM_PLACEHOLDER	0x0080	/* placeholder for custom variable */
#define GUC_SUPERUSER_ONLY		0x0100	/* show only to superusers */
#define GUC_IS_NAME				0x0200	/* limit string to NAMEDATALEN-1 */

#define GUC_UNIT_KB				0x0400	/* value is in kilobytes */
#define GUC_UNIT_BLOCKS			0x0800	/* value is in blocks */
#define GUC_UNIT_XBLOCKS		0x0C00	/* value is in xlog blocks */
#define GUC_UNIT_MEMORY			0x0C00	/* mask for KB, BLOCKS, XBLOCKS */

#define GUC_UNIT_MS				0x1000	/* value is in milliseconds */
#define GUC_UNIT_S				0x2000	/* value is in seconds */
#define GUC_UNIT_MIN			0x4000	/* value is in minutes */
#define GUC_UNIT_TIME			0x7000	/* mask for MS, S, MIN */

#define GUC_NOT_WHILE_SEC_REST	0x8000	/* can't set if security restricted */

<<<<<<< HEAD
#define GUC_GPDB_ADDOPT        0x10000  /* Send by cdbgang */

#define GUC_DISALLOW_USER_SET  0x20000 /* Do not allow this GUC to be set by the user */

=======
>>>>>>> d13f41d2
/* bit values in status field */
#define GUC_IS_IN_FILE		0x0001		/* found it in config file */
/*
 * Caution: the GUC_IS_IN_FILE bit is transient state for ProcessConfigFile.
 * Do not assume that its value represents useful information elsewhere.
 */

/* upper limit for GUC variables measured in kilobytes of memory */
#if SIZEOF_SIZE_T > 4
#define MAX_KILOBYTES	INT_MAX
#else
#define MAX_KILOBYTES	(INT_MAX / 1024)
#endif

/* GUC records for specific variable types */

struct config_bool
{
	struct config_generic gen;
	/* constant fields, must be set correctly in initial value: */
	bool	   *variable;
	bool		boot_val;
	GucBoolAssignHook assign_hook;
	GucShowHook show_hook;
	/* variable fields, initialized at runtime: */
	bool		reset_val;
};

struct config_int
{
	struct config_generic gen;
	/* constant fields, must be set correctly in initial value: */
	int		   *variable;
	int			boot_val;
	int			min;
	int			max;
	GucIntAssignHook assign_hook;
	GucShowHook show_hook;
	/* variable fields, initialized at runtime: */
	int			reset_val;
};

struct config_real
{
	struct config_generic gen;
	/* constant fields, must be set correctly in initial value: */
	double	   *variable;
	double		boot_val;
	double		min;
	double		max;
	GucRealAssignHook assign_hook;
	GucShowHook show_hook;
	/* variable fields, initialized at runtime: */
	double		reset_val;
};

struct config_string
{
	struct config_generic gen;
	/* constant fields, must be set correctly in initial value: */
	char	  **variable;
	const char *boot_val;
	GucStringAssignHook assign_hook;
	GucShowHook show_hook;
	/* variable fields, initialized at runtime: */
	char	   *reset_val;
};

/* constant tables corresponding to enums above and in guc.h */
extern const char *const config_group_names[];
extern const char *const config_type_names[];
extern const char *const GucContext_Names[];
extern const char *const GucSource_Names[];

/* get the current set of variables */
extern struct config_generic **get_guc_variables(void);
extern int get_num_guc_variables(void);

extern void build_guc_variables(void);

extern bool parse_int(const char *value, int *result, int flags, const char **hintmsg);

/* guc_gp.c needs this from guc.c */
const char *assign_msglvl(int *var, const char *newval, bool doit, GucSource source);

/* guc_gp.c exports these for guc.c */
extern struct config_bool ConfigureNamesBool_gp[];
extern struct config_int ConfigureNamesInt_gp[];
extern struct config_real ConfigureNamesReal_gp[];
extern struct config_string ConfigureNamesString_gp[];

#endif   /* GUC_TABLES_H */<|MERGE_RESOLUTION|>--- conflicted
+++ resolved
@@ -5,16 +5,10 @@
  *
  * See src/backend/utils/misc/README for design notes.
  *
-<<<<<<< HEAD
  * Portions Copyright (c) 2006-2008, Greenplum inc
  * Portions Copyright (c) 1996-2008, PostgreSQL Global Development Group
  *
- *	  $PostgreSQL: pgsql/src/include/utils/guc_tables.h,v 1.29.2.2 2009/12/09 21:58:30 tgl Exp $
-=======
- * Portions Copyright (c) 1996-2008, PostgreSQL Global Development Group
- *
  *	  $PostgreSQL: pgsql/src/include/utils/guc_tables.h,v 1.38.2.2 2009/12/09 21:58:17 tgl Exp $
->>>>>>> d13f41d2
  *
  *-------------------------------------------------------------------------
  */
@@ -197,13 +191,10 @@
 
 #define GUC_NOT_WHILE_SEC_REST	0x8000	/* can't set if security restricted */
 
-<<<<<<< HEAD
 #define GUC_GPDB_ADDOPT        0x10000  /* Send by cdbgang */
 
 #define GUC_DISALLOW_USER_SET  0x20000 /* Do not allow this GUC to be set by the user */
 
-=======
->>>>>>> d13f41d2
 /* bit values in status field */
 #define GUC_IS_IN_FILE		0x0001		/* found it in config file */
 /*
