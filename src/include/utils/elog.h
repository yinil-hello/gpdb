/*-------------------------------------------------------------------------
 *
 * elog.h
 *	  POSTGRES error reporting/logging definitions.
 *
 *
<<<<<<< HEAD
 * Portions Copyright (c) 2006-2009, Greenplum inc
 * Portions Copyright (c) 2012-Present Pivotal Software, Inc.
 * Portions Copyright (c) 1996-2015, PostgreSQL Global Development Group
=======
 * Portions Copyright (c) 1996-2016, PostgreSQL Global Development Group
>>>>>>> b5bce6c1
 * Portions Copyright (c) 1994, Regents of the University of California
 *
 * src/include/utils/elog.h
 *
 *-------------------------------------------------------------------------
 */
#ifndef ELOG_H
#define ELOG_H

#include "c.h"
#include <sys/time.h>
#include <setjmp.h>

/* Error level codes */
#define DEBUG5		10			/* Debugging messages, in categories of
								 * decreasing detail. */
#define DEBUG4		11
#define DEBUG3		12
#define DEBUG2		13
#define DEBUG1		14			/* used by GUC debug_* variables */
#define LOG			15			/* Server operational messages; sent only to
								 * server log by default. */
#define LOG_SERVER_ONLY 16		/* Same as LOG for server reporting, but never
								 * sent to client. */
#define COMMERROR	LOG_SERVER_ONLY		/* Client communication problems; same
										 * as LOG for server reporting, but
										 * never sent to client. */
#define INFO		17			/* Messages specifically requested by user (eg
								 * VACUUM VERBOSE output); always sent to
								 * client regardless of client_min_messages,
								 * but by default not sent to server log. */
#define NOTICE		18			/* Helpful messages to users about query
								 * operation; sent to client and not to server
								 * log by default. */
#define WARNING		19			/* Warnings.  NOTICE is for expected messages
								 * like implicit sequence creation by SERIAL.
								 * WARNING is for unexpected messages. */
#define ERROR		20			/* user error - abort transaction; return to
								 * known state */
/* Save ERROR value in PGERROR so it can be restored when Win32 includes
 * modify it.  We have to use a constant rather than ERROR because macros
 * are expanded only when referenced outside macros.
 */
#ifdef WIN32
#define PGERROR		20
#endif
#define FATAL		21			/* fatal error - abort process */
#define PANIC		22			/* take down the other backends with me */

 /* #define DEBUG DEBUG1 */	/* Backward compatibility with pre-7.3 */


/* macros for representing SQLSTATE strings compactly */
#define PGSIXBIT(ch)	(((ch) - '0') & 0x3F)
#define PGUNSIXBIT(val) (((val) & 0x3F) + '0')

#define MAKE_SQLSTATE(ch1,ch2,ch3,ch4,ch5)	\
	(PGSIXBIT(ch1) + (PGSIXBIT(ch2) << 6) + (PGSIXBIT(ch3) << 12) + \
	 (PGSIXBIT(ch4) << 18) + (PGSIXBIT(ch5) << 24))

/* These macros depend on the fact that '0' becomes a zero in SIXBIT */
#define ERRCODE_TO_CATEGORY(ec)  ((ec) & ((1 << 12) - 1))
#define ERRCODE_IS_CATEGORY(ec)  (((ec) & ~((1 << 12) - 1)) == 0)

/* SQLSTATE codes for errors are defined in a separate file */
#include "utils/errcodes.h"

/* Common error messages */
#define ERRMSG_GP_INSUFFICIENT_STATEMENT_MEMORY "insufficient memory reserved for statement"


<<<<<<< HEAD
/* Which __func__ symbol do we have, if any? */
#ifdef HAVE_FUNCNAME__FUNC
#define PG_FUNCNAME_MACRO	__func__
#else
#ifdef HAVE_FUNCNAME__FUNCTION
#define PG_FUNCNAME_MACRO	__FUNCTION__
#else
#define PG_FUNCNAME_MACRO	NULL
#endif
#endif

/* threaded thing. 
 * Caller beware: ereport and elog can only be called from main thread.
 */
#ifdef WIN32
#include "pthread-win32.h"
extern DWORD main_tid;
#else
#include <pthread.h>
extern pthread_t main_tid;
#endif
#ifndef _WIN32
#define mythread() ((unsigned long) pthread_self())
#define mainthread() ((unsigned long) main_tid)
#else
#define mythread() ((unsigned long) pthread_self().p)
#define mainthread() ((unsigned long) main_tid.p)
#endif 

/*
 * Insist(assertion)
 *
 * Returns true if assertion is true; else issues a generic internal
 * error message and exits to the closest enclosing PG_TRY block via
 * plain old ereport(ERROR, (errcode(ERRCODE_INTERNAL_ERROR), ...)).
 *
 ** Use instead of Assert() for internal errors that should always be checked
 *  even in release builds; and to suppress warnings (such as uninitialized
 *  variables) along paths that should never be executed (eg. switch defaults).
 ** Use instead of ExceptionalCondition() for internal errors that are not
 *  so severe as to necessitate aborting the process, where ordinary error
 *  handling should suffice.
 ** Use when elog()/ereport() is just not worth it because no user would
 *  ever see the nice customized message that you would otherwise code up
 *  for that weird case that should never happen.
 */
/*
 * TODO  Why aren't we passing the text of the assertion to elog_internalerror?
 * How is anybody supposed to know what was wrong?
 */
#define Insist(assertion) \
	do {				  \
		if (!(assertion))										   \
			elog_internalerror(__FILE__, __LINE__, PG_FUNCNAME_MACRO);	\
	} while(0)

#ifdef _MSC_VER
__declspec(noreturn)
#endif
void elog_internalerror(const char *filename, int lineno, const char *funcname)
						pg_attribute_noreturn();


=======
>>>>>>> b5bce6c1
/*----------
 * New-style error reporting API: to be used in this way:
 *		ereport(ERROR,
 *				(errcode(ERRCODE_UNDEFINED_CURSOR),
 *				 errmsg("portal \"%s\" not found", stmt->portalname),
 *				 ... other errxxx() fields as needed ...));
 *
 * The error level is required, and so is a primary error message (errmsg
 * or errmsg_internal).  All else is optional.  errcode() defaults to
 * ERRCODE_INTERNAL_ERROR if elevel is ERROR or more, ERRCODE_WARNING
 * if elevel is WARNING, or ERRCODE_SUCCESSFUL_COMPLETION if elevel is
 * NOTICE or below.
 *
 * ereport_domain() allows a message domain to be specified, for modules that
 * wish to use a different message catalog from the backend's.  To avoid having
 * one copy of the default text domain per .o file, we define it as NULL here
 * and have errstart insert the default text domain.  Modules can either use
 * ereport_domain() directly, or preferably they can override the TEXTDOMAIN
 * macro.
 *
 * If elevel >= ERROR, the call will not return; we try to inform the compiler
 * of that via pg_unreachable().  However, no useful optimization effect is
 * obtained unless the compiler sees elevel as a compile-time constant, else
 * we're just adding code bloat.  So, if __builtin_constant_p is available,
 * use that to cause the second if() to vanish completely for non-constant
 * cases.  We avoid using a local variable because it's not necessary and
 * prevents gcc from making the unreachability deduction at optlevel -O0.
 *----------
 */
#ifdef HAVE__BUILTIN_CONSTANT_P
#define ereport_domain(elevel, domain, rest)	\
	do { \
		if (errstart(elevel, __FILE__, __LINE__, PG_FUNCNAME_MACRO, domain)) \
			errfinish rest; \
		if (__builtin_constant_p(elevel) && (elevel) >= ERROR) \
			pg_unreachable(); \
	} while(0)
#else							/* !HAVE__BUILTIN_CONSTANT_P */
#define ereport_domain(elevel, domain, rest)	\
	do { \
		const int elevel_ = (elevel); \
		if (errstart(elevel_, __FILE__, __LINE__, PG_FUNCNAME_MACRO, domain)) \
			errfinish rest; \
		if (elevel_ >= ERROR) \
			pg_unreachable(); \
	} while(0)
#endif   /* HAVE__BUILTIN_CONSTANT_P */

#define ereport(elevel, rest)	\
	ereport_domain(elevel, TEXTDOMAIN, rest)

#define ereport_and_return(elevel, rest)	\
	(errstart((elevel), __FILE__, __LINE__, PG_FUNCNAME_MACRO, TEXTDOMAIN), \
		errfinish_and_return rest )

#define TEXTDOMAIN NULL

/*
 * the error or log report is only issued if the predicate is true.
 */
#define ereportif(p, elevel, ...) \
	do { \
		if(p) ereport_domain(elevel, TEXTDOMAIN, __VA_ARGS__); \
	} while (0)

extern bool errstart(int elevel, const char *filename, int lineno,
		 const char *funcname, const char *domain);
extern void errfinish(int dummy,...);

extern int	errcode(int sqlerrcode);

extern int	errcode_for_file_access(void);
extern int	errcode_for_socket_access(void);

extern int sqlstate_to_errcode(const char *sqlstate);
extern char *errcode_to_sqlstate(int errcode, char outbuf[6]);

extern int	errmsg(const char *fmt,...) pg_attribute_printf(1, 2);
extern int	errmsg_internal(const char *fmt,...) pg_attribute_printf(1, 2);

extern int errmsg_plural(const char *fmt_singular, const char *fmt_plural,
	unsigned long n,...) pg_attribute_printf(1, 4) pg_attribute_printf(2, 4);

extern int	errdetail(const char *fmt,...) pg_attribute_printf(1, 2);
extern int	errdetail_internal(const char *fmt,...) pg_attribute_printf(1, 2);

extern int	errdetail_log(const char *fmt,...) pg_attribute_printf(1, 2);

extern int errdetail_log_plural(const char *fmt_singular,
					 const char *fmt_plural,
	unsigned long n,...) pg_attribute_printf(1, 4) pg_attribute_printf(2, 4);

extern int errdetail_plural(const char *fmt_singular, const char *fmt_plural,
	unsigned long n,...) pg_attribute_printf(1, 4) pg_attribute_printf(2, 4);

extern int	errhint(const char *fmt,...) pg_attribute_printf(1, 2);

/*
 * errcontext() is typically called in error context callback functions, not
 * within an ereport() invocation. The callback function can be in a different
 * module than the ereport() call, so the message domain passed in errstart()
 * is not usually the correct domain for translating the context message.
 * set_errcontext_domain() first sets the domain to be used, and
 * errcontext_msg() passes the actual message.
 */
#define errcontext	set_errcontext_domain(TEXTDOMAIN),	errcontext_msg

extern int	set_errcontext_domain(const char *domain);

extern int	errcontext_msg(const char *fmt,...) pg_attribute_printf(1, 2);

extern int	errhidestmt(bool hide_stmt);
extern int	errhidecontext(bool hide_ctx);

extern int	errfunction(const char *funcname);
extern int	errposition(int cursorpos);

extern int	errprintstack(bool printstack);

extern int	internalerrposition(int cursorpos);
extern int	internalerrquery(const char *query);

extern int	err_generic_string(int field, const char *str);

extern int	geterrcode(void);
extern int	geterrposition(void);
extern int	getinternalerrposition(void);

extern int errFatalReturn(bool fatalReturn); /* GPDB: true => return on FATAL error */

/*----------
 * Old-style error reporting API: to be used in this way:
 *		elog(ERROR, "portal \"%s\" not found", stmt->portalname);
 *----------
 */
#ifdef HAVE__VA_ARGS
/*
 * If we have variadic macros, we can give the compiler a hint about the
 * call not returning when elevel >= ERROR.  See comments for ereport().
 * Note that historically elog() has called elog_start (which saves errno)
 * before evaluating "elevel", so we preserve that behavior here.
 */
#ifdef HAVE__BUILTIN_CONSTANT_P
#define elog(elevel, ...)  \
	do { \
		elog_start(__FILE__, __LINE__, PG_FUNCNAME_MACRO); \
		elog_finish(elevel, __VA_ARGS__); \
		if (__builtin_constant_p(elevel) && (elevel) >= ERROR) \
			pg_unreachable(); \
	} while(0)
#else							/* !HAVE__BUILTIN_CONSTANT_P */
#define elog(elevel, ...)  \
	do { \
		elog_start(__FILE__, __LINE__, PG_FUNCNAME_MACRO); \
		{ \
			const int elevel_ = (elevel); \
			elog_finish(elevel_, __VA_ARGS__); \
			if (elevel_ >= ERROR) \
				pg_unreachable(); \
		} \
	} while(0)
#endif   /* HAVE__BUILTIN_CONSTANT_P */
#else							/* !HAVE__VA_ARGS */
#define elog  \
	elog_start(__FILE__, __LINE__, PG_FUNCNAME_MACRO), \
	elog_finish
#endif   /* HAVE__VA_ARGS */

extern void elog_start(const char *filename, int lineno, const char *funcname);
extern void elog_finish(int elevel, const char *fmt,...) pg_attribute_printf(2, 3);


/* Support for constructing error strings separately from ereport() calls */

extern void pre_format_elog_string(int errnumber, const char *domain);
extern char *format_elog_string(const char *fmt,...) pg_attribute_printf(1, 2);

/*
 * The message is only logged if a predicate is true.
 * This is a replacement for the common pattern of
 *
 * if (guc)
 *     elog(LOG, ...)
 */
#define elogif(p, ...) do { \
	if (p) elog(__VA_ARGS__); \
    } while(false);

/* Support for attaching context information to error reports */

typedef struct ErrorContextCallback
{
	struct ErrorContextCallback *previous;
	void		(*callback) (void *arg);
	void	   *arg;
} ErrorContextCallback;

extern PGDLLIMPORT ErrorContextCallback *error_context_stack;


/*----------
 * API for catching ereport(ERROR) exits.  Use these macros like so:
 *
 *		PG_TRY();
 *		{
 *			... code that might throw ereport(ERROR) ...
 *		}
 *		PG_CATCH();
 *		{
 *			... error recovery code ...
 *		}
 *		PG_END_TRY();
 *
 * (The braces are not actually necessary, but are recommended so that
 * pgindent will indent the construct nicely.)	The error recovery code
 * can optionally do PG_RE_THROW() to propagate the same error outwards.
 *
 * Note: while the system will correctly propagate any new ereport(ERROR)
 * occurring in the recovery section, there is a small limit on the number
 * of levels this will work for.  It's best to keep the error recovery
 * section simple enough that it can't generate any new errors, at least
 * not before popping the error stack.
 *
 * Note: an ereport(FATAL) will not be caught by this construct; control will
 * exit straight through proc_exit().  Therefore, do NOT put any cleanup
 * of non-process-local resources into the error recovery section, at least
 * not without taking thought for what will happen during ereport(FATAL).
 * The PG_ENSURE_ERROR_CLEANUP macros provided by storage/ipc.h may be
 * helpful in such cases.
 *
 * Note: if a local variable of the function containing PG_TRY is modified
 * in the PG_TRY section and used in the PG_CATCH section, that variable
 * must be declared "volatile" for POSIX compliance.  This is not mere
 * pedantry; we have seen bugs from compilers improperly optimizing code
 * away when such a variable was not marked.  Beware that gcc's -Wclobbered
 * warnings are just about entirely useless for catching such oversights.
 *----------
 */
#define PG_TRY()  \
	do { \
		sigjmp_buf *save_exception_stack = PG_exception_stack; \
		ErrorContextCallback *save_context_stack = error_context_stack; \
		sigjmp_buf local_sigjmp_buf; \
		if (sigsetjmp(local_sigjmp_buf, 0) == 0) \
		{ \
			PG_exception_stack = &local_sigjmp_buf

#define PG_CATCH()	\
		} \
		else \
		{ \
			PG_exception_stack = save_exception_stack; \
			error_context_stack = save_context_stack

#define PG_END_TRY()  \
		} \
		PG_exception_stack = save_exception_stack; \
		error_context_stack = save_context_stack; \
	} while (0)

/*
 * Some compilers understand pg_attribute_noreturn(); for other compilers,
 * insert pg_unreachable() so that the compiler gets the point.
 */
#ifdef HAVE_PG_ATTRIBUTE_NORETURN
#define PG_RE_THROW()  \
	pg_re_throw()
#else
#define PG_RE_THROW()  \
	(pg_re_throw(), pg_unreachable())
#endif

extern PGDLLIMPORT sigjmp_buf *PG_exception_stack;


/* Stuff that error handlers might want to use */

/*
 * ErrorData holds the data accumulated during any one ereport() cycle.
 * Any non-NULL pointers must point to palloc'd data.
 * (The const pointers are an exception; we assume they point at non-freeable
 * constant strings.)
 */
typedef struct ErrorData
{
	int			elevel;			/* error level */
	bool		output_to_server;		/* will report to server log? */
	bool		output_to_client;		/* will report to client? */
	bool		show_funcname;	/* true to force funcname inclusion */
    bool        omit_location;  /* GPDB: don't add filename:line# and stack trace */
    bool        fatal_return;   /* GPDB: true => return instead of proc_exit() */
	bool		hide_stmt;		/* true to prevent STATEMENT: inclusion */
	bool		hide_ctx;		/* true to prevent CONTEXT: inclusion */
	const char *filename;		/* __FILE__ of ereport() call */
	int			lineno;			/* __LINE__ of ereport() call */
	const char *funcname;		/* __func__ of ereport() call */
	const char *domain;			/* message domain */
	const char *context_domain; /* message domain for context message */
	int			sqlerrcode;		/* encoded ERRSTATE */
	char	   *message;		/* primary error message (translated) */
	char	   *detail;			/* detail error message */
	char	   *detail_log;		/* detail error message for server log only */
	char	   *hint;			/* hint message */
	char	   *context;		/* context message */
	const char *message_id;		/* primary message's id (original string) */
	char	   *schema_name;	/* name of schema */
	char	   *table_name;		/* name of table */
	char	   *column_name;	/* name of column */
	char	   *datatype_name;	/* name of datatype */
	char	   *constraint_name;	/* name of constraint */
	int			cursorpos;		/* cursor index into query string */
	int			internalpos;	/* cursor index into internalquery */
	char	   *internalquery;	/* text of internally-generated query */
	int			saved_errno;	/* errno at entry */

	void	   *stacktracearray[30];
	size_t		stacktracesize;
	bool		printstack;		/* force output stack trace */

	/* context containing associated non-constant strings */
	struct MemoryContextData *assoc_context;
} ErrorData;

extern void EmitErrorReport(void);
extern ErrorData *CopyErrorData(void);
extern void FreeErrorData(ErrorData *edata);
extern void FlushErrorState(void);
extern void ReThrowError(ErrorData *edata) pg_attribute_noreturn();
extern void ThrowErrorData(ErrorData *edata);
extern void pg_re_throw(void) pg_attribute_noreturn();

extern char *GetErrorContextStack(void);

/* Hook for intercepting messages before they are sent to the server log */
typedef void (*emit_log_hook_type) (ErrorData *edata);
extern PGDLLIMPORT emit_log_hook_type emit_log_hook;

extern ErrorData *errfinish_and_return(int dummy,...);

/*
 * CDB: elog_demote
 *
 * A PG_CATCH() handler can call this to downgrade the error that it is
 * currently handling to a level lower than ERROR.  The caller should
 * then do PG_RE_THROW() to proceed to the next error handler.  
 *
 * Clients using libpq cannot receive normal output together with an error.
 * The libpq frontend discards any results already buffered when a command
 * completes with an error notification of level ERROR or higher.  
 *
 * elog_demote() can be used to reduce the error level reported to the client
 * so that libpq won't suppress normal output, while the backend still frees
 * resources, aborts the transaction, etc, as usual.
 *
 * Returns true if successful, false if the request is disallowed.
 */
bool        elog_demote(int downgrade_to_elevel);

/*
 * CDB: elog_dismiss 
 *
 * A PG_CATCH() handler can call this to downgrade the error that it is
 * currently handling to a level lower than ERROR, report it to the log
 * and/or client as appropriate, and purge it from the error system.
 *
 * This shouldn't be attempted unless the caller is certain that the
 * error does not need the services of upper level error handlers to
 * release resources, abort the transaction, etc.
 *
 * Returns true if successful, in which case the error has been expunged
 * and the caller should not do PG_RE_THROW(), but should instead fall or
 * jump out of the PG_CATCH() handler and resume normal execution.
 *
 * Returns false if unsuccessful; then the caller should carry on as 
 * PG_CATCH() handlers ordinarily do, and exit via PG_RE_THROW().  
 */
bool        elog_dismiss(int downgrade_to_elevel);   

/*
 * CDB: elog_geterrcode
 * Return the SQLSTATE code for the error currently being handled, or 0.
 *
 * This is only intended for use in error handlers.
 */
int         elog_geterrcode(void);      
int         elog_getelevel(void);      
char        *elog_message(void);


/* GUC-configurable parameters */

typedef enum
{
	PGERROR_TERSE,				/* single-line error messages */
	PGERROR_DEFAULT,			/* recommended style */
	PGERROR_VERBOSE				/* all the facts, ma'am */
}	PGErrorVerbosity;

extern int	Log_error_verbosity;
extern char *Log_line_prefix;
extern int	Log_destination;
extern char *Log_destination_string;
extern bool syslog_sequence_numbers;
extern bool syslog_split_messages;

/* Log destination bitmap */
#define LOG_DESTINATION_STDERR	 1
#define LOG_DESTINATION_SYSLOG	 2
#define LOG_DESTINATION_EVENTLOG 4
#define LOG_DESTINATION_CSVLOG	 8

/* Other exported functions */
extern void DebugFileOpen(void);
extern char *unpack_sql_state(int sql_state);
extern bool in_error_recursion_trouble(void);

#ifdef HAVE_SYSLOG
extern void set_syslog_parameters(const char *ident, int facility);
#endif

/*
 * Write errors to stderr (or by equal means when stderr is
 * not available). Used before ereport/elog can be used
 * safely (memory context, GUC load etc)
 */
extern void write_stderr(const char *fmt,...) pg_attribute_printf(1, 2);

extern void write_message_to_server_log(int elevel,
										int sqlerrcode,
										const char *message,
										const char *detail,
										const char *hint,
										const char *query_text,
										int cursorpos,
										int internalpos,
										const char *internalquery,
										const char *context,
										const char *funcname,
										bool show_funcname,
										const char *filename,
										int lineno,
										int stacktracesize,
										bool omit_location,
										void* const *stacktracearray,
										bool printstack);

extern void debug_backtrace(void);
extern uint32 gp_backtrace(void **stackAddresses, uint32 maxStackDepth);
extern char *gp_stacktrace(void **stackAddresses, uint32 stackDepth);

/* stack base pointer, defined in postgres.c */
extern char *stack_base_ptr;

/* GUCs */
extern bool gp_log_stack_trace_lines;   /* session GUC, controls line info in stack traces */

extern const char *SegvBusIllName(int signal);
extern void StandardHandlerForSigillSigsegvSigbus_OnMainThread(char * processName, SIGNAL_ARGS);

#endif   /* ELOG_H */<|MERGE_RESOLUTION|>--- conflicted
+++ resolved
@@ -4,13 +4,9 @@
  *	  POSTGRES error reporting/logging definitions.
  *
  *
-<<<<<<< HEAD
  * Portions Copyright (c) 2006-2009, Greenplum inc
  * Portions Copyright (c) 2012-Present Pivotal Software, Inc.
- * Portions Copyright (c) 1996-2015, PostgreSQL Global Development Group
-=======
  * Portions Copyright (c) 1996-2016, PostgreSQL Global Development Group
->>>>>>> b5bce6c1
  * Portions Copyright (c) 1994, Regents of the University of California
  *
  * src/include/utils/elog.h
@@ -82,17 +78,6 @@
 #define ERRMSG_GP_INSUFFICIENT_STATEMENT_MEMORY "insufficient memory reserved for statement"
 
 
-<<<<<<< HEAD
-/* Which __func__ symbol do we have, if any? */
-#ifdef HAVE_FUNCNAME__FUNC
-#define PG_FUNCNAME_MACRO	__func__
-#else
-#ifdef HAVE_FUNCNAME__FUNCTION
-#define PG_FUNCNAME_MACRO	__FUNCTION__
-#else
-#define PG_FUNCNAME_MACRO	NULL
-#endif
-#endif
 
 /* threaded thing. 
  * Caller beware: ereport and elog can only be called from main thread.
@@ -146,8 +131,6 @@
 						pg_attribute_noreturn();
 
 
-=======
->>>>>>> b5bce6c1
 /*----------
  * New-style error reporting API: to be used in this way:
  *		ereport(ERROR,
