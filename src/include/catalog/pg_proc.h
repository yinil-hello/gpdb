--- conflicted
+++ resolved
@@ -9,7 +9,7 @@
  * Portions Copyright (c) 1996-2010, PostgreSQL Global Development Group
  * Portions Copyright (c) 1994, Regents of the University of California
  *
- * $PostgreSQL: pgsql/src/include/catalog/pg_proc.h,v 1.534 2008/12/28 18:53:59 tgl Exp $
+ * $PostgreSQL: pgsql/src/include/catalog/pg_proc.h,v 1.533 2008/12/19 18:25:19 tgl Exp $
  *
  * NOTES
  *	  The script catalog/genbki.sh reads this file and generates .bki
@@ -1056,7 +1056,7 @@
 DESCR("expand array to set of rows");
 DATA(insert OID = 2333 (  array_agg_transfn   PGNSP PGUID 12 1 0 0 f f f f f i 2 0 2281 "2281 2283" _null_ _null_ _null_ _null_ array_agg_transfn _null_ _null_ _null_ ));
 DESCR("array_agg transition function");
-DATA(insert OID = 2334 (  array_agg_finalfn   PGNSP PGUID 12 1 0 0 f f f f f i 1 0 2277 "2281" _null_ _null_ _null_ _null_ array_agg_finalfn _null_ _null_ _null_ ));
+DATA(insert OID = 2334 (  array_agg_finalfn   PGNSP PGUID 12 1 0 0 f f f f f i 2 0 2277 "2281 2283" _null_ _null_ _null_ _null_ array_agg_finalfn _null_ _null_ _null_ ));
 DESCR("array_agg final function");
 DATA(insert OID = 2335 (  array_agg        PGNSP PGUID 12 1 0 0 t f f f f i 1 0 2277 "2283" _null_ _null_ _null_ _null_ aggregate_dummy _null_ _null_ _null_ ));
 DESCR("concatenate aggregate input into an array");
@@ -4781,7 +4781,6 @@
 DATA(insert OID = 2987 (  btrecordcmp	   PGNSP PGUID 12 1 0 0 f f f t f i 2 0 23 "2249 2249" _null_ _null_ _null_ _null_ btrecordcmp _null_ _null_ _null_ ));
 DESCR("btree less-equal-greater");
 
-<<<<<<< HEAD
 /* Extensions */
 DATA(insert OID = 3082 (  pg_available_extensions		PGNSP PGUID 12 10 100 0 f f f t t s 0 0 2249 "" "{19,25,25}" "{o,o,o}" "{name,default_version,comment}" _null_ pg_available_extensions _null_ _null_ _null_ n a ));
 DESCR("list available extensions");
@@ -4792,46 +4791,126 @@
 DATA(insert OID = 3086 (  pg_extension_config_dump		PGNSP PGUID 12 1 0 0 f f f t f v 2 0 2278 "2205 25" _null_ _null_ _null_ _null_ pg_extension_config_dump _null_ _null_ _null_ n a));
 DESCR("flag an extension's table contents to be emitted by pg_dump");
 
+/* SQL-spec window functions */
+DATA(insert OID = 3100 (  row_number	PGNSP PGUID 12 1 0 0 f t f f f i 0 0 20 "" _null_ _null_ _null_ _null_ window_row_number _null_ _null_ _null_ n a));
+DESCR("row number within partition");
+DATA(insert OID = 3101 (  rank			PGNSP PGUID 12 1 0 0 f t f f f i 0 0 20 "" _null_ _null_ _null_ _null_ window_rank _null_ _null_ _null_ n a ));
+DESCR("integer rank with gaps");
+DATA(insert OID = 3102 (  dense_rank	PGNSP PGUID 12 1 0 0 f t f f f i 0 0 20 "" _null_ _null_ _null_ _null_ window_dense_rank _null_ _null_ _null_ n a ));
+DESCR("integer rank without gaps");
+DATA(insert OID = 3103 (  percent_rank	PGNSP PGUID 12 1 0 0 f t f f f i 0 0 701 "" _null_ _null_ _null_ _null_ window_percent_rank _null_ _null_ _null_ n a ));
+DESCR("fractional rank within partition");
+DATA(insert OID = 3104 (  cume_dist		PGNSP PGUID 12 1 0 0 f t f f f i 0 0 701 "" _null_ _null_ _null_ _null_ window_cume_dist _null_ _null_ _null_ n a ));
+DESCR("fractional row number within partition");
+DATA(insert OID = 3105 (  ntile			PGNSP PGUID 12 1 0 0 f t f t f i 1 0 23 "23" _null_ _null_ _null_ _null_ window_ntile _null_ _null_ _null_ n a ));
+DESCR("split rows into N groups");
+DATA(insert OID = 3106 (  lag			PGNSP PGUID 12 1 0 0 f t f t f i 1 0 2283 "2283" _null_ _null_ _null_ _null_ window_lag _null_ _null_ _null_ n a ));
+DESCR("fetch the preceding row value");
+DATA(insert OID = 3107 (  lag			PGNSP PGUID 12 1 0 0 f t f t f i 2 0 2283 "2283 23" _null_ _null_ _null_ _null_ window_lag_with_offset _null_ _null_ _null_ n a ));
+DESCR("fetch the Nth preceding row value");
+DATA(insert OID = 3108 (  lag			PGNSP PGUID 12 1 0 0 f t f t f i 3 0 2283 "2283 23 2283" _null_ _null_ _null_ _null_ window_lag_with_offset_and_default _null_ _null_ _null_ n a ));
+DESCR("fetch the Nth preceding row value with default");
+DATA(insert OID = 3109 (  lead			PGNSP PGUID 12 1 0 0 f t f t f i 1 0 2283 "2283" _null_ _null_ _null_ _null_ window_lead _null_ _null_ _null_ n a ));
+DESCR("fetch the following row value");
+DATA(insert OID = 3110 (  lead			PGNSP PGUID 12 1 0 0 f t f t f i 2 0 2283 "2283 23" _null_ _null_ _null_ _null_ window_lead_with_offset _null_ _null_ _null_ n a ));
+DESCR("fetch the Nth following row value");
+DATA(insert OID = 3111 (  lead			PGNSP PGUID 12 1 0 0 f t f t f i 3 0 2283 "2283 23 2283" _null_ _null_ _null_ _null_ window_lead_with_offset_and_default _null_ _null_ _null_ n a ));
+DESCR("fetch the Nth following row value with default");
+DATA(insert OID = 3112 (  first_value	PGNSP PGUID 12 1 0 0 f t f t f i 1 0 2283 "2283" _null_ _null_ _null_ _null_ window_first_value _null_ _null_ _null_ n a ));
+DESCR("fetch the first row value");
+DATA(insert OID = 3113 (  last_value	PGNSP PGUID 12 1 0 0 f t f t f i 1 0 2283 "2283" _null_ _null_ _null_ _null_ window_last_value _null_ _null_ _null_ n a ));
+DESCR("fetch the last row value");
+DATA(insert OID = 3114 (  nth_value		PGNSP PGUID 12 1 0 0 f t f t f i 2 0 2283 "2283 23" _null_ _null_ _null_ _null_ window_nth_value _null_ _null_ _null_ n a ));
+DESCR("fetch the Nth row value");
+
+/* generic transition functions for ordered-set aggregates */
+DATA(insert OID = 3970 ( ordered_set_transition			PGNSP PGUID 12 1 0 0 f f f f f i 2 0 2281 "2281 2276" _null_ _null_ _null_ _null_ ordered_set_transition _null_ _null_ _null_ n a ));
+DESCR("aggregate transition function");
+DATA(insert OID = 3971 ( ordered_set_transition_multi	PGNSP PGUID 12 1 0 2276 f f f f f i 2 0 2281 "2281 2276" "{2281,2276}" "{i,v}" _null_ _null_ ordered_set_transition_multi _null_ _null_ _null_ n a));
+DESCR("aggregate transition function");
+
+/* inverse distribution aggregates (and their support functions) */
+DATA(insert OID = 3972 ( percentile_disc		PGNSP PGUID 12 1 0 0 t f f f f i 2 0 2283 "701 2283" _null_ _null_ _null_ _null_ aggregate_dummy _null_ _null_ _null_ n a ));
+DESCR("discrete percentile");
+DATA(insert OID = 3973 ( percentile_disc_final	PGNSP PGUID 12 1 0 0 f f f f f i 3 0 2283 "2281 701 2283" _null_ _null_ _null_ _null_ percentile_disc_final _null_ _null_ _null_ n a ));
+DESCR("aggregate final function");
+DATA(insert OID = 3974 ( percentile_cont		PGNSP PGUID 12 1 0 0 t f f f f i 2 0 701 "701 701" _null_ _null_ _null_ _null_ aggregate_dummy _null_ _null_ _null_ n a ));
+DESCR("continuous distribution percentile");
+DATA(insert OID = 3975 ( percentile_cont_float8_final	PGNSP PGUID 12 1 0 0 f f f f f i 2 0 701 "2281 701" _null_ _null_ _null_ _null_ percentile_cont_float8_final _null_ _null_ _null_ n a ));
+DESCR("aggregate final function");
+DATA(insert OID = 3976 ( percentile_cont		PGNSP PGUID 12 1 0 0 t f f f f i 2 0 1186 "701 1186" _null_ _null_ _null_ _null_ aggregate_dummy _null_ _null_ _null_ n a ));
+DESCR("continuous distribution percentile");
+DATA(insert OID = 3977 ( percentile_cont_interval_final PGNSP PGUID 12 1 0 0 f f f f f i 2 0 1186 "2281 701" _null_ _null_ _null_ _null_ percentile_cont_interval_final _null_ _null_ _null_ n a ));
+DESCR("aggregate final function");
+DATA(insert OID = 3978 ( percentile_disc		PGNSP PGUID 12 1 0 0 t f f f f i 2 0 2277 "1022 2283" _null_ _null_ _null_ _null_ aggregate_dummy _null_ _null_ _null_ n a ));
+DESCR("multiple discrete percentiles");
+DATA(insert OID = 3979 ( percentile_disc_multi_final	PGNSP PGUID 12 1 0 0 f f f f f i 3 0 2277 "2281 1022 2283" _null_ _null_ _null_ _null_ percentile_disc_multi_final _null_ _null_ _null_ n a ));
+DESCR("aggregate final function");
+DATA(insert OID = 3980 ( percentile_cont		PGNSP PGUID 12 1 0 0 t f f f f i 2 0 1022 "1022 701" _null_ _null_ _null_ _null_ aggregate_dummy _null_ _null_ _null_ n a ));
+DESCR("multiple continuous percentiles");
+DATA(insert OID = 3981 ( percentile_cont_float8_multi_final PGNSP PGUID 12 1 0 0 f f f f f i 2 0 1022 "2281 1022" _null_ _null_ _null_ _null_ percentile_cont_float8_multi_final _null_ _null_ _null_ n a ));
+DESCR("aggregate final function");
+DATA(insert OID = 3982 ( percentile_cont		PGNSP PGUID 12 1 0 0 t f f f f i 2 0 1187 "1022 1186" _null_ _null_ _null_ _null_ aggregate_dummy _null_ _null_ _null_ n a ));
+DESCR("multiple continuous percentiles");
+DATA(insert OID = 3983 ( percentile_cont_interval_multi_final	PGNSP PGUID 12 1 0 0 f f f f f i 2 0 1187 "2281 1022" _null_ _null_ _null_ _null_ percentile_cont_interval_multi_final _null_ _null_ _null_ n a ));
+DESCR("aggregate final function");
+DATA(insert OID = 3984 ( mode					PGNSP PGUID 12 1 0 0 t f f f f i 1 0 2283 "2283" _null_ _null_ _null_ _null_	aggregate_dummy _null_ _null_ _null_ n a ));
+DESCR("most common value");
+DATA(insert OID = 3985 ( mode_final				PGNSP PGUID 12 1 0 0 f f f f f i 2 0 2283 "2281 2283" _null_ _null_ _null_ _null_	mode_final _null_ _null_ _null_ n a ));
+DESCR("aggregate final function");
+
+/* GPDB: additional variants of percentile_cont, for timestamps */
+DATA(insert OID = 6119 ( percentile_cont		PGNSP PGUID 12 1 0 0 t f f f f i 2 0 1114 "701 1114" _null_ _null_ _null_ _null_ aggregate_dummy _null_ _null_ _null_ n a ));
+DESCR("continuous distribution percentile");
+DATA(insert OID = 6120 ( percentile_cont_timestamp_final PGNSP PGUID 12 1 0 0 f f f f f i 2 0 1114 "2281 701" _null_ _null_ _null_ _null_ percentile_cont_timestamp_final _null_ _null_ _null_ n a ));
+DESCR("aggregate final function");
+DATA(insert OID = 6121 ( percentile_cont		PGNSP PGUID 12 1 0 0 t f f f f i 2 0 1115 "1022 1114" _null_ _null_ _null_ _null_ aggregate_dummy _null_ _null_ _null_ n a ));
+DESCR("multiple continuous percentiles");
+DATA(insert OID = 6122 ( percentile_cont_timestamp_multi_final	PGNSP PGUID 12 1 0 0 f f f f f i 2 0 1115 "2281 1022" _null_ _null_ _null_ _null_ percentile_cont_timestamp_multi_final _null_ _null_ _null_ n a ));
+DESCR("aggregate final function");
+DATA(insert OID = 6123 ( percentile_cont		PGNSP PGUID 12 1 0 0 t f f f f i 2 0 1184 "701 1184" _null_ _null_ _null_ _null_ aggregate_dummy _null_ _null_ _null_ n a ));
+DESCR("continuous distribution percentile");
+DATA(insert OID = 6124 ( percentile_cont_timestamptz_final PGNSP PGUID 12 1 0 0 f f f f f i 2 0 1184 "2281 701" _null_ _null_ _null_ _null_ percentile_cont_timestamptz_final _null_ _null_ _null_ n a ));
+DESCR("aggregate final function");
+DATA(insert OID = 6125 ( percentile_cont		PGNSP PGUID 12 1 0 0 t f f f f i 2 0 1185 "1022 1184" _null_ _null_ _null_ _null_ aggregate_dummy _null_ _null_ _null_ n a ));
+DESCR("multiple continuous percentiles");
+DATA(insert OID = 6126 ( percentile_cont_timestamptz_multi_final	PGNSP PGUID 12 1 0 0 f f f f f i 2 0 1185 "2281 1022" _null_ _null_ _null_ _null_ percentile_cont_timestamptz_multi_final _null_ _null_ _null_ n a ));
+DESCR("aggregate final function");
+
+DATA(insert OID = 6127 ( median					PGNSP PGUID 12 1 0 0 t f f f f i 2 0 701 "701 701" _null_ _null_ _null_ _null_ aggregate_dummy _null_ _null_ _null_ n a ));
+DESCR("median");
+DATA(insert OID = 6128 ( median					PGNSP PGUID 12 1 0 0 t f f f f i 2 0 1186 "701 1186" _null_ _null_ _null_ _null_ aggregate_dummy _null_ _null_ _null_ n a ));
+DESCR("median");
+DATA(insert OID = 6129 ( median					PGNSP PGUID 12 1 0 0 t f f f f i 2 0 1114 "701 1114" _null_ _null_ _null_ _null_ aggregate_dummy _null_ _null_ _null_ n a ));
+DESCR("median");
+DATA(insert OID = 6130 ( median					PGNSP PGUID 12 1 0 0 t f f f f i 2 0 1184 "701 1184" _null_ _null_ _null_ _null_ aggregate_dummy _null_ _null_ _null_ n a ));
+DESCR("median");
+#define IS_MEDIAN_OID(x) ((x) == 6127 || (x) == 6128 || (x) == 6129 || (x) == 6130)
+
+/* hypothetical-set aggregates (and their support functions) */
+DATA(insert OID = 3986 ( rank				PGNSP PGUID 12 1 0 2276 t f f f f i 1 0 20 "2276" "{2276}" "{v}" _null_ _null_	aggregate_dummy _null_ _null_ _null_ n a ));
+DESCR("rank of hypothetical row");
+DATA(insert OID = 3987 ( rank_final			PGNSP PGUID 12 1 0 2276 f f f f f i 2 0 20 "2281 2276" "{2281,2276}" "{i,v}" _null_ _null_	hypothetical_rank_final _null_ _null_ _null_ n a ));
+DESCR("aggregate final function");
+DATA(insert OID = 3988 ( percent_rank		PGNSP PGUID 12 1 0 2276 t f f f f i 1 0 701 "2276" "{2276}" "{v}" _null_ _null_ aggregate_dummy _null_ _null_ _null_ n a ));
+DESCR("fractional rank of hypothetical row");
+DATA(insert OID = 3989 ( percent_rank_final PGNSP PGUID 12 1 0 2276 f f f f f i 2 0 701 "2281 2276" "{2281,2276}" "{i,v}" _null_ _null_ hypothetical_percent_rank_final _null_ _null_ _null_ n a ));
+DESCR("aggregate final function");
+DATA(insert OID = 3990 ( cume_dist			PGNSP PGUID 12 1 0 2276 t f f f f i 1 0 701 "2276" "{2276}" "{v}" _null_ _null_ aggregate_dummy _null_ _null_ _null_ n a ));
+DESCR("cumulative distribution of hypothetical row");
+DATA(insert OID = 3991 ( cume_dist_final	PGNSP PGUID 12 1 0 2276 f f f f f i 2 0 701 "2281 2276" "{2281,2276}" "{i,v}" _null_ _null_ hypothetical_cume_dist_final _null_ _null_ _null_ n a ));
+DESCR("aggregate final function");
+DATA(insert OID = 3992 ( dense_rank			PGNSP PGUID 12 1 0 2276 t f f f f i 1 0 20 "2276" "{2276}" "{v}" _null_ _null_	aggregate_dummy _null_ _null_ _null_ n a ));
+DESCR("rank of hypothetical row without gaps");
+DATA(insert OID = 3993 ( dense_rank_final	PGNSP PGUID 12 1 0 2276 f f f f f i 2 0 20 "2281 2276" "{2281,2276}" "{i,v}" _null_ _null_	hypothetical_dense_rank_final _null_ _null_ _null_ n a ));
+DESCR("aggregate final function");
+
 /*
  * Include more definitions from pg_proc_gp.h, for GPDB-added functions. They
  * are kept in a separate file to make diffing and merging with upstream
  * easier.
  */
 #include "catalog/pg_proc_gp.h"
-=======
-/* SQL-spec window functions */
-DATA(insert OID = 3100 (  row_number	PGNSP PGUID 12 1 0 0 f t f f f i 0 0 20 "" _null_ _null_ _null_ _null_ window_row_number _null_ _null_ _null_ ));
-DESCR("row number within partition");
-DATA(insert OID = 3101 (  rank			PGNSP PGUID 12 1 0 0 f t f f f i 0 0 20 "" _null_ _null_ _null_ _null_ window_rank _null_ _null_ _null_ ));
-DESCR("integer rank with gaps");
-DATA(insert OID = 3102 (  dense_rank	PGNSP PGUID 12 1 0 0 f t f f f i 0 0 20 "" _null_ _null_ _null_ _null_ window_dense_rank _null_ _null_ _null_ ));
-DESCR("integer rank without gaps");
-DATA(insert OID = 3103 (  percent_rank	PGNSP PGUID 12 1 0 0 f t f f f i 0 0 701 "" _null_ _null_ _null_ _null_ window_percent_rank _null_ _null_ _null_ ));
-DESCR("fractional rank within partition");
-DATA(insert OID = 3104 (  cume_dist		PGNSP PGUID 12 1 0 0 f t f f f i 0 0 701 "" _null_ _null_ _null_ _null_ window_cume_dist _null_ _null_ _null_ ));
-DESCR("fractional row number within partition");
-DATA(insert OID = 3105 (  ntile			PGNSP PGUID 12 1 0 0 f t f t f i 1 0 23 "23" _null_ _null_ _null_ _null_ window_ntile _null_ _null_ _null_ ));
-DESCR("split rows into N groups");
-DATA(insert OID = 3106 (  lag			PGNSP PGUID 12 1 0 0 f t f t f i 1 0 2283 "2283" _null_ _null_ _null_ _null_ window_lag _null_ _null_ _null_ ));
-DESCR("fetch the preceding row value");
-DATA(insert OID = 3107 (  lag			PGNSP PGUID 12 1 0 0 f t f t f i 2 0 2283 "2283 23" _null_ _null_ _null_ _null_ window_lag_with_offset _null_ _null_ _null_ ));
-DESCR("fetch the Nth preceding row value");
-DATA(insert OID = 3108 (  lag			PGNSP PGUID 12 1 0 0 f t f t f i 3 0 2283 "2283 23 2283" _null_ _null_ _null_ _null_ window_lag_with_offset_and_default _null_ _null_ _null_ ));
-DESCR("fetch the Nth preceding row value with default");
-DATA(insert OID = 3109 (  lead			PGNSP PGUID 12 1 0 0 f t f t f i 1 0 2283 "2283" _null_ _null_ _null_ _null_ window_lead _null_ _null_ _null_ ));
-DESCR("fetch the following row value");
-DATA(insert OID = 3110 (  lead			PGNSP PGUID 12 1 0 0 f t f t f i 2 0 2283 "2283 23" _null_ _null_ _null_ _null_ window_lead_with_offset _null_ _null_ _null_ ));
-DESCR("fetch the Nth following row value");
-DATA(insert OID = 3111 (  lead			PGNSP PGUID 12 1 0 0 f t f t f i 3 0 2283 "2283 23 2283" _null_ _null_ _null_ _null_ window_lead_with_offset_and_default _null_ _null_ _null_ ));
-DESCR("fetch the Nth following row value with default");
-DATA(insert OID = 3112 (  first_value	PGNSP PGUID 12 1 0 0 f t f t f i 1 0 2283 "2283" _null_ _null_ _null_ _null_ window_first_value _null_ _null_ _null_ ));
-DESCR("fetch the first row value");
-DATA(insert OID = 3113 (  last_value	PGNSP PGUID 12 1 0 0 f t f t f i 1 0 2283 "2283" _null_ _null_ _null_ _null_ window_last_value _null_ _null_ _null_ ));
-DESCR("fetch the last row value");
-DATA(insert OID = 3114 (  nth_value		PGNSP PGUID 12 1 0 0 f t f t f i 2 0 2283 "2283 23" _null_ _null_ _null_ _null_ window_nth_value _null_ _null_ _null_ ));
-DESCR("fetch the Nth row value");
-
->>>>>>> 95b07bc7
 
 /*
  * Symbolic values for provolatile column: these indicate whether the result
