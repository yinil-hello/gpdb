--- conflicted
+++ resolved
@@ -25,11 +25,7 @@
  * AMs support this.
  *
  *
-<<<<<<< HEAD
  * Portions Copyright (c) 1996-2008, PostgreSQL Global Development Group
-=======
- * Portions Copyright (c) 1996-2007, PostgreSQL Global Development Group
->>>>>>> 29dccf5f
  * Portions Copyright (c) 1994, Regents of the University of California
  *
  * $PostgreSQL: pgsql/src/include/catalog/pg_opclass.h,v 1.73 2007/01/05 22:19:52 momjian Exp $
