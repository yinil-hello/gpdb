/*-------------------------------------------------------------------------
 *
 * pg_am.h
 *	  definition of the system "access method" relation (pg_am)
 *	  along with the relation's initial contents.
 *
 *
 * Portions Copyright (c) 1996-2009, PostgreSQL Global Development Group
 * Portions Copyright (c) 1994, Regents of the University of California
 *
 * $PostgreSQL: pgsql/src/include/catalog/pg_am.h,v 1.49 2007/01/09 02:14:15 tgl Exp $
 *
 * NOTES
 *		the genbki.sh script reads this file and generates .bki
 *		information from the DATA() statements.
 *
 *		XXX do NOT break up DATA() statements into multiple lines!
 *			the scripts are not as smart as you might think...
 *
 *-------------------------------------------------------------------------
 */
#ifndef PG_AM_H
#define PG_AM_H

#include "catalog/genbki.h"

/* TIDYCAT_BEGINFAKEDEF

   CREATE TABLE pg_am
   with (camelcase=AccessMethod,  relid=2601)
   (
   amname           name, 
   amstrategies     smallint, 
   amsupport        smallint, 
   amorderstrategy  smallint, 
   amcanunique      boolean, 
   amcanmulticol    boolean, 
   amoptionalkey    boolean, 
   amindexnulls     boolean, 
   amstorage        boolean, 
   amclusterable    boolean, 
   amcanshrink      boolean, 
   aminsert         regproc, 
   ambeginscan      regproc, 
   amgettuple       regproc, 
   amgetmulti       regproc, 
   amrescan         regproc, 
   amendscan        regproc, 
   ammarkpos        regproc, 
   amrestrpos       regproc, 
   ambuild          regproc, 
   ambulkdelete     regproc, 
   amvacuumcleanup  regproc, 
   amcostestimate   regproc, 
   amoptions        regproc
    );

	create unique index on pg_am(amname) with (indexid=2651, CamelCase=AmName, syscacheid=AMNAME, syscache_nbuckets=4);
	create unique index on pg_am(oid) with (indexid=2652, CamelCase=AmOid, syscacheid=AMOID, syscache_nbuckets=4);

   alter table pg_am add fk aminsert on pg_proc(oid);
   alter table pg_am add fk ambeginscan on pg_proc(oid);
   alter table pg_am add fk amgettuple on pg_proc(oid);
   alter table pg_am add fk amgetmulti on pg_proc(oid);
   alter table pg_am add fk amrescan on pg_proc(oid);
   alter table pg_am add fk amendscan on pg_proc(oid);
   alter table pg_am add fk ammarkpos on pg_proc(oid);
   alter table pg_am add fk amrestrpos on pg_proc(oid);
   alter table pg_am add fk ambuild on pg_proc(oid);
   alter table pg_am add fk ambulkdelete on pg_proc(oid);
   alter table pg_am add fk amvacuumcleanup on pg_proc(oid);
   alter table pg_am add fk amcostestimate on pg_proc(oid);  
   alter table pg_am add fk amoptions on pg_proc(oid);

   TIDYCAT_ENDFAKEDEF
*/



/* ----------------
 *		pg_am definition.  cpp turns this into
 *		typedef struct FormData_pg_am
 * ----------------
 */
#define AccessMethodRelationId	2601

CATALOG(pg_am,2601)
{
	NameData	amname;			/* access method name */
	int2		amstrategies;	/* total number of strategies (operators) by
								 * which we can traverse/search this AM.
								 * Zero if AM does not have a fixed set of
								 * strategy assignments. */
	int2		amsupport;		/* total number of support functions that this
								 * AM uses */
	int2		amorderstrategy;/* if this AM has a sort order, the strategy
								 * number of the default (ASC) sort operator.
								 * Zero if AM is not ordered. */
	int2		amdescorder;	/* if this AM has a sort order, the strategy
								 * number of the DESC sort operator.
								 * Zero if AM is not ordered. */
	bool		amcanunique;	/* does AM support UNIQUE indexes? */
	bool		amcanmulticol;	/* does AM support multi-column indexes? */
	bool		amoptionalkey;	/* can query omit key for the first column? */
	bool		amindexnulls;	/* does AM support NULL index entries? */
	bool		amstorage;		/* can storage type differ from column type? */
	bool		amclusterable;	/* does AM support cluster command? */
	bool		amcanshrink;	/* does AM do anything other than REINDEX in
								 * VACUUM? */
	regproc		aminsert;		/* "insert this tuple" function */
	regproc		ambeginscan;	/* "start new scan" function */
	regproc		amgettuple;		/* "next valid tuple" function */
	regproc		amgetmulti; 	/* "fetch next bitmap" function */ 
	regproc		amrescan;		/* "restart this scan" function */
	regproc		amendscan;		/* "end this scan" function */
	regproc		ammarkpos;		/* "mark current scan position" function */
	regproc		amrestrpos;		/* "restore marked scan position" function */
	regproc		ambuild;		/* "build new index" function */
	regproc		ambulkdelete;	/* bulk-delete function */
	regproc		amvacuumcleanup;	/* post-VACUUM cleanup function */
	regproc		amcostestimate; /* estimate cost of an indexscan */
	regproc		amoptions;		/* parse AM-specific parameters */
} FormData_pg_am;

/* ----------------
 *		Form_pg_am corresponds to a pointer to a tuple with
 *		the format of pg_am relation.
 * ----------------
 */
typedef FormData_pg_am *Form_pg_am;

/* ----------------
 *		compiler constants for pg_am
 * ----------------
 */
#define Natts_pg_am						24
#define Anum_pg_am_amname				1
#define Anum_pg_am_amstrategies			2
#define Anum_pg_am_amsupport			3
#define Anum_pg_am_amorderstrategy		4
<<<<<<< HEAD
#define Anum_pg_am_amcanunique			5
#define Anum_pg_am_amcanmulticol		6
#define Anum_pg_am_amoptionalkey		7
#define Anum_pg_am_amindexnulls			8
#define Anum_pg_am_amstorage			9
#define Anum_pg_am_amclusterable		10
#define Anum_pg_am_amcanshrink			11
=======
#define Anum_pg_am_amdescorder			5
#define Anum_pg_am_amcanunique			6
#define Anum_pg_am_amcanmulticol		7
#define Anum_pg_am_amoptionalkey		8
#define Anum_pg_am_amindexnulls			9
#define Anum_pg_am_amstorage			10
#define Anum_pg_am_amclusterable		11
>>>>>>> 1e0bf904
#define Anum_pg_am_aminsert				12
#define Anum_pg_am_ambeginscan			13
#define Anum_pg_am_amgettuple			14
#define Anum_pg_am_amgetmulti			15
#define Anum_pg_am_amrescan				16
#define Anum_pg_am_amendscan			17
#define Anum_pg_am_ammarkpos			18
#define Anum_pg_am_amrestrpos			19
#define Anum_pg_am_ambuild				20
#define Anum_pg_am_ambulkdelete			21
#define Anum_pg_am_amvacuumcleanup		22
#define Anum_pg_am_amcostestimate		23
#define Anum_pg_am_amoptions			24

/* ----------------
 *		initial contents of pg_am
 * ----------------
 */

<<<<<<< HEAD
DATA(insert OID = 403 (  btree	5 1 1 t t t t f t t btinsert btbeginscan btgettuple btgetmulti btrescan btendscan btmarkpos btrestrpos btbuild btbulkdelete btvacuumcleanup btcostestimate btoptions ));
DESCR("b-tree index access method");
#define BTREE_AM_OID 403
DATA(insert OID = 405 (  hash	1 1 0 f f f f f f t hashinsert hashbeginscan hashgettuple hashgetmulti hashrescan hashendscan hashmarkpos hashrestrpos hashbuild hashbulkdelete hashvacuumcleanup hashcostestimate hashoptions ));
DESCR("hash index access method");
#define HASH_AM_OID 405
DATA(insert OID = 783 (  gist	0 7 0 f t t t t t t gistinsert gistbeginscan gistgettuple gistgetmulti gistrescan gistendscan gistmarkpos gistrestrpos gistbuild gistbulkdelete gistvacuumcleanup gistcostestimate gistoptions ));
DESCR("GiST index access method");
#define GIST_AM_OID 783
DATA(insert OID = 2742 (  gin	0 4 0 f f f f t f t gininsert ginbeginscan gingettuple gingetmulti ginrescan ginendscan ginmarkpos ginrestrpos ginbuild ginbulkdelete ginvacuumcleanup gincostestimate ginoptions ));
=======
DATA(insert OID = 403 (  btree	5 1 1 5 t t t t f t btinsert btbeginscan btgettuple btgetmulti btrescan btendscan btmarkpos btrestrpos btbuild btbulkdelete btvacuumcleanup btcostestimate btoptions ));
DESCR("b-tree index access method");
#define BTREE_AM_OID 403
DATA(insert OID = 405 (  hash	1 1 0 0 f f f f f f hashinsert hashbeginscan hashgettuple hashgetmulti hashrescan hashendscan hashmarkpos hashrestrpos hashbuild hashbulkdelete hashvacuumcleanup hashcostestimate hashoptions ));
DESCR("hash index access method");
#define HASH_AM_OID 405
DATA(insert OID = 783 (  gist	0 7 0 0 f t t t t t gistinsert gistbeginscan gistgettuple gistgetmulti gistrescan gistendscan gistmarkpos gistrestrpos gistbuild gistbulkdelete gistvacuumcleanup gistcostestimate gistoptions ));
DESCR("GiST index access method");
#define GIST_AM_OID 783
DATA(insert OID = 2742 (  gin	0 4 0 0 f f f f t f gininsert ginbeginscan gingettuple gingetmulti ginrescan ginendscan ginmarkpos ginrestrpos ginbuild ginbulkdelete ginvacuumcleanup gincostestimate ginoptions ));
>>>>>>> 1e0bf904
DESCR("GIN index access method");
#define GIN_AM_OID 2742
DATA(insert OID = 3013 (  bitmap	5 1 0 f t t t f f f bminsert bmbeginscan bmgettuple bmgetmulti bmrescan bmendscan bmmarkpos bmrestrpos bmbuild bmbulkdelete bmvacuumcleanup bmcostestimate bmoptions ));
DESCR("bitmap index access method");
#define BITMAP_AM_OID 3013

/*
 * Am_btree AM values for FormData_pg_am.
 */
#define Am_btree \
  {"btree"}, 5, 1, 1, true, true, true, true, false, true, true, BTINSERT_OID, BTBEGINSCAN_OID, BTGETTUPLE_OID, BTGETMULTI_OID, BTRESCAN_OID, BTENDSCAN_OID, BTMARKPOS_OID, BTRESTRPOS_OID, BTBUILD_OID, BTBULKDELETE_OID, BTVACUUMCLEANUP_OID, BTCOSTESTIMATE_OID, BTOPTIONS_OID


#endif   /* PG_AM_H */<|MERGE_RESOLUTION|>--- conflicted
+++ resolved
@@ -33,6 +33,7 @@
    amstrategies     smallint, 
    amsupport        smallint, 
    amorderstrategy  smallint, 
+   amdescorder      smallint, 
    amcanunique      boolean, 
    amcanmulticol    boolean, 
    amoptionalkey    boolean, 
@@ -133,20 +134,11 @@
  *		compiler constants for pg_am
  * ----------------
  */
-#define Natts_pg_am						24
+#define Natts_pg_am						25
 #define Anum_pg_am_amname				1
 #define Anum_pg_am_amstrategies			2
 #define Anum_pg_am_amsupport			3
 #define Anum_pg_am_amorderstrategy		4
-<<<<<<< HEAD
-#define Anum_pg_am_amcanunique			5
-#define Anum_pg_am_amcanmulticol		6
-#define Anum_pg_am_amoptionalkey		7
-#define Anum_pg_am_amindexnulls			8
-#define Anum_pg_am_amstorage			9
-#define Anum_pg_am_amclusterable		10
-#define Anum_pg_am_amcanshrink			11
-=======
 #define Anum_pg_am_amdescorder			5
 #define Anum_pg_am_amcanunique			6
 #define Anum_pg_am_amcanmulticol		7
@@ -154,52 +146,39 @@
 #define Anum_pg_am_amindexnulls			9
 #define Anum_pg_am_amstorage			10
 #define Anum_pg_am_amclusterable		11
->>>>>>> 1e0bf904
-#define Anum_pg_am_aminsert				12
-#define Anum_pg_am_ambeginscan			13
-#define Anum_pg_am_amgettuple			14
-#define Anum_pg_am_amgetmulti			15
-#define Anum_pg_am_amrescan				16
-#define Anum_pg_am_amendscan			17
-#define Anum_pg_am_ammarkpos			18
-#define Anum_pg_am_amrestrpos			19
-#define Anum_pg_am_ambuild				20
-#define Anum_pg_am_ambulkdelete			21
-#define Anum_pg_am_amvacuumcleanup		22
-#define Anum_pg_am_amcostestimate		23
-#define Anum_pg_am_amoptions			24
+#define Anum_pg_am_amcanshrink			12
+#define Anum_pg_am_aminsert				13
+#define Anum_pg_am_ambeginscan			14
+#define Anum_pg_am_amgettuple			15
+#define Anum_pg_am_amgetmulti			16
+#define Anum_pg_am_amrescan				17
+#define Anum_pg_am_amendscan			18
+#define Anum_pg_am_ammarkpos			19
+#define Anum_pg_am_amrestrpos			20
+#define Anum_pg_am_ambuild				21
+#define Anum_pg_am_ambulkdelete			22
+#define Anum_pg_am_amvacuumcleanup		23
+#define Anum_pg_am_amcostestimate		24
+#define Anum_pg_am_amoptions			25
 
 /* ----------------
  *		initial contents of pg_am
  * ----------------
  */
 
-<<<<<<< HEAD
-DATA(insert OID = 403 (  btree	5 1 1 t t t t f t t btinsert btbeginscan btgettuple btgetmulti btrescan btendscan btmarkpos btrestrpos btbuild btbulkdelete btvacuumcleanup btcostestimate btoptions ));
+DATA(insert OID = 403 (  btree	5 1 1 5 t t t t f t t btinsert btbeginscan btgettuple btgetmulti btrescan btendscan btmarkpos btrestrpos btbuild btbulkdelete btvacuumcleanup btcostestimate btoptions ));
 DESCR("b-tree index access method");
 #define BTREE_AM_OID 403
-DATA(insert OID = 405 (  hash	1 1 0 f f f f f f t hashinsert hashbeginscan hashgettuple hashgetmulti hashrescan hashendscan hashmarkpos hashrestrpos hashbuild hashbulkdelete hashvacuumcleanup hashcostestimate hashoptions ));
+DATA(insert OID = 405 (  hash	1 1 0 0 f f f f f f t hashinsert hashbeginscan hashgettuple hashgetmulti hashrescan hashendscan hashmarkpos hashrestrpos hashbuild hashbulkdelete hashvacuumcleanup hashcostestimate hashoptions ));
 DESCR("hash index access method");
 #define HASH_AM_OID 405
-DATA(insert OID = 783 (  gist	0 7 0 f t t t t t t gistinsert gistbeginscan gistgettuple gistgetmulti gistrescan gistendscan gistmarkpos gistrestrpos gistbuild gistbulkdelete gistvacuumcleanup gistcostestimate gistoptions ));
+DATA(insert OID = 783 (  gist	0 7 0 0 f t t t t t t gistinsert gistbeginscan gistgettuple gistgetmulti gistrescan gistendscan gistmarkpos gistrestrpos gistbuild gistbulkdelete gistvacuumcleanup gistcostestimate gistoptions ));
 DESCR("GiST index access method");
 #define GIST_AM_OID 783
-DATA(insert OID = 2742 (  gin	0 4 0 f f f f t f t gininsert ginbeginscan gingettuple gingetmulti ginrescan ginendscan ginmarkpos ginrestrpos ginbuild ginbulkdelete ginvacuumcleanup gincostestimate ginoptions ));
-=======
-DATA(insert OID = 403 (  btree	5 1 1 5 t t t t f t btinsert btbeginscan btgettuple btgetmulti btrescan btendscan btmarkpos btrestrpos btbuild btbulkdelete btvacuumcleanup btcostestimate btoptions ));
-DESCR("b-tree index access method");
-#define BTREE_AM_OID 403
-DATA(insert OID = 405 (  hash	1 1 0 0 f f f f f f hashinsert hashbeginscan hashgettuple hashgetmulti hashrescan hashendscan hashmarkpos hashrestrpos hashbuild hashbulkdelete hashvacuumcleanup hashcostestimate hashoptions ));
-DESCR("hash index access method");
-#define HASH_AM_OID 405
-DATA(insert OID = 783 (  gist	0 7 0 0 f t t t t t gistinsert gistbeginscan gistgettuple gistgetmulti gistrescan gistendscan gistmarkpos gistrestrpos gistbuild gistbulkdelete gistvacuumcleanup gistcostestimate gistoptions ));
-DESCR("GiST index access method");
-#define GIST_AM_OID 783
-DATA(insert OID = 2742 (  gin	0 4 0 0 f f f f t f gininsert ginbeginscan gingettuple gingetmulti ginrescan ginendscan ginmarkpos ginrestrpos ginbuild ginbulkdelete ginvacuumcleanup gincostestimate ginoptions ));
->>>>>>> 1e0bf904
+DATA(insert OID = 2742 (  gin	0 4 0 0 f f f f t f t gininsert ginbeginscan gingettuple gingetmulti ginrescan ginendscan ginmarkpos ginrestrpos ginbuild ginbulkdelete ginvacuumcleanup gincostestimate ginoptions ));
 DESCR("GIN index access method");
 #define GIN_AM_OID 2742
-DATA(insert OID = 3013 (  bitmap	5 1 0 f t t t f f f bminsert bmbeginscan bmgettuple bmgetmulti bmrescan bmendscan bmmarkpos bmrestrpos bmbuild bmbulkdelete bmvacuumcleanup bmcostestimate bmoptions ));
+DATA(insert OID = 3013 (  bitmap	5 1 0 0 f t t t f f f bminsert bmbeginscan bmgettuple bmgetmulti bmrescan bmendscan bmmarkpos bmrestrpos bmbuild bmbulkdelete bmvacuumcleanup bmcostestimate bmoptions ));
 DESCR("bitmap index access method");
 #define BITMAP_AM_OID 3013
 
@@ -207,7 +186,7 @@
  * Am_btree AM values for FormData_pg_am.
  */
 #define Am_btree \
-  {"btree"}, 5, 1, 1, true, true, true, true, false, true, true, BTINSERT_OID, BTBEGINSCAN_OID, BTGETTUPLE_OID, BTGETMULTI_OID, BTRESCAN_OID, BTENDSCAN_OID, BTMARKPOS_OID, BTRESTRPOS_OID, BTBUILD_OID, BTBULKDELETE_OID, BTVACUUMCLEANUP_OID, BTCOSTESTIMATE_OID, BTOPTIONS_OID
+	{"btree"}, 5, 1, 1, 5, true, true, true, true, false, true, true, BTINSERT_OID, BTBEGINSCAN_OID, BTGETTUPLE_OID, BTGETMULTI_OID, BTRESCAN_OID, BTENDSCAN_OID, BTMARKPOS_OID, BTRESTRPOS_OID, BTBUILD_OID, BTBULKDELETE_OID, BTVACUUMCLEANUP_OID, BTCOSTESTIMATE_OID, BTOPTIONS_OID
 
 
 #endif   /* PG_AM_H */