--- conflicted
+++ resolved
@@ -4,13 +4,9 @@
  *	  prototypes for functions in backend/catalog/heap.c
  *
  *
-<<<<<<< HEAD
  * Portions Copyright (c) 2005-2008, Greenplum inc
  * Portions Copyright (c) 2012-Present Pivotal Software, Inc.
- * Portions Copyright (c) 1996-2012, PostgreSQL Global Development Group
-=======
  * Portions Copyright (c) 1996-2013, PostgreSQL Global Development Group
->>>>>>> e472b921
  * Portions Copyright (c) 1994, Regents of the University of California
  *
  * src/include/catalog/heap.h
@@ -70,7 +66,6 @@
 			bool allow_system_table_mods);
 
 extern Oid heap_create_with_catalog(const char *relname,
-<<<<<<< HEAD
 									Oid relnamespace,
 									Oid reltablespace,
 									Oid relid,
@@ -92,30 +87,10 @@
 									Datum reloptions,
 									bool use_user_acl,
 									bool allow_system_table_mods,
+									bool is_internal,
 									bool valid_opts,
 									bool is_part_child,
 									bool is_part_parent);
-=======
-						 Oid relnamespace,
-						 Oid reltablespace,
-						 Oid relid,
-						 Oid reltypeid,
-						 Oid reloftypeid,
-						 Oid ownerid,
-						 TupleDesc tupdesc,
-						 List *cooked_constraints,
-						 char relkind,
-						 char relpersistence,
-						 bool shared_relation,
-						 bool mapped_relation,
-						 bool oidislocal,
-						 int oidinhcount,
-						 OnCommitAction oncommit,
-						 Datum reloptions,
-						 bool use_user_acl,
-						 bool allow_system_table_mods,
-						 bool is_internal);
->>>>>>> e472b921
 
 extern void heap_create_init_fork(Relation rel);
 
@@ -143,15 +118,11 @@
 						  List *newColDefaults,
 						  List *newConstraints,
 						  bool allow_merge,
-<<<<<<< HEAD
-						  bool is_local);
+						  bool is_local,
+						  bool is_internal);
 extern List *AddRelationConstraints(Relation rel,
 						  List *rawColDefaults,
 						  List *constraints);
-=======
-						  bool is_local,
-						  bool is_internal);
->>>>>>> e472b921
 
 extern void StoreAttrDefault(Relation rel, AttrNumber attnum,
 				 Node *expr, bool is_internal);
