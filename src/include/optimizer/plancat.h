/*-------------------------------------------------------------------------
 *
 * plancat.h
 *	  prototypes for plancat.c.
 *
 *
<<<<<<< HEAD
 * Portions Copyright (c) 2006-2009, Greenplum inc
 * Portions Copyright (c) 1996-2009, PostgreSQL Global Development Group
=======
 * Portions Copyright (c) 1996-2008, PostgreSQL Global Development Group
>>>>>>> d13f41d2
 * Portions Copyright (c) 1994, Regents of the University of California
 *
 * $PostgreSQL: pgsql/src/include/optimizer/plancat.h,v 1.47.2.1 2008/04/01 00:48:44 tgl Exp $
 *
 *-------------------------------------------------------------------------
 */
#ifndef PLANCAT_H
#define PLANCAT_H

#include "nodes/relation.h"
#include "utils/relcache.h"

/* Hook for plugins to get control in get_relation_info() */
typedef void (*get_relation_info_hook_type) (PlannerInfo *root,
														 Oid relationObjectId,
														 bool inhparent,
														 RelOptInfo *rel);
extern PGDLLIMPORT get_relation_info_hook_type get_relation_info_hook;


extern void get_relation_info(PlannerInfo *root, Oid relationObjectId,
				  bool inhparent, RelOptInfo *rel);

<<<<<<< HEAD
extern void get_external_relation_info(Oid relationObjectId, RelOptInfo *rel);

extern void estimate_rel_size(Relation rel, int32 *attr_widths, BlockNumber *pages, double *tuples);

extern bool relation_excluded_by_constraints(PlannerInfo *root, RelOptInfo *rel,
								 RangeTblEntry *rte);
=======
extern bool relation_excluded_by_constraints(PlannerInfo *root,
								 RelOptInfo *rel, RangeTblEntry *rte);
>>>>>>> d13f41d2

extern List *build_physical_tlist(PlannerInfo *root, RelOptInfo *rel);

extern List *find_inheritance_children(Oid inhparent);

extern bool has_unique_index(RelOptInfo *rel, AttrNumber attno);

extern Selectivity restriction_selectivity(PlannerInfo *root, Oid oper, List *args, int varRelid);

extern Selectivity join_selectivity(PlannerInfo *root, Oid op, List *args, JoinType jointype);

void
cdb_default_stats_warning_for_table(Oid reloid);

#define DEFAULT_EXTERNAL_TABLE_PAGES 1000
#define DEFAULT_INTERNAL_TABLE_PAGES 100

#endif   /* PLANCAT_H */<|MERGE_RESOLUTION|>--- conflicted
+++ resolved
@@ -4,12 +4,8 @@
  *	  prototypes for plancat.c.
  *
  *
-<<<<<<< HEAD
  * Portions Copyright (c) 2006-2009, Greenplum inc
  * Portions Copyright (c) 1996-2009, PostgreSQL Global Development Group
-=======
- * Portions Copyright (c) 1996-2008, PostgreSQL Global Development Group
->>>>>>> d13f41d2
  * Portions Copyright (c) 1994, Regents of the University of California
  *
  * $PostgreSQL: pgsql/src/include/optimizer/plancat.h,v 1.47.2.1 2008/04/01 00:48:44 tgl Exp $
@@ -33,17 +29,12 @@
 extern void get_relation_info(PlannerInfo *root, Oid relationObjectId,
 				  bool inhparent, RelOptInfo *rel);
 
-<<<<<<< HEAD
 extern void get_external_relation_info(Oid relationObjectId, RelOptInfo *rel);
 
 extern void estimate_rel_size(Relation rel, int32 *attr_widths, BlockNumber *pages, double *tuples);
 
-extern bool relation_excluded_by_constraints(PlannerInfo *root, RelOptInfo *rel,
-								 RangeTblEntry *rte);
-=======
 extern bool relation_excluded_by_constraints(PlannerInfo *root,
 								 RelOptInfo *rel, RangeTblEntry *rte);
->>>>>>> d13f41d2
 
 extern List *build_physical_tlist(PlannerInfo *root, RelOptInfo *rel);
 
