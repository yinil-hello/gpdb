--- conflicted
+++ resolved
@@ -21,16 +21,11 @@
 extern PlaceHolderVar *make_placeholder_expr(PlannerInfo *root, Expr *expr,
 					  Relids phrels);
 extern PlaceHolderInfo *find_placeholder_info(PlannerInfo *root,
-<<<<<<< HEAD
-											  PlaceHolderVar *phv);
+					  PlaceHolderVar *phv);
 extern void find_placeholders_in_jointree(PlannerInfo *root);
 extern void update_placeholder_eval_levels(PlannerInfo *root,
 											  SpecialJoinInfo *new_sjinfo);
 extern void fix_placeholder_input_needed_levels(PlannerInfo *root);
-=======
-					  PlaceHolderVar *phv);
-extern void fix_placeholder_eval_levels(PlannerInfo *root);
->>>>>>> 4d53a2f9
 extern void add_placeholders_to_joinrel(PlannerInfo *root,
 							RelOptInfo *joinrel);
 
