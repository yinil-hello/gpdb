--- conflicted
+++ resolved
@@ -7,11 +7,7 @@
  * Portions Copyright (c) 1996-2009, PostgreSQL Global Development Group
  * Portions Copyright (c) 1994, Regents of the University of California
  *
-<<<<<<< HEAD
- * $PostgreSQL: pgsql/src/include/optimizer/joininfo.h,v 1.37 2009/01/01 17:24:00 momjian Exp $
-=======
  * $PostgreSQL: pgsql/src/include/optimizer/joininfo.h,v 1.32 2006/12/12 21:31:02 tgl Exp $
->>>>>>> 782d68e3
  *
  *-------------------------------------------------------------------------
  */
