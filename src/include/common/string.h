--- conflicted
+++ resolved
@@ -17,11 +17,7 @@
 					 int base);
 extern void pg_clean_ascii(char *str);
 
-<<<<<<< HEAD
 /* functions in src/common/pg_get_line.c */
 extern bool pg_get_line_append(FILE *stream, struct StringInfoData *buf);
 
-#endif   /* COMMON_STRING_H */
-=======
-#endif							/* COMMON_STRING_H */
->>>>>>> 9e1c9f95
+#endif							/* COMMON_STRING_H */