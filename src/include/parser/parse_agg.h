--- conflicted
+++ resolved
@@ -44,7 +44,6 @@
 						Oid combinefn_oid,
 						Expr **transfnexpr,
 						Expr **invtransfnexpr,
-<<<<<<< HEAD
 						Expr **finalfnexpr,
 						Expr **combinefnexpr);
 
@@ -55,8 +54,5 @@
 								Expr **deserialfnexpr);
 
 extern bool checkExprHasGroupExtFuncs(Node *node);
-=======
-						Expr **finalfnexpr);
->>>>>>> ab76208e
 
 #endif   /* PARSE_AGG_H */