--- conflicted
+++ resolved
@@ -16,11 +16,9 @@
 
 #include "parser/parse_node.h"
 
-<<<<<<< HEAD
 #define ERRMSG_GP_WITH_COLUMNS_MISMATCH \
 	"specified number of columns in WITH query \"%s\" must not " \
 	"exceed the number of available columns"
-=======
 
 /*
  * Support for fuzzily matching column.
@@ -37,8 +35,6 @@
 	RangeTblEntry *rsecond;		/* RTE of second */
 	AttrNumber	second;			/* Second closest attribute so far */
 } FuzzyAttrMatchState;
-
->>>>>>> ab93f90c
 
 extern RangeTblEntry *refnameRangeTblEntry(ParseState *pstate,
 					 const char *schemaname,
