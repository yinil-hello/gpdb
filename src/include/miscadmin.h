/*-------------------------------------------------------------------------
 *
 * miscadmin.h
 *	  This file contains general postgres administration and initialization
 *	  stuff that used to be spread out between the following files:
 *		globals.h						global variables
 *		pdir.h							directory path crud
 *		pinit.h							postgres initialization
 *		pmod.h							processing modes
 *	  Over time, this has also become the preferred place for widely known
 *	  resource-limitation stuff, such as work_mem and check_stack_depth().
 *
 * Portions Copyright (c) 1996-2009, PostgreSQL Global Development Group
 * Portions Copyright (c) 1994, Regents of the University of California
 *
 * $PostgreSQL: pgsql/src/include/miscadmin.h,v 1.209 2009/01/05 02:27:45 alvherre Exp $
 *
 * NOTES
 *	  some of the information in this file should be moved to other files.
 *
 *-------------------------------------------------------------------------
 */
#ifndef MISCADMIN_H
#define MISCADMIN_H

#include "pgtime.h"				/* for pg_time_t */


#define PG_VERSIONSTR "postgres (Greenplum Database) " PG_VERSION "\n"
#define PG_BACKEND_VERSIONSTR "postgres (Greenplum Database) " PG_VERSION "\n"


/*****************************************************************************
 *	  System interrupt and critical section handling
 *
 * There are two types of interrupts that a running backend needs to accept
 * without messing up its state: QueryCancel (SIGINT) and ProcDie (SIGTERM).
 * In both cases, we need to be able to clean up the current transaction
 * gracefully, so we can't respond to the interrupt instantaneously ---
 * there's no guarantee that internal data structures would be self-consistent
 * if the code is interrupted at an arbitrary instant.	Instead, the signal
 * handlers set flags that are checked periodically during execution.
 *
 * The CHECK_FOR_INTERRUPTS() macro is called at strategically located spots
 * where it is normally safe to accept a cancel or die interrupt.  In some
 * cases, we invoke CHECK_FOR_INTERRUPTS() inside low-level subroutines that
 * might sometimes be called in contexts that do *not* want to allow a cancel
 * or die interrupt.  The HOLD_INTERRUPTS() and RESUME_INTERRUPTS() macros
 * allow code to ensure that no cancel or die interrupt will be accepted,
 * even if CHECK_FOR_INTERRUPTS() gets called in a subroutine.	The interrupt
 * will be held off until CHECK_FOR_INTERRUPTS() is done outside any
 * HOLD_INTERRUPTS() ... RESUME_INTERRUPTS() section.
 *
 * Special mechanisms are used to let an interrupt be accepted when we are
 * waiting for a lock or when we are waiting for command input (but, of
 * course, only if the interrupt holdoff counter is zero).	See the
 * related code for details.
 *
 * A lost connection is handled similarly, although the loss of connection
 * does not raise a signal, but is detected when we fail to write to the
 * socket. If there was a signal for a broken connection, we could make use of
 * it by setting ClientConnectionLost in the signal handler.
 *
 * A related, but conceptually distinct, mechanism is the "critical section"
 * mechanism.  A critical section not only holds off cancel/die interrupts,
 * but causes any ereport(ERROR) or ereport(FATAL) to become ereport(PANIC)
 * --- that is, a system-wide reset is forced.	Needless to say, only really
 * *critical* code should be marked as a critical section!	Currently, this
 * mechanism is only used for XLOG-related code.
 *
 *****************************************************************************/

/* in globals.c */
/* these are marked volatile because they are set by signal handlers: */
extern PGDLLIMPORT volatile bool InterruptPending;
extern volatile bool QueryCancelPending;
extern volatile bool QueryCancelCleanup; /* GPDB only */
extern volatile bool QueryFinishPending;
extern volatile bool ProcDiePending;

extern volatile bool ClientConnectionLost;

/* these are marked volatile because they are examined by signal handlers: */
extern volatile bool ImmediateInterruptOK;
extern volatile bool ImmediateDieOK;
extern volatile bool TermSignalReceived;
extern PGDLLIMPORT volatile int32 InterruptHoldoffCount;
extern PGDLLIMPORT volatile int32 CritSectionCount;

/* in tcop/postgres.c */
extern void ProcessInterrupts(const char* filename, int lineno);
extern void BackoffBackendTick(void);
extern bool gp_enable_resqueue_priority;
extern void gp_set_thread_sigmasks(void);

/* in utils/resource_manager.h */
extern bool IsResQueueEnabled(void);

/*
 * We don't want to include the entire vmem_tracker.h, and so,
 * declare the only function we use from vmem_tracker.h.
 */
extern void RedZoneHandler_DetectRunawaySession(void);

#ifndef WIN32

#ifdef USE_TEST_UTILS
#define CHECK_FOR_INTERRUPTS() \
do { \
	if (gp_test_time_slice) \
	{ \
		CHECK_TIME_SLICE(); \
	} \
\
	if (gp_simex_init && gp_simex_run && gp_simex_class == SimExESClass_Cancel && !InterruptPending) \
	{\
		SimExESSubClass subclass = SimEx_CheckInject(); \
		if (subclass == SimExESSubClass_Cancel_QueryCancel) \
		{\
			InterruptPending = true; \
			QueryCancelPending = true; \
		}\
		else if (subclass == SimExESSubClass_Cancel_ProcDie) \
		{\
			InterruptPending = true; \
			ProcDiePending = true; \
		}\
	}\
	if (InterruptPending) \
		ProcessInterrupts(__FILE__, __LINE__); \
	if (IsResQueueEnabled() && gp_enable_resqueue_priority)	\
		BackoffBackendTick(); \
	ReportOOMConsumption(); \
	RedZoneHandler_DetectRunawaySession();\
} while(0)
#else
#define CHECK_FOR_INTERRUPTS() \
do { \
	if (InterruptPending) \
		ProcessInterrupts(__FILE__, __LINE__); \
	if (IsResQueueEnabled() && gp_enable_resqueue_priority)	\
		BackoffBackendTick(); \
	ReportOOMConsumption(); \
	RedZoneHandler_DetectRunawaySession();\
} while(0)
#endif   /* USE_TEST_UTILS */

#else							/* WIN32 */

#define CHECK_FOR_INTERRUPTS() \
do { \
	if (UNBLOCKED_SIGNAL_QUEUE()) \
		pgwin32_dispatch_queued_signals(); \
	if (InterruptPending) \
		ProcessInterrupts(__FILE__, __LINE__); \
} while(0)
#endif   /* WIN32 */


#define HOLD_INTERRUPTS() \
do { \
	if (InterruptHoldoffCount < 0) \
		elog(PANIC, "Hold interrupt holdoff count is bad (%d)", InterruptHoldoffCount); \
	InterruptHoldoffCount++; \
} while(0)

#define RESUME_INTERRUPTS() \
do { \
	if (InterruptHoldoffCount <= 0) \
		elog(PANIC, "Resume interrupt holdoff count is bad (%d)", InterruptHoldoffCount); \
	InterruptHoldoffCount--; \
} while(0)

#define START_CRIT_SECTION() \
do { \
	if (CritSectionCount < 0) \
		elog(PANIC, "Start critical section count is bad (%d)", CritSectionCount); \
	CritSectionCount++; \
} while(0)

#define END_CRIT_SECTION() \
do { \
	if (CritSectionCount <= 0) \
		elog(PANIC, "End critical section count is bad (%d)", CritSectionCount); \
	CritSectionCount--; \
} while(0)

/* check CritSectionCount without modification */
#define ASSERT_IN_CRIT_SECTION() \
do { \
	Assert(CritSectionCount > 0); \
} while(0)

/*****************************************************************************
 *	  globals.h --															 *
 *****************************************************************************/

/*
 * from utils/init/globals.c
 */
extern pid_t PostmasterPid;
extern bool IsPostmasterEnvironment;
extern PGDLLIMPORT bool IsUnderPostmaster;
<<<<<<< HEAD
extern bool IsBinaryUpgrade;

/* Are we binary-upgrading a QE node? */
#define IsBinaryUpgradeQE() (IsBinaryUpgrade && GpIdentity.segindex >= 0)
=======
>>>>>>> b0a6ad70

extern bool ExitOnAnyError;

extern PGDLLIMPORT char *DataDir;

extern PGDLLIMPORT int NBuffers;
extern int	MaxBackends;
extern int	MaxConnections;
extern int gp_workfile_max_entries;

extern PGDLLIMPORT int MyProcPid;
extern PGDLLIMPORT pg_time_t MyStartTime;
extern PGDLLIMPORT struct Port *MyProcPort;
extern long MyCancelKey;
extern int	MyPMChildSlot;

extern char OutputFileName[];
extern PGDLLIMPORT char my_exec_path[];
extern char pkglib_path[];

#ifdef EXEC_BACKEND
extern char postgres_exec_path[];
#endif

extern PGDLLIMPORT int gpperfmon_port; 

/* for pljava */
extern PGDLLIMPORT char* pljava_vmoptions;
extern PGDLLIMPORT char* pljava_classpath;
extern PGDLLIMPORT int   pljava_statement_cache_size;
extern PGDLLIMPORT bool  pljava_debug;
extern PGDLLIMPORT bool  pljava_release_lingering_savepoints;
extern PGDLLIMPORT bool  pljava_classpath_insecure;

/*
 * done in storage/backendid.h for now.
 *
 * extern BackendId    MyBackendId;
 */
extern PGDLLIMPORT Oid MyDatabaseId;

extern PGDLLIMPORT Oid MyDatabaseTableSpace;

/*
 * Date/Time Configuration
 *
 * DateStyle defines the output formatting choice for date/time types:
 *	USE_POSTGRES_DATES specifies traditional Postgres format
 *	USE_ISO_DATES specifies ISO-compliant format
 *	USE_SQL_DATES specifies Oracle/Ingres-compliant format
 *	USE_GERMAN_DATES specifies German-style dd.mm/yyyy
 *
 * DateOrder defines the field order to be assumed when reading an
 * ambiguous date (anything not in YYYY-MM-DD format, with a four-digit
 * year field first, is taken to be ambiguous):
 *	DATEORDER_YMD specifies field order yy-mm-dd
 *	DATEORDER_DMY specifies field order dd-mm-yy ("European" convention)
 *	DATEORDER_MDY specifies field order mm-dd-yy ("US" convention)
 *
 * In the Postgres and SQL DateStyles, DateOrder also selects output field
 * order: day comes before month in DMY style, else month comes before day.
 *
 * The user-visible "DateStyle" run-time parameter subsumes both of these.
 */

/* valid DateStyle values */
#define USE_POSTGRES_DATES		0
#define USE_ISO_DATES			1
#define USE_SQL_DATES			2
#define USE_GERMAN_DATES		3
#define USE_XSD_DATES			4

/* valid DateOrder values */
#define DATEORDER_YMD			0
#define DATEORDER_DMY			1
#define DATEORDER_MDY			2

extern int	DateStyle;
extern int	DateOrder;
 
/*
 * IntervalStyles
 *   INTSTYLE_POSTGRES             Like Postgres < 8.4 when DateStyle = 'iso'
 *   INTSTYLE_POSTGRES_VERBOSE     Like Postgres < 8.4 when DateStyle != 'iso'
 *   INTSTYLE_SQL_STANDARD         SQL standard interval literals
 *   INTSTYLE_ISO_8601             ISO-8601-basic formatted intervals
 */
#define INTSTYLE_POSTGRES			0
#define INTSTYLE_POSTGRES_VERBOSE	1
#define INTSTYLE_SQL_STANDARD		2
#define INTSTYLE_ISO_8601			3

extern int	IntervalStyle;

/*
 * IntervalStyles
 *	 INTSTYLE_POSTGRES			   Like Postgres < 8.4 when DateStyle = 'iso'
 *	 INTSTYLE_POSTGRES_VERBOSE	   Like Postgres < 8.4 when DateStyle != 'iso'
 *	 INTSTYLE_SQL_STANDARD		   SQL standard interval literals
 *	 INTSTYLE_ISO_8601			   ISO-8601-basic formatted intervals
 */
#define INTSTYLE_POSTGRES			0
#define INTSTYLE_POSTGRES_VERBOSE	1
#define INTSTYLE_SQL_STANDARD		2
#define INTSTYLE_ISO_8601			3

extern int	IntervalStyle;

/*
 * HasCTZSet is true if user has set timezone as a numeric offset from UTC.
 * If so, CTimeZone is the timezone offset in seconds (using the Unix-ish
 * sign convention, ie, positive offset is west of UTC, rather than the
 * SQL-ish convention that positive is east of UTC).
 */
extern bool HasCTZSet;
extern int	CTimeZone;

#define MAXTZLEN		10		/* max TZ name len, not counting tr. null */

extern bool enableFsync;
extern bool allowSystemTableModsDDL;
extern bool allowSystemTableModsDML;
extern PGDLLIMPORT int planner_work_mem;
extern PGDLLIMPORT int work_mem;
extern PGDLLIMPORT int maintenance_work_mem;
extern PGDLLIMPORT int statement_mem;
extern PGDLLIMPORT int max_statement_mem;
extern PGDLLIMPORT int gp_vmem_limit_per_query;

extern int	VacuumCostPageHit;
extern int	VacuumCostPageMiss;
extern int	VacuumCostPageDirty;
extern int	VacuumCostLimit;
extern int	VacuumCostDelay;

extern int	VacuumCostBalance;
extern bool VacuumCostActive;

extern int gp_vmem_protect_limit;
extern int gp_vmem_protect_gang_cache_limit;

/* in tcop/postgres.c */

#if defined(__ia64__) || defined(__ia64)
typedef struct
{
	char	   *stack_base_ptr;
	char	   *register_stack_base_ptr;
} pg_stack_base_t;
#else
typedef char *pg_stack_base_t;
#endif

extern pg_stack_base_t set_stack_base(void);
extern void restore_stack_base(pg_stack_base_t base);
extern void check_stack_depth(void);


/*****************************************************************************
 *	  pdir.h --																 *
 *			POSTGRES directory path definitions.							 *
 *****************************************************************************/

/* flags to be OR'd to form sec_context */
#define SECURITY_LOCAL_USERID_CHANGE	0x0001
#define SECURITY_RESTRICTED_OPERATION	0x0002

extern char *DatabasePath;

/* now in utils/init/miscinit.c */
extern void SetDatabasePath(const char *path);

extern char *GetUserNameFromId(Oid roleid);
extern Oid	GetUserId(void);
extern Oid	GetOuterUserId(void);
extern Oid	GetSessionUserId(void);
extern void 	SetSessionUserId(Oid, bool);
extern Oid	GetAuthenticatedUserId(void);
extern bool IsAuthenticatedUserSuperUser(void);
extern void GetUserIdAndSecContext(Oid *userid, int *sec_context);
extern void SetUserIdAndSecContext(Oid userid, int sec_context);
extern bool InLocalUserIdChange(void);
extern bool InSecurityRestrictedOperation(void);
extern void GetUserIdAndContext(Oid *userid, bool *sec_def_context);
extern void SetUserIdAndContext(Oid userid, bool sec_def_context);
extern void InitializeSessionUserId(const char *rolename);
extern void InitializeSessionUserIdStandalone(void);
extern void SetSessionAuthorization(Oid userid, bool is_superuser);
extern Oid	GetCurrentRoleId(void);
extern void SetCurrentRoleId(Oid roleid, bool is_superuser);

extern void SetDataDir(const char *dir);
extern void ChangeToDataDir(void);
extern char *make_absolute_path(const char *path);

/* in utils/misc/superuser.c */
extern bool superuser(void);	/* current user is superuser */
extern bool procRoleIsSuperuser(void); /* proc role id is superuser */
extern bool superuser_arg(Oid roleid);	/* given user is superuser */


/*****************************************************************************
 *	  pmod.h --																 *
 *			POSTGRES processing mode definitions.							 *
 *****************************************************************************/

/*
 * Description:
 *		There are three processing modes in POSTGRES.  They are
 * BootstrapProcessing or "bootstrap," InitProcessing or
 * "initialization," and NormalProcessing or "normal."
 *
 * The first two processing modes are used during special times. When the
 * system state indicates bootstrap processing, transactions are all given
 * transaction id "one" and are consequently guaranteed to commit. This mode
 * is used during the initial generation of template databases.
 *
 * Initialization mode: used while starting a backend, until all normal
 * initialization is complete.	Some code behaves differently when executed
 * in this mode to enable system bootstrapping.
 *
 * If a POSTGRES binary is in normal mode, then all code may be executed
 * normally.
 */

typedef enum ProcessingMode
{
	BootstrapProcessing,		/* bootstrap creation of template database */
	InitProcessing,				/* initializing system */
	NormalProcessing			/* normal processing */
} ProcessingMode;

extern ProcessingMode Mode;

#define IsBootstrapProcessingMode() ((bool)(Mode == BootstrapProcessing))
#define IsInitProcessingMode() ((bool)(Mode == InitProcessing))
#define IsNormalProcessingMode() ((bool)(Mode == NormalProcessing))

#define SetProcessingMode(mode) \
	do { \
		AssertArg((mode) == BootstrapProcessing || \
				  (mode) == InitProcessing || \
				  (mode) == NormalProcessing); \
		Mode = (mode); \
	} while(0)

#define GetProcessingMode() Mode


/*****************************************************************************
 *	  pinit.h --															 *
 *			POSTGRES initialization and cleanup definitions.				 *
 *****************************************************************************/

/* in utils/init/postinit.c */
extern bool FindMyDatabase(const char *dbname, Oid *db_id, Oid *db_tablespace);
extern void pg_split_opts(char **argv, int *argcp, char *optstr);
extern void InitPostgres(const char *in_dbname, Oid dboid, const char *username,
			 char *out_dbname);
extern void BaseInit(void);

/* in utils/init/miscinit.c */
extern bool IgnoreSystemIndexes;
extern PGDLLIMPORT bool process_shared_preload_libraries_in_progress;
extern char *shared_preload_libraries_string;
extern char *local_preload_libraries_string;

extern void SetReindexProcessing(Oid heapOid, Oid indexOid);
extern void ResetReindexProcessing(void);
extern bool ReindexIsProcessingHeap(Oid heapOid);
extern bool ReindexIsProcessingIndex(Oid indexOid);
extern void CreateDataDirLockFile(bool amPostmaster);
extern void CreateSocketLockFile(const char *socketfile, bool amPostmaster);
extern void TouchSocketLockFile(void);
extern void RecordSharedMemoryInLockFile(unsigned long id1,
							 unsigned long id2);
extern void ValidatePgVersion(const char *path);
extern void process_shared_preload_libraries(void);
extern void process_local_preload_libraries(void);
extern void pg_bindtextdomain(const char *domain);

extern int64 db_dir_size(const char *path); /* implemented in dbsize.c */

/*
 * Auxiliary-process type identifiers.  These used to be in bootstrap.h
 * but it seems saner to have them here, with the ProcessingMode stuff.
 * The MyAuxProcType global is defined and set in bootstrap.c.
 */
typedef enum
{
	NotAnAuxProcess = -1,
	CheckerProcess = 0,
	BootstrapProcess,
	StartupProcess,
	StartupPass2Process,
	StartupPass3Process,
	StartupPass4Process,
	BgWriterProcess,
	CheckpointerProcess,
	WalWriterProcess,
	WalReceiverProcess,
	FilerepProcess,
	FilerepResetPeerProcess
} AuxProcType;

extern AuxProcType MyAuxProcType; /* bootstrap.c */
#define AmBootstrapProcess()        (MyAuxProcType == BootstrapProcess)
#define AmStartupProcess()          (MyAuxProcType >= StartupProcess && MyAuxProcType <= StartupPass4Process)
#define AmBackgroundWriterProcess() (MyAuxProcType == BgWriterProcess)
#define AmCheckpointerProcess()     (MyAuxProcType == CheckpointerProcess)
#define AmWalWriterProcess()        (MyAuxProcType == WalWriterProcess)
#define AmWalReceiverProcess()      (MyAuxProcType == WalReceiverProcess)

/* in access/transam/xlog.c */
extern bool BackupInProgress(void);
extern void CancelBackup(void);

#endif   /* MISCADMIN_H */<|MERGE_RESOLUTION|>--- conflicted
+++ resolved
@@ -201,13 +201,10 @@
 extern pid_t PostmasterPid;
 extern bool IsPostmasterEnvironment;
 extern PGDLLIMPORT bool IsUnderPostmaster;
-<<<<<<< HEAD
 extern bool IsBinaryUpgrade;
 
 /* Are we binary-upgrading a QE node? */
 #define IsBinaryUpgradeQE() (IsBinaryUpgrade && GpIdentity.segindex >= 0)
-=======
->>>>>>> b0a6ad70
 
 extern bool ExitOnAnyError;
 
