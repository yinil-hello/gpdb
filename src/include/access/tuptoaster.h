--- conflicted
+++ resolved
@@ -138,7 +138,7 @@
  * toast_insert_or_update -
  *
  *	Called by heap_insert() and heap_update().
- *	 
+ *
  *	'isFrozen' is normally marked false. it is only true
  *	when we are interested in inserting it with FrozenTxnId
  *	such a scenario is when we insert into an error table.
@@ -147,19 +147,14 @@
  * ----------
  */
 extern HeapTuple toast_insert_or_update(Relation rel,
-<<<<<<< HEAD
-					   HeapTuple newtup, HeapTuple oldtup, 
-					   int toast_tuple_target,
-					   bool isFrozen, int options);
+										HeapTuple newtup, HeapTuple oldtup,
+										int toast_tuple_target,
+										bool isFrozen, int options);
 
 extern MemTuple toast_insert_or_update_memtup(Relation rel,
-							  MemTuple newtup, MemTuple oldtup, 
-							  MemTupleBinding *pbind, int toast_tuple_target,
-							  bool isFrozen, int options);
-=======
-										HeapTuple newtup, HeapTuple oldtup,
-										int options);
->>>>>>> 9e1c9f95
+											  MemTuple newtup, MemTuple oldtup,
+											  MemTupleBinding *pbind, int toast_tuple_target,
+											  bool isFrozen, int options);
 
 /* ----------
  * toast_delete -
@@ -168,10 +163,6 @@
  * ----------
  */
 extern void toast_delete(Relation rel, HeapTuple oldtup, bool is_speculative);
-<<<<<<< HEAD
-extern void toast_delete_memtup(Relation rel, MemTuple oldtup, MemTupleBinding *pbind);
-=======
->>>>>>> 9e1c9f95
 
 /* ----------
  * heap_tuple_fetch_attr() -
