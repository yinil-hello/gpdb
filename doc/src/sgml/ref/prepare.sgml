<!--
doc/src/sgml/ref/prepare.sgml
PostgreSQL documentation
-->

<refentry id="sql-prepare">
 <indexterm zone="sql-prepare">
  <primary>PREPARE</primary>
 </indexterm>

 <indexterm zone="sql-prepare">
  <primary>prepared statements</primary>
  <secondary>creating</secondary>
 </indexterm>

 <refmeta>
  <refentrytitle>PREPARE</refentrytitle>
  <manvolnum>7</manvolnum>
  <refmiscinfo>SQL - Language Statements</refmiscinfo>
 </refmeta>

 <refnamediv>
  <refname>PREPARE</refname>
  <refpurpose>prepare a statement for execution</refpurpose>
 </refnamediv>

 <refsynopsisdiv>
<synopsis>
PREPARE <replaceable class="parameter">name</replaceable> [ ( <replaceable class="parameter">data_type</replaceable> [, ...] ) ] AS <replaceable class="parameter">statement</replaceable>
</synopsis>
 </refsynopsisdiv>

 <refsect1>
  <title>Description</title>

  <para>
   <command>PREPARE</command> creates a prepared statement. A prepared
   statement is a server-side object that can be used to optimize
   performance. When the <command>PREPARE</command> statement is
   executed, the specified statement is parsed, analyzed, and rewritten.
   When an <command>EXECUTE</command> command is subsequently
   issued, the prepared statement is planned and executed.  This division
   of labor avoids repetitive parse analysis work, while allowing
   the execution plan to depend on the specific parameter values supplied.
  </para>

  <para>
   Prepared statements can take parameters: values that are
   substituted into the statement when it is executed. When creating
   the prepared statement, refer to parameters by position, using
   <literal>$1</literal>, <literal>$2</literal>, etc. A corresponding list of
   parameter data types can optionally be specified. When a
   parameter's data type is not specified or is declared as
   <literal>unknown</literal>, the type is inferred from the context
<<<<<<< HEAD
   in which the parameter is first used (if possible). When executing the
=======
   in which the parameter is first referenced (if possible). When executing the
>>>>>>> 9e1c9f95
   statement, specify the actual values for these parameters in the
   <command>EXECUTE</command> statement.  Refer to <xref
   linkend="sql-execute"/> for more
   information about that.
  </para>

  <para>
   Prepared statements only last for the duration of the current
   database session. When the session ends, the prepared statement is
   forgotten, so it must be recreated before being used again. This
   also means that a single  prepared statement cannot be used by
   multiple simultaneous database clients; however, each client can create
   their own prepared statement to use.  Prepared statements can be
   manually cleaned up using the <xref linkend="sql-deallocate"/> command.
  </para>

  <para>
   Prepared statements potentially have the largest performance advantage
   when a single session is being used to execute a large number of similar
   statements. The performance difference will be particularly
   significant if the statements are complex to plan or rewrite, e.g.
   if the query involves a join of many tables or requires
   the application of several rules. If the statement is relatively simple
   to plan and rewrite but relatively expensive to execute, the
   performance advantage of prepared statements will be less noticeable.
  </para>
 </refsect1>

 <refsect1>
  <title>Parameters</title>

  <variablelist>
   <varlistentry>
    <term><replaceable class="parameter">name</replaceable></term>
    <listitem>
     <para>
      An arbitrary name given to this particular prepared
      statement. It must be unique within a single session and is
      subsequently used to execute or deallocate a previously prepared
      statement.
     </para>
    </listitem>
   </varlistentry>

   <varlistentry>
    <term><replaceable class="parameter">data_type</replaceable></term>
    <listitem>
     <para>
      The data type of a parameter to the prepared statement.  If the
      data type of a particular parameter is unspecified or is
      specified as <literal>unknown</literal>, it will be inferred
<<<<<<< HEAD
      from the context in which the parameter is first used. To refer to the
=======
      from the context in which the parameter is first referenced. To refer to the
>>>>>>> 9e1c9f95
      parameters in the prepared statement itself, use
      <literal>$1</literal>, <literal>$2</literal>, etc.
     </para>
    </listitem>
   </varlistentry>

   <varlistentry>
    <term><replaceable class="parameter">statement</replaceable></term>
    <listitem>
     <para>
      Any <command>SELECT</command>, <command>INSERT</command>, <command>UPDATE</command>,
      <command>DELETE</command>, or <command>VALUES</command> statement.
     </para>
    </listitem>
   </varlistentry>
  </variablelist>
 </refsect1>

 <refsect1 id="sql-prepare-notes">
  <title>Notes</title>

  <para>
   Prepared statements can use generic plans rather than re-planning with
   each set of supplied <command>EXECUTE</command> values.  This occurs
   immediately for prepared statements with no parameters; otherwise
   it occurs only after five or more executions produce plans whose
   estimated cost average (including planning overhead) is more expensive
   than the generic plan cost estimate.  Once a generic plan is chosen,
   it is used for the remaining lifetime of the prepared statement.
   Using <command>EXECUTE</command> values which are rare in columns with
   many duplicates can generate custom plans that are so much cheaper
   than the generic plan, even after adding planning overhead, that the
   generic plan might never be used.
  </para>

  <para>
   A generic plan assumes that each value supplied to
   <command>EXECUTE</command> is one of the column's distinct values
   and that column values are uniformly distributed.  For example,
   if statistics record three distinct column values, a generic plan
   assumes a column equality comparison will match 33% of processed rows.
   Column statistics also allow generic plans to accurately compute the
   selectivity of unique columns.  Comparisons on non-uniformly-distributed
   columns and specification of non-existent values affects the average
   plan cost, and hence if and when a generic plan is chosen.
  </para>

  <para>
   To examine the query plan <productname>PostgreSQL</productname> is using
   for a prepared statement, use <xref linkend="sql-explain"/>, e.g.
   <command>EXPLAIN EXECUTE</command>.
   If a generic plan is in use, it will contain parameter symbols
   <literal>$<replaceable>n</replaceable></literal>, while a custom plan will have the
   supplied parameter values substituted into it.
   The row estimates in the generic plan reflect the selectivity
   computed for the parameters.
  </para>

  <para>
   For more information on query planning and the statistics collected
   by <productname>PostgreSQL</productname> for that purpose, see
   the <xref linkend="sql-analyze"/>
   documentation.
  </para>

  <para>
   Although the main point of a prepared statement is to avoid repeated parse
   analysis and planning of the statement, <productname>PostgreSQL</productname> will
   force re-analysis and re-planning of the statement before using it
   whenever database objects used in the statement have undergone
   definitional (DDL) changes since the previous use of the prepared
   statement.  Also, if the value of <xref linkend="guc-search-path"/> changes
   from one use to the next, the statement will be re-parsed using the new
   <varname>search_path</varname>.  (This latter behavior is new as of
   <productname>PostgreSQL</productname> 9.3.)  These rules make use of a
   prepared statement semantically almost equivalent to re-submitting the
   same query text over and over, but with a performance benefit if no object
   definitions are changed, especially if the best plan remains the same
   across uses.  An example of a case where the semantic equivalence is not
   perfect is that if the statement refers to a table by an unqualified name,
   and then a new table of the same name is created in a schema appearing
   earlier in the <varname>search_path</varname>, no automatic re-parse will occur
   since no object used in the statement changed.  However, if some other
   change forces a re-parse, the new table will be referenced in subsequent
   uses.
  </para>

  <para>
   You can see all prepared statements available in the session by querying the
   <link linkend="view-pg-prepared-statements"><structname>pg_prepared_statements</structname></link>
   system view.
  </para>
 </refsect1>

 <refsect1 id="sql-prepare-examples">
  <title id="sql-prepare-examples-title">Examples</title>
  <para>
   Create a prepared statement for an <command>INSERT</command>
   statement, and then execute it:
<programlisting>
PREPARE fooplan (int, text, bool, numeric) AS
    INSERT INTO foo VALUES($1, $2, $3, $4);
EXECUTE fooplan(1, 'Hunter Valley', 't', 200.00);
</programlisting>
  </para>

  <para>
   Create a prepared statement for a <command>SELECT</command>
   statement, and then execute it:
<programlisting>
PREPARE usrrptplan (int) AS
    SELECT * FROM users u, logs l WHERE u.usrid=$1 AND u.usrid=l.usrid
    AND l.date = $2;
EXECUTE usrrptplan(1, current_date);
</programlisting>

   Note that the data type of the second parameter is not specified,
   so it is inferred from the context in which <literal>$2</literal> is used.
  </para>
 </refsect1>
 <refsect1>
  <title>Compatibility</title>

  <para>
   The SQL standard includes a <command>PREPARE</command> statement,
   but it is only for use in embedded SQL. This version of the
   <command>PREPARE</command> statement also uses a somewhat different
   syntax.
  </para>
 </refsect1>

 <refsect1>
  <title>See Also</title>

  <simplelist type="inline">
   <member><xref linkend="sql-deallocate"/></member>
   <member><xref linkend="sql-execute"/></member>
  </simplelist>
 </refsect1>
</refentry><|MERGE_RESOLUTION|>--- conflicted
+++ resolved
@@ -52,11 +52,7 @@
    parameter data types can optionally be specified. When a
    parameter's data type is not specified or is declared as
    <literal>unknown</literal>, the type is inferred from the context
-<<<<<<< HEAD
-   in which the parameter is first used (if possible). When executing the
-=======
    in which the parameter is first referenced (if possible). When executing the
->>>>>>> 9e1c9f95
    statement, specify the actual values for these parameters in the
    <command>EXECUTE</command> statement.  Refer to <xref
    linkend="sql-execute"/> for more
@@ -108,11 +104,7 @@
       The data type of a parameter to the prepared statement.  If the
       data type of a particular parameter is unspecified or is
       specified as <literal>unknown</literal>, it will be inferred
-<<<<<<< HEAD
-      from the context in which the parameter is first used. To refer to the
-=======
       from the context in which the parameter is first referenced. To refer to the
->>>>>>> 9e1c9f95
       parameters in the prepared statement itself, use
       <literal>$1</literal>, <literal>$2</literal>, etc.
      </para>
