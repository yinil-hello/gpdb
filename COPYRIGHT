--- conflicted
+++ resolved
@@ -14,11 +14,7 @@
 PostgreSQL Database Management System
 (formerly known as Postgres, then as Postgres95)
 
-<<<<<<< HEAD
-Portions Copyright (c) 1996-2018, PostgreSQL Global Development Group
-=======
 Portions Copyright (c) 1996-2015, PostgreSQL Global Development Group
->>>>>>> ab93f90c
 
 Portions Copyright (c) 1994, The Regents of the University of California
 
