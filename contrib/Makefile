--- conflicted
+++ resolved
@@ -33,34 +33,23 @@
 		pgcrypto	\
 		pgrowlocks	\
 		pgstattuple	\
-<<<<<<< HEAD
-=======
 		pg_xlogdump	\
 		postgres_fdw	\
 		seg		\
->>>>>>> e472b921
 		spi		\
 		tcn		\
 		test_parser	\
 		tsearch2	\
-<<<<<<< HEAD
 		unaccent
-
-
 # GPDB_92_MERGE_FIXME: Why some files (especially Makefile) are missing under
 # these directories?
-#       seg         \
-		tablefunc	\
-		vacuumlo
-=======
-		unaccent	\
-		vacuumlo	\
-		worker_spi
->>>>>>> e472b921
+#               seg         \
+#		tablefunc	\
+#		vacuumlo
+#		worker_spi 
 
 # Greenplum-specific additions (to ease merge pain).
 SUBDIRS += \
-		xlogdump \
 		formatter \
 		formatter_fixedwidth \
 		extprotocol \
