--- conflicted
+++ resolved
@@ -223,7 +223,6 @@
 		values[j] = palloc(32);
 		snprintf(values[j++], 32, INT64_FORMAT, indexStat.deleted_pages);
 		values[j] = palloc(32);
-<<<<<<< HEAD
 
 		if (indexStat.max_avail > 0)
 			snprintf(values[j++], 32, "%.2f",
@@ -236,11 +235,6 @@
 					 (double) indexStat.fragments / (double) indexStat.leaf_pages * 100.0);
 		else
 			snprintf(values[j++], 32, "NaN");
-=======
-		snprintf(values[j++], 32, "%.2f", 100.0 - (double) indexStat.free_space / (double) indexStat.max_avail * 100.0);
-		values[j] = palloc(32);
-		snprintf(values[j++], 32, "%.2f", (double) indexStat.fragments / (double) indexStat.leaf_pages * 100.0);
->>>>>>> f260edb1
 
 		tuple = BuildTupleFromCStrings(TupleDescGetAttInMetadata(tupleDesc),
 									   values);
