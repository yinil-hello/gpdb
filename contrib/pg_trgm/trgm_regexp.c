--- conflicted
+++ resolved
@@ -202,11 +202,7 @@
 /*
  * Uncomment (or use -DTRGM_REGEXP_DEBUG) to print debug info,
  * for exploring and debugging the algorithm implementation.
-<<<<<<< HEAD
- * This produces three graph files in /tmp, in Graphviz .dot format.
-=======
  * This produces three graph files in /tmp, in Graphviz .gv format.
->>>>>>> 9e1c9f95
  * Some progress information is also printed to postmaster stderr.
  */
 /* #define TRGM_REGEXP_DEBUG */
